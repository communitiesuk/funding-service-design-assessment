from os import getenv
from pathlib import Path

from distutils.util import strtobool
from fsd_utils import CommonConfig
from fsd_utils import configclass


@configclass
class DefaultConfig:

    # ---------------
    #  General App Config
    # ---------------

    SECRET_KEY = CommonConfig.SECRET_KEY
    SESSION_COOKIE_NAME = CommonConfig.SESSION_COOKIE_NAME
    FLASK_ROOT = str(Path(__file__).parent.parent.parent)
    FLASK_ENV = CommonConfig.FLASK_ENV

    FORCE_HTTPS = CommonConfig.FORCE_HTTPS
    FSD_LOG_LEVEL = CommonConfig.FSD_LOG_LEVEL

    STATIC_FOLDER = "app/static/dist"
    STATIC_URL_PATH = "/assets"
    TEMPLATES_FOLDER = "templates"
    LOCAL_SERVICE_NAME = "local_flask"
    ASSESSMENT_HUB_ROUTE = "/assess"

    """
    APIs Config
    """
    FUND_STORE_API_HOST = CommonConfig.FUND_STORE_API_HOST
    APPLICATION_STORE_API_HOST = CommonConfig.APPLICATION_STORE_API_HOST
    ASSESSMENT_STORE_API_HOST = CommonConfig.ASSESSMENT_STORE_API_HOST

    """
    External APIs
    """
    # Fund Store Endpoints
    FUNDS_ENDPOINT = CommonConfig.FUNDS_ENDPOINT
    FUND_ENDPOINT = CommonConfig.FUND_ENDPOINT

    # Round Store Endpoints

    ROUNDS_ENDPOINT = CommonConfig.ROUNDS_ENDPOINT
    ROUND_ENDPOINT = CommonConfig.ROUND_ENDPOINT

    # Application Store Endpoints
    APPLICATION_ENDPOINT = CommonConfig.APPLICATION_ENDPOINT
    APPLICATION_STATUS_ENDPOINT = CommonConfig.APPLICATION_STATUS_ENDPOINT
    APPLICATION_SEARCH_ENDPOINT = CommonConfig.APPLICATION_SEARCH_ENDPOINT

    # Assesment store endpoints
<<<<<<< HEAD
    APPLICATION_OVERVIEW_ENDPOINT_FUND_ROUND_PARAMS = (
        "/application_overviews/{fund_id}/{round_id}?{params}"
    )

    APPLICATION_OVERVIEW_ENDPOINT_APPLICATION_ID = (
        "/application_overviews/{application_id}"
    )

=======
    APPLICATION_OVERVIEW_ENDPOINT = (
        "/application_overviews/{fund_id}/{round_id}?{params}"
    )
    SUB_CRITERIA_OVERVIEW_ENDPOINT = "/sub_criteria_overview/{sub_criteria_id}"
>>>>>>> 4288719b
    ASSESSMENT_SCORES_ENDPOINT = (
        ASSESSMENT_STORE_API_HOST
        + "/assessments/{assessment_id}/sub_criterias/{sub_criteria_id}/scores"
    )

    """
    Assets
    """
    ASSETS_DEBUG = False
    ASSETS_AUTO_BUILD = True

    TALISMAN_SETTINGS = CommonConfig.TALISMAN_SETTINGS

    COF_FUND_ID = CommonConfig.COF_FUND_ID
    COF_ROUND2_ID = CommonConfig.COF_ROUND_2_ID

    USE_LOCAL_DATA = strtobool(getenv("USE_LOCAL_DATA", "False"))<|MERGE_RESOLUTION|>--- conflicted
+++ resolved
@@ -52,7 +52,6 @@
     APPLICATION_SEARCH_ENDPOINT = CommonConfig.APPLICATION_SEARCH_ENDPOINT
 
     # Assesment store endpoints
-<<<<<<< HEAD
     APPLICATION_OVERVIEW_ENDPOINT_FUND_ROUND_PARAMS = (
         "/application_overviews/{fund_id}/{round_id}?{params}"
     )
@@ -61,12 +60,7 @@
         "/application_overviews/{application_id}"
     )
 
-=======
-    APPLICATION_OVERVIEW_ENDPOINT = (
-        "/application_overviews/{fund_id}/{round_id}?{params}"
-    )
     SUB_CRITERIA_OVERVIEW_ENDPOINT = "/sub_criteria_overview/{sub_criteria_id}"
->>>>>>> 4288719b
     ASSESSMENT_SCORES_ENDPOINT = (
         ASSESSMENT_STORE_API_HOST
         + "/assessments/{assessment_id}/sub_criterias/{sub_criteria_id}/scores"
