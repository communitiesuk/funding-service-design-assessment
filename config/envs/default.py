import base64
from os import environ
from os import getenv
from pathlib import Path

from distutils.util import strtobool
from fsd_utils import CommonConfig
from fsd_utils import configclass


@configclass
class DefaultConfig:

    # ---------------
    #  General App Config
    # ---------------

    SECRET_KEY = CommonConfig.SECRET_KEY
    SESSION_COOKIE_NAME = CommonConfig.SESSION_COOKIE_NAME
    FLASK_ROOT = str(Path(__file__).parent.parent.parent)
    FLASK_ENV = CommonConfig.FLASK_ENV

    # Authentication
    FSD_USER_TOKEN_COOKIE_NAME = "fsd_user_token"
    AUTHENTICATOR_HOST = environ.get("AUTHENTICATOR_HOST", "authenticator")
    FSD_USER_TOKEN_COOKIE_NAME = "fsd_user_token"
    # RSA 256 KEYS
    RSA256_PUBLIC_KEY_BASE64 = environ.get("RSA256_PUBLIC_KEY_BASE64")
    if RSA256_PUBLIC_KEY_BASE64:
        RSA256_PUBLIC_KEY = base64.b64decode(RSA256_PUBLIC_KEY_BASE64).decode()

    FORCE_HTTPS = CommonConfig.FORCE_HTTPS
    FSD_LOG_LEVEL = CommonConfig.FSD_LOG_LEVEL
    FSD_USER_TOKEN_COOKIE_NAME = "fsd_user_token"

    STATIC_FOLDER = "app/static/dist"
    STATIC_URL_PATH = "/assets"
    TEMPLATES_FOLDER = "templates"
    LOCAL_SERVICE_NAME = "local_flask"
    ASSESSMENT_HUB_ROUTE = "/assess"
    DASHBOARD_ROUTE = "/assess/assessor_dashboard"

    """
    Security
    """

    AUTHENTICATOR_HOST = getenv("AUTHENTICATOR_HOST", "https://authenticator")
    SSO_LOGIN_URL = AUTHENTICATOR_HOST + "/sso/login"
    SSO_LOGOUT_URL = AUTHENTICATOR_HOST + "/sso/logout"
    # RSA 256 KEYS
    RSA256_PUBLIC_KEY_BASE64 = getenv("RSA256_PUBLIC_KEY_BASE64")
    if RSA256_PUBLIC_KEY_BASE64:
        RSA256_PUBLIC_KEY = base64.b64decode(RSA256_PUBLIC_KEY_BASE64).decode()

    """
    APIs Config
    """
    FUND_STORE_API_HOST = CommonConfig.FUND_STORE_API_HOST
    APPLICATION_STORE_API_HOST = CommonConfig.APPLICATION_STORE_API_HOST
    ASSESSMENT_STORE_API_HOST = CommonConfig.ASSESSMENT_STORE_API_HOST
    ACCOUNT_STORE_API_HOST = CommonConfig.ACCOUNT_STORE_API_HOST

    """
    External APIs
    """
    # Fund Store Endpoints
    FUNDS_ENDPOINT = CommonConfig.FUNDS_ENDPOINT
    FUND_ENDPOINT = CommonConfig.FUND_ENDPOINT

    # Round Store Endpoints

    ROUNDS_ENDPOINT = CommonConfig.ROUNDS_ENDPOINT
    ROUND_ENDPOINT = CommonConfig.ROUND_ENDPOINT

    # Application Store Endpoints
    APPLICATION_ENDPOINT = CommonConfig.APPLICATION_ENDPOINT
    APPLICATION_STATUS_ENDPOINT = CommonConfig.APPLICATION_STATUS_ENDPOINT
    APPLICATION_SEARCH_ENDPOINT = CommonConfig.APPLICATION_SEARCH_ENDPOINT

    # Assessment store endpoints
    APPLICATION_OVERVIEW_ENDPOINT_FUND_ROUND_PARAMS = (
        "/application_overviews/{fund_id}/{round_id}?{params}"
    )

    APPLICATION_OVERVIEW_ENDPOINT_APPLICATION_ID = (
        "/application_overviews/{application_id}"
    )

    SUB_CRITERIA_THEME_ANSWERS_ENDPOINT = (
        "/sub_criteria_themes/{application_id}/{theme_id}"
    )

    SUB_CRITERIA_OVERVIEW_ENDPOINT = (
        "/sub_criteria_overview/{application_id}/{sub_criteria_id}"
    )

    BANNER_STATE_ENDPOINT = (
        "/sub_criteria_overview/banner_state/{application_id}"
    )

    ASSESSMENT_SCORES_ENDPOINT = ASSESSMENT_STORE_API_HOST + "/score"

<<<<<<< HEAD
    ASSESSMENT_FLAGS_ENDPOINT = ASSESSMENT_STORE_API_HOST + "/flag"

    COMMENTS_ENDPOINT = "/comment/{application_id}/{sub_criteria_id}"
=======
    ASSESSMENT_COMMENT_ENDPOINT = ASSESSMENT_STORE_API_HOST + "/comment"

    COMMENTS_ENDPOINT = "/comment/{application_id}/{sub_criteria_id}/{theme_id}"
>>>>>>> e6f526fb

    # Account store endoints
    BULK_ACCOUNTS_ENDPOINT = ACCOUNT_STORE_API_HOST + "/bulk-accounts"

    """
    Assets
    """
    ASSETS_DEBUG = False
    ASSETS_AUTO_BUILD = True

    TALISMAN_SETTINGS = CommonConfig.TALISMAN_SETTINGS

    COF_FUND_ID = CommonConfig.COF_FUND_ID
    COF_ROUND2_ID = CommonConfig.COF_ROUND_2_ID

    USE_LOCAL_DATA = strtobool(getenv("USE_LOCAL_DATA", "False"))

    """
    Aws Config
    """

    AWS_ACCESS_KEY_ID = getenv("AWS_ACCESS_KEY_ID")
    AWS_SECRET_ACCESS_KEY = getenv("AWS_SECRET_ACCESS_KEY")
    AWS_BUCKET_NAME = getenv("AWS_BUCKET_NAME")
    AWS_REGION = "eu-west-2"<|MERGE_RESOLUTION|>--- conflicted
+++ resolved
@@ -100,15 +100,13 @@
 
     ASSESSMENT_SCORES_ENDPOINT = ASSESSMENT_STORE_API_HOST + "/score"
 
-<<<<<<< HEAD
+    ASSESSMENT_COMMENT_ENDPOINT = ASSESSMENT_STORE_API_HOST + "/comment"
+
     ASSESSMENT_FLAGS_ENDPOINT = ASSESSMENT_STORE_API_HOST + "/flag"
 
-    COMMENTS_ENDPOINT = "/comment/{application_id}/{sub_criteria_id}"
-=======
-    ASSESSMENT_COMMENT_ENDPOINT = ASSESSMENT_STORE_API_HOST + "/comment"
-
-    COMMENTS_ENDPOINT = "/comment/{application_id}/{sub_criteria_id}/{theme_id}"
->>>>>>> e6f526fb
+    COMMENTS_ENDPOINT = (
+        "/comment/{application_id}/{sub_criteria_id}/{theme_id}"
+    )
 
     # Account store endoints
     BULK_ACCOUNTS_ENDPOINT = ACCOUNT_STORE_API_HOST + "/bulk-accounts"
