import os
from pathlib import Path

from fsd_utils import CommonConfig
from fsd_utils import configclass


@configclass
class DefaultConfig:

    # ---------------
    #  General App Config
    # ---------------

    SECRET_KEY = CommonConfig.SECRET_KEY
    SESSION_COOKIE_NAME = CommonConfig.SESSION_COOKIE_NAME
    FLASK_ROOT = str(Path(__file__).parent.parent.parent)
    FLASK_ENV = CommonConfig.FLASK_ENV

    FORCE_HTTPS = CommonConfig.FORCE_HTTPS
    FSD_LOG_LEVEL = CommonConfig.FSD_LOG_LEVEL

    STATIC_FOLDER = "app/static/dist"
    STATIC_URL_PATH = "/assets"
    TEMPLATES_FOLDER = "templates"
    LOCAL_SERVICE_NAME = "local_flask"
    ASSESSMENT_HUB_ROUTE = "/assess"

    """
    External APIs
    """
    # Fund Store Endpoints
    FUNDS_ENDPOINT = CommonConfig.FUNDS_ENDPOINT
    FUND_ENDPOINT = CommonConfig.FUND_ENDPOINT

    # Round Store Endpoints

    ROUNDS_ENDPOINT = CommonConfig.ROUNDS_ENDPOINT
    ROUND_ENDPOINT = CommonConfig.ROUND_ENDPOINT

    # Application Store Endpoints
    APPLICATION_ENDPOINT = CommonConfig.APPLICATION_ENDPOINT
    APPLICATION_STATUS_ENDPOINT = CommonConfig.APPLICATION_STATUS_ENDPOINT
    APPLICATION_SEARCH_ENDPOINT = CommonConfig.APPLICATION_SEARCH_ENDPOINT
<<<<<<< HEAD

    # Assesment store endpoints
    ASSESSMENT_STORE_API_HOST = CommonConfig.ASSESSMENT_STORE_API_HOST

    ASSESSMENT_SCORE_JUST_ENDPOINT = (
        ASSESSMENT_STORE_API_HOST
        + "/assessments/{assessment_id}/sub_criterias/{sub_criteria_id}/scores"
    )
=======
>>>>>>> daadbcac

    """
    Assets
    """
    ASSETS_DEBUG = False
    ASSETS_AUTO_BUILD = True

    """
    APIs Config
    """
<<<<<<< HEAD
=======

>>>>>>> daadbcac
    FUND_STORE_API_HOST = CommonConfig.FUND_STORE_API_HOST
    APPLICATION_STORE_API_HOST = CommonConfig.APPLICATION_STORE_API_HOST

    APPLICATION_STORE_API_HOST_PUBLIC = (
        os.environ.get("APPLICATION_STORE_API_HOST_PUBLIC")
        or os.environ.get("APPLICATION_STORE_API_HOST")
        or "/api/" + CommonConfig.TEST_APPLICATION_STORE_API_HOST
    )

    TALISMAN_SETTINGS = CommonConfig.TALISMAN_SETTINGS<|MERGE_RESOLUTION|>--- conflicted
+++ resolved
@@ -27,6 +27,19 @@
     ASSESSMENT_HUB_ROUTE = "/assess"
 
     """
+    APIs Config
+    """
+    FUND_STORE_API_HOST = CommonConfig.FUND_STORE_API_HOST
+    APPLICATION_STORE_API_HOST = CommonConfig.APPLICATION_STORE_API_HOST
+    ASSESSMENT_STORE_API_HOST = CommonConfig.ASSESSMENT_STORE_API_HOST
+
+    APPLICATION_STORE_API_HOST_PUBLIC = (
+        os.environ.get("APPLICATION_STORE_API_HOST_PUBLIC")
+        or os.environ.get("APPLICATION_STORE_API_HOST")
+        or "/api/" + CommonConfig.TEST_APPLICATION_STORE_API_HOST
+    )
+
+    """
     External APIs
     """
     # Fund Store Endpoints
@@ -42,17 +55,13 @@
     APPLICATION_ENDPOINT = CommonConfig.APPLICATION_ENDPOINT
     APPLICATION_STATUS_ENDPOINT = CommonConfig.APPLICATION_STATUS_ENDPOINT
     APPLICATION_SEARCH_ENDPOINT = CommonConfig.APPLICATION_SEARCH_ENDPOINT
-<<<<<<< HEAD
 
     # Assesment store endpoints
-    ASSESSMENT_STORE_API_HOST = CommonConfig.ASSESSMENT_STORE_API_HOST
 
     ASSESSMENT_SCORE_JUST_ENDPOINT = (
         ASSESSMENT_STORE_API_HOST
         + "/assessments/{assessment_id}/sub_criterias/{sub_criteria_id}/scores"
     )
-=======
->>>>>>> daadbcac
 
     """
     Assets
@@ -60,20 +69,4 @@
     ASSETS_DEBUG = False
     ASSETS_AUTO_BUILD = True
 
-    """
-    APIs Config
-    """
-<<<<<<< HEAD
-=======
-
->>>>>>> daadbcac
-    FUND_STORE_API_HOST = CommonConfig.FUND_STORE_API_HOST
-    APPLICATION_STORE_API_HOST = CommonConfig.APPLICATION_STORE_API_HOST
-
-    APPLICATION_STORE_API_HOST_PUBLIC = (
-        os.environ.get("APPLICATION_STORE_API_HOST_PUBLIC")
-        or os.environ.get("APPLICATION_STORE_API_HOST")
-        or "/api/" + CommonConfig.TEST_APPLICATION_STORE_API_HOST
-    )
-
     TALISMAN_SETTINGS = CommonConfig.TALISMAN_SETTINGS