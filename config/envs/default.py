--- conflicted
+++ resolved
@@ -134,13 +134,12 @@
         ASSESSMENT_STORE_API_HOST + "/flag?application_id={application_id}"
     )
 
-<<<<<<< HEAD
+    ASSESSMENT_FLAG_ENDPOINT = (
+        ASSESSMENT_STORE_API_HOST + "/flag_data?flag_id={flag_id}"
+    )
+
     ASSESSMENT_METADATA_ENDPOINT = (
         ASSESSMENT_STORE_API_HOST + "/application/{application_id}/metadata"
-=======
-    ASSESSMENT_FLAG_ENDPOINT = (
-        ASSESSMENT_STORE_API_HOST + "/flag_data?flag_id={flag_id}"
->>>>>>> a23d020f
     )
 
     # Account store endpoints
