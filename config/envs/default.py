import base64
import os
from os import environ
from os import getenv
from pathlib import Path

from distutils.util import strtobool
from fsd_utils import CommonConfig
from fsd_utils import configclass
from fsd_utils.toggles.vcap_services import VcapServices


@configclass
class DefaultConfig:
    # ---------------
    #  General App Config
    # ---------------

    SECRET_KEY = CommonConfig.SECRET_KEY
    SESSION_COOKIE_NAME = CommonConfig.SESSION_COOKIE_NAME
    FLASK_ROOT = str(Path(__file__).parent.parent.parent)
    FLASK_ENV = CommonConfig.FLASK_ENV
    TEXT_AREA_INPUT_MAX_CHARACTERS = 10000
    MAINTENANCE_MODE = strtobool(getenv("MAINTENANCE_MODE", "False"))
    MAINTENANCE_END_TIME = getenv("MAINTENANCE_END_TIME", "18 December 2023 at 03:00pm")

    # Authentication
    FSD_USER_TOKEN_COOKIE_NAME = "fsd_user_token"
    AUTHENTICATOR_HOST = environ.get("AUTHENTICATOR_HOST", "authenticator")
    # RSA 256 KEYS
    RSA256_PUBLIC_KEY_BASE64 = environ.get("RSA256_PUBLIC_KEY_BASE64")
    if RSA256_PUBLIC_KEY_BASE64:
        RSA256_PUBLIC_KEY = base64.b64decode(RSA256_PUBLIC_KEY_BASE64).decode()

    FORCE_HTTPS = CommonConfig.FORCE_HTTPS
    FSD_LOG_LEVEL = CommonConfig.FSD_LOG_LEVEL
    FSD_USER_TOKEN_COOKIE_NAME = "fsd_user_token"

    STATIC_FOLDER = "app/static/dist"
    STATIC_URL_PATH = "app/static"
    TEMPLATES_FOLDER = "templates"
    LOCAL_SERVICE_NAME = "local_flask"
    ASSESSMENT_HUB_ROUTE = "/assess"
    DASHBOARD_ROUTE = "/assess/assessor_tool_dashboard"

    # Assessement settings
    FORCE_OPEN_ALL_LIVE_ASSESSMENT_ROUNDS = strtobool(
        getenv("FORCE_OPEN_ALL_LIVE_ASSESSMENT_ROUNDS", "False")
    )  # Set to True to show assessments on live rounds

    """
    Security
    """

    AUTHENTICATOR_HOST = getenv("AUTHENTICATOR_HOST", "https://authenticator")
    SSO_LOGIN_URL = AUTHENTICATOR_HOST + "/sso/login"
    SSO_LOGOUT_URL = AUTHENTICATOR_HOST + "/sso/logout"
    # RSA 256 KEYS
    RSA256_PUBLIC_KEY_BASE64 = getenv("RSA256_PUBLIC_KEY_BASE64")
    if RSA256_PUBLIC_KEY_BASE64:
        RSA256_PUBLIC_KEY = base64.b64decode(RSA256_PUBLIC_KEY_BASE64).decode()

    """
    APIs Config
    """
    FUND_STORE_API_HOST = CommonConfig.FUND_STORE_API_HOST
    APPLICATION_STORE_API_HOST = CommonConfig.APPLICATION_STORE_API_HOST
    ASSESSMENT_STORE_API_HOST = CommonConfig.ASSESSMENT_STORE_API_HOST
    ACCOUNT_STORE_API_HOST = CommonConfig.ACCOUNT_STORE_API_HOST

    """
    External APIs
    """
    # Fund Store Endpoints
    FUNDS_ENDPOINT = CommonConfig.FUNDS_ENDPOINT
    FUND_ENDPOINT = CommonConfig.FUND_ENDPOINT + "?use_short_name={use_short_name}"
    GET_ROUND_DATA_FOR_FUND_ENDPOINT = FUND_STORE_API_HOST + "/funds/{fund_id}/rounds/{round_id}"
    # TODO: Rework on the avialable teams allocated after implemented in fundstore
    GET_AVIALABLE_TEAMS_FOR_FUND = FUND_STORE_API_HOST + "/funds/{fund_id}/rounds/{round_id}/available_flag_allocations"

    GET_APPLICATION_DISPLAY_FOR_FUND_ENDPOINT = (
        FUND_STORE_API_HOST + "/funds/{fund_id}/rounds/{round_id}/sections/application?language={language}"
    )

    # Round Store Endpoints

    ROUNDS_ENDPOINT = CommonConfig.ROUNDS_ENDPOINT
    ROUND_ENDPOINT = CommonConfig.ROUND_ENDPOINT + "?use_short_name={use_short_name}"

    # Application Store Endpoints
    APPLICATION_ENDPOINT = CommonConfig.APPLICATION_ENDPOINT
    APPLICATION_STATUS_ENDPOINT = CommonConfig.APPLICATION_STATUS_ENDPOINT
    APPLICATION_SEARCH_ENDPOINT = CommonConfig.APPLICATION_SEARCH_ENDPOINT
    APPLICATION_METRICS_ENDPOINT = (
        APPLICATION_STORE_API_HOST + "/applications/reporting/applications_statuses_data?format=json"
    )
    APPLICATION_FEEDBACK_SURVEY_REPORT_ENDPOINT = (
        APPLICATION_STORE_API_HOST
        + "/applications/get_all_feedbacks_and_survey_report"
        + "?fund_id={fund_id}&round_id={round_id}&status_only={status_only}"
    )

    # Assessment store endpoints
    ASSESSMENTS_STATS_ENDPOINT = "/assessments/get-stats/{fund_id}/{round_id}?{params}"

    APPLICATION_OVERVIEW_ENDPOINT_FUND_ROUND_PARAMS = "/application_overviews/{fund_id}/{round_id}?{params}"

    APPLICATION_OVERVIEW_ENDPOINT_APPLICATION_ID = "/application_overviews/{application_id}"

    APPLICATION_JSON_ENDPOINT = ASSESSMENT_STORE_API_HOST + "/application/{application_id}/json"

    APPLICATION_METADATA_ENDPOINT = ASSESSMENT_STORE_API_HOST + "/application/{application_id}/metadata"

    ALL_UPLOADED_DOCUMENTS_THEME_ANSWERS_ENDPOINT = (
        ASSESSMENT_STORE_API_HOST + "/application/{application_id}/all_uploaded_documents"
    )

<<<<<<< HEAD
    SUB_CRITERIA_THEME_ANSWERS_ENDPOINT = (
        "/sub_criteria_themes/{application_id}"
    )
=======
    SUB_CRITERIA_THEME_ANSWERS_ENDPOINT = "/sub_criteria_themes/{application_id}/{theme_id}"
>>>>>>> 25116561

    SUB_CRITERIA_OVERVIEW_ENDPOINT = "/sub_criteria_overview/{application_id}/{sub_criteria_id}"

    SUB_CRITERIA_BANNER_STATE_ENDPOINT = "/sub_criteria_overview/banner_state/{application_id}"

    ASSESSMENT_SCORES_ENDPOINT = ASSESSMENT_STORE_API_HOST + "/score"
    ASSESSMENT_UPDATE_STATUS = ASSESSMENT_STORE_API_HOST + "/application/{application_id}/status/complete"
    ASSESSMENT_UPDATE_QA_STATUS = ASSESSMENT_STORE_API_HOST + "/qa_complete/{application_id}/{user_id}"

    ASSESSMENT_GET_QA_STATUS_ENDPOINT = ASSESSMENT_STORE_API_HOST + "/qa_complete/{application_id}"

    ASSESSMENT_COMMENT_ENDPOINT = ASSESSMENT_STORE_API_HOST + "/comment"
    ASSESSMENT_PROGRESS_ENDPOINT = ASSESSMENT_STORE_API_HOST + "/progress/{fund_id}/{round_id}"

    ASSESSMENT_FLAGS_ENDPOINT = ASSESSMENT_STORE_API_HOST + "/flags/{application_id}"
    ASSESSMENT_FLAGS_POST_ENDPOINT = ASSESSMENT_STORE_API_HOST + "/flags/"
    ASSESSMENT_FLAG_ENDPOINT = ASSESSMENT_STORE_API_HOST + "/flag_data?flag_id={flag_id}"
    ASSESSMENT_TAGS_ENDPOINT = ASSESSMENT_STORE_API_HOST + "/funds/{fund_id}/rounds/{round_id}/tags?{params}"
    ASSESSMENT_TAG_ENDPOINT = ASSESSMENT_STORE_API_HOST + "/funds/{fund_id}/rounds/{round_id}/tags/{tag_id}"
    ASSESSMENT_UPDATE_TAGS_ENDPOINT = ASSESSMENT_STORE_API_HOST + "/funds/{fund_id}/rounds/{round_id}/tags"
    ASSESSMENT_ASSOCIATE_TAGS_ENDPOINT = ASSESSMENT_STORE_API_HOST + "/application/{application_id}/tag"
    APPLICATION_ASSOCIATED_ALL_TAGS_ENDPOINT = ASSESSMENT_STORE_API_HOST + "/application/{application_id}/tags"
    ASSESSMENT_GET_TAG_ENDPOINT = ASSESSMENT_STORE_API_HOST + "/funds/{fund_id}/rounds/{round_id}/tags/{tag_id}"
    ASSESSMENT_GET_TAG_USAGE_ENDPOINT = (
        ASSESSMENT_STORE_API_HOST + "/funds/{fund_id}/rounds/{round_id}/tags/{tag_id}/count"
    )
    ASSESSMENT_TAG_TYPES_ENDPOINT = ASSESSMENT_STORE_API_HOST + "/tag_types"

    APPLICANT_EXPORT_ENDPOINT = (
        ASSESSMENT_STORE_API_HOST + "/application_fields_export/{fund_id}/{round_id}/{report_type}"
    )
    TAGGING_PURPOSE_CONFIG = {
        "GENERAL": {
            "colour": "blue",
        },
        "PEOPLE": {
            "colour": "grey",
        },
        "POSITIVE": {
            "colour": "green",
        },
        "NEGATIVE": {
            "colour": "red",
        },
        "ACTION": {
            "colour": "yellow",
        },
    }
    TAGGING_FILTER_CONFIG = (
        (
            "POSITIVE",
            "NEGATIVE",
            "ACTION",
        ),
        ("GENERAL",),
        ("PEOPLE",),
    )
    ASSESSMENT_SCORING_SYSTEM_ENDPOINT = ASSESSMENT_STORE_API_HOST + "/scoring-system/{round_id}"
    # Account store endpoints
    BULK_ACCOUNTS_ENDPOINT = ACCOUNT_STORE_API_HOST + "/bulk-accounts"

    """
    Assets
    """
    ASSETS_DEBUG = False
    ASSETS_AUTO_BUILD = True

    TALISMAN_SETTINGS = CommonConfig.TALISMAN_SETTINGS

    COF_FUND_ID = "47aef2f5-3fcb-4d45-acb5-f0152b5f03c4"
    COF_ROUND_2_ID = "c603d114-5364-4474-a0c4-c41cbf4d3bbd"
    COF_ROUND_2_W3_ID = "5cf439bf-ef6f-431e-92c5-a1d90a4dd32f"

    DEFAULT_FUND_ID = COF_FUND_ID
    DEFAULT_ROUND_ID = COF_ROUND_2_W3_ID

    """
    Aws Config
    """

    if "COPILOT_AWS_BUCKET_NAME" in os.environ:
        AWS_BUCKET_NAME = environ.get("COPILOT_AWS_BUCKET_NAME")
        AWS_REGION = environ.get("AWS_REGION")
        ASSETS_AUTO_BUILD = False
    elif "VCAP_SERVICES" in os.environ:
        VCAP_SERVICES = VcapServices.from_env_json(environ.get("VCAP_SERVICES"))

        if VCAP_SERVICES.does_service_exist(service_key="aws-s3-bucket"):  # pragma: allowlist secret
            s3_credentials = VCAP_SERVICES.services.get("aws-s3-bucket")[0].get("credentials")
            AWS_REGION = s3_credentials["aws_region"]
            AWS_ACCESS_KEY_ID = s3_credentials["aws_access_key_id"]
            AWS_SECRET_ACCESS_KEY = s3_credentials["aws_secret_access_key"]
            AWS_BUCKET_NAME = s3_credentials["bucket_name"]

    # Redis Feature Toggle Configuration
    REDIS_INSTANCE_URI = getenv("REDIS_INSTANCE_URI", "redis://localhost:6379")
    TOGGLES_URL = REDIS_INSTANCE_URI + "/0"
    FEATURE_CONFIG = {"TAGGING": True}
    ASSETS_AUTO_BUILD = False

    # LRU cache settings
    LRU_CACHE_TIME = int(environ.get("LRU_CACHE_TIME", 3600))  # in seconds

    MIGRATION_BANNER_ENABLED = getenv("MIGRATION_BANNER_ENABLED", False)<|MERGE_RESOLUTION|>--- conflicted
+++ resolved
@@ -115,13 +115,7 @@
         ASSESSMENT_STORE_API_HOST + "/application/{application_id}/all_uploaded_documents"
     )
 
-<<<<<<< HEAD
-    SUB_CRITERIA_THEME_ANSWERS_ENDPOINT = (
-        "/sub_criteria_themes/{application_id}"
-    )
-=======
-    SUB_CRITERIA_THEME_ANSWERS_ENDPOINT = "/sub_criteria_themes/{application_id}/{theme_id}"
->>>>>>> 25116561
+    SUB_CRITERIA_THEME_ANSWERS_ENDPOINT = "/sub_criteria_themes/{application_id}"
 
     SUB_CRITERIA_OVERVIEW_ENDPOINT = "/sub_criteria_overview/{application_id}/{sub_criteria_id}"
 
