import logging

from config.envs.default import DefaultConfig
from fsd_utils import configclass


@configclass
class DevelopmentConfig(DefaultConfig):
    ASSESSMENT_SCORES_ENDPOINT = (
        DefaultConfig.ASSESSMENT_STORE_API_HOST + "/score"
    )

<<<<<<< HEAD
    USE_LOCAL_DATA = False
    FSD_LOG_LEVEL = logging.INFO

    FUND_STORE_API_HOST = "http://fund-store:8080"
    ASSESSMENT_STORE_API_HOST = "http://assessment-store:8080"
    APPLICATION_STORE_API_HOST = "http://application-store:8080"
=======
    # for local testing with flask run and USE_LOCAL_DATA = True:
    # USE_LOCAL_DATA = True
    FSD_LOG_LEVEL = logging.INFO

    # FUND_STORE_API_HOST = "fund_store"
    # ASSESSMENT_STORE_API_HOST = "assessment_store"
    # APPLICATION_STORE_API_HOST = "application_store"
>>>>>>> 7c122014

    # FUND_STORE_API_HOST = "https://funding-service-design-fund-store-dev.london.cloudapps.digital" # noqa
    # ASSESSMENT_STORE_API_HOST = "https://funding-service-design-assessment-store-dev.london.cloudapps.digital" # noqa

    # for local dev/test use with flask run and USE_LOCAL_DATA = False:
    USE_LOCAL_DATA = False
    FUND_STORE_API_HOST = (  # change in fund store repo and adjust here accordingly # noqa
        "http://127.0.0.1:5002"
    )
    ASSESSMENT_STORE_API_HOST = (  # change in assessment store repo and adjust here accordingly # noqa
        "http://127.0.0.1:5001"
    )
    ASSESSMENT_SCORES_ENDPOINT = ASSESSMENT_STORE_API_HOST + "/score"<|MERGE_RESOLUTION|>--- conflicted
+++ resolved
@@ -10,22 +10,12 @@
         DefaultConfig.ASSESSMENT_STORE_API_HOST + "/score"
     )
 
-<<<<<<< HEAD
-    USE_LOCAL_DATA = False
+    USE_LOCAL_DATA = True
     FSD_LOG_LEVEL = logging.INFO
 
     FUND_STORE_API_HOST = "http://fund-store:8080"
     ASSESSMENT_STORE_API_HOST = "http://assessment-store:8080"
     APPLICATION_STORE_API_HOST = "http://application-store:8080"
-=======
-    # for local testing with flask run and USE_LOCAL_DATA = True:
-    # USE_LOCAL_DATA = True
-    FSD_LOG_LEVEL = logging.INFO
-
-    # FUND_STORE_API_HOST = "fund_store"
-    # ASSESSMENT_STORE_API_HOST = "assessment_store"
-    # APPLICATION_STORE_API_HOST = "application_store"
->>>>>>> 7c122014
 
     # FUND_STORE_API_HOST = "https://funding-service-design-fund-store-dev.london.cloudapps.digital" # noqa
     # ASSESSMENT_STORE_API_HOST = "https://funding-service-design-assessment-store-dev.london.cloudapps.digital" # noqa
