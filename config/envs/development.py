import base64
import logging
from os import getenv

from config.envs.default import DefaultConfig
from fsd_utils import configclass


@configclass
class DevelopmentConfig(DefaultConfig):

    # RSA 256 KEYS
    if not hasattr(DefaultConfig, "RSA256_PUBLIC_KEY"):
        _test_public_key_path = (
            DefaultConfig.FLASK_ROOT + "/tests/keys/rsa256/public.pem"
        )
        with open(_test_public_key_path, mode="rb") as public_key_file:
            RSA256_PUBLIC_KEY = public_key_file.read()

    # for testing with docker runner:
    FSD_LOG_LEVEL = logging.INFO
    FSD_USER_TOKEN_COOKIE_NAME = "fsd_user_token"
    AUTHENTICATOR_HOST = getenv("AUTHENTICATOR_HOST", "https://authenticator")
    SSO_LOGIN_URL = AUTHENTICATOR_HOST + "/sso/login"
    SSO_LOGOUT_URL = AUTHENTICATOR_HOST + "/sso/logout"

    DEBUG_USER_ON = True  # Set to True to use DEBUG user
    SHOW_ALL_ROUNDS = True  # Set to True to show all rounds

    DEBUG_USER_ROLE = "LEAD_ASSESSOR"
    DEBUG_USER = {
        "full_name": "Development User",
        "email": "dev@example.com",
        "roles": [
<<<<<<< HEAD
            "COF_LEAD_ASSESSOR",
            "COF_ENGLAND",
            "COF_ASSESSOR",
            "COF_COMMENTER",
=======
            DEBUG_USER_ROLE,
            "COF_ASSESSOR",
            "COF_COMMENTER",
            "COF_ENGLAND",
            "COF_SCOTLAND",
            "COF_WALES",
            "COF_NORTHERNIRELAND",
>>>>>>> ab389f97
            "NSTF_LEAD_ASSESSOR",
            "NSTF_ASSESSOR",
            "NSTF_COMMENTER",
        ],
        "highest_role": DEBUG_USER_ROLE,
    }
    DEBUG_USER_ACCOUNT_ID = "00000000-0000-0000-0000-000000000000"

    # RSA 256 KEYS
    RSA256_PUBLIC_KEY_BASE64 = getenv("RSA256_PUBLIC_KEY_BASE64")
    if RSA256_PUBLIC_KEY_BASE64:
        RSA256_PUBLIC_KEY = base64.b64decode(RSA256_PUBLIC_KEY_BASE64).decode()
    if not hasattr(DefaultConfig, "RSA256_PUBLIC_KEY"):
        _test_public_key_path = (
            DefaultConfig.FLASK_ROOT + "/tests/keys/rsa256/public.pem"
        )
        with open(_test_public_key_path, mode="rb") as public_key_file:
            RSA256_PUBLIC_KEY = public_key_file.read()

    AWS_ACCESS_KEY_ID = getenv("AWS_ACCESS_KEY_ID")
    AWS_SECRET_ACCESS_KEY = getenv("AWS_SECRET_ACCESS_KEY")
    AWS_BUCKET_NAME = getenv("AWS_BUCKET_NAME")
    AWS_REGION = "eu-west-2"<|MERGE_RESOLUTION|>--- conflicted
+++ resolved
@@ -32,20 +32,13 @@
         "full_name": "Development User",
         "email": "dev@example.com",
         "roles": [
-<<<<<<< HEAD
             "COF_LEAD_ASSESSOR",
-            "COF_ENGLAND",
-            "COF_ASSESSOR",
-            "COF_COMMENTER",
-=======
-            DEBUG_USER_ROLE,
             "COF_ASSESSOR",
             "COF_COMMENTER",
             "COF_ENGLAND",
             "COF_SCOTLAND",
             "COF_WALES",
             "COF_NORTHERNIRELAND",
->>>>>>> ab389f97
             "NSTF_LEAD_ASSESSOR",
             "NSTF_ASSESSOR",
             "NSTF_COMMENTER",
