--- conflicted
+++ resolved
@@ -10,24 +10,19 @@
         DefaultConfig.ASSESSMENT_STORE_API_HOST + "/score"
     )
 
-<<<<<<< HEAD
+    # for local testing with flask run and USE_LOCAL_DATA = True:
     # USE_LOCAL_DATA = True
-    USE_LOCAL_DATA = False
-=======
-    USE_LOCAL_DATA = True
     FSD_LOG_LEVEL = logging.INFO
 
-    FUND_STORE_API_HOST = "fund_store"
-    ASSESSMENT_STORE_API_HOST = "assessment_store"
-    APPLICATION_STORE_API_HOST = "application_store"
-
-    # USE_LOCAL_DATA = False
->>>>>>> 457ba009
+    # FUND_STORE_API_HOST = "fund_store"
+    # ASSESSMENT_STORE_API_HOST = "assessment_store"
+    # APPLICATION_STORE_API_HOST = "application_store"
 
     # FUND_STORE_API_HOST = "https://funding-service-design-fund-store-dev.london.cloudapps.digital" # noqa
     # ASSESSMENT_STORE_API_HOST = "https://funding-service-design-assessment-store-dev.london.cloudapps.digital" # noqa
 
     # for local dev/test use with flask run and USE_LOCAL_DATA = False:
+    USE_LOCAL_DATA = False
     FUND_STORE_API_HOST = (  # change in fund store repo and adjust here accordingly # noqa
         "http://127.0.0.1:5002"
     )
