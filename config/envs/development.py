--- conflicted
+++ resolved
@@ -33,18 +33,12 @@
         "email": "dev@example.com",
         "roles": [
             "COF_LEAD_ASSESSOR",
-<<<<<<< HEAD
-            "COF_ENGLAND",
-            "COF_ASSESSOR",
-            "COF_COMMENTER",
-=======
             "COF_ASSESSOR",
             "COF_COMMENTER",
             "COF_ENGLAND",
             "COF_SCOTLAND",
             "COF_WALES",
             "COF_NORTHERNIRELAND",
->>>>>>> 70fd57ee
             "NSTF_LEAD_ASSESSOR",
             "NSTF_ASSESSOR",
             "NSTF_COMMENTER",
