--- conflicted
+++ resolved
@@ -18,9 +18,8 @@
             RSA256_PUBLIC_KEY = public_key_file.read()
 
     # for local testing with flask run and USE_LOCAL_DATA = True:
-<<<<<<< HEAD
-    USE_LOCAL_DATA = True
-    FSD_LOG_LEVEL = logging.INFO
+    # USE_LOCAL_DATA = True
+    # FSD_LOG_LEVEL = logging.INFO
     # FUND_STORE_API_HOST = "fund_store"
     # ASSESSMENT_STORE_API_HOST = "assessment_store"
     # APPLICATION_STORE_API_HOST = "application_store"
@@ -28,12 +27,8 @@
     # FUND_STORE_API_HOST = "https://funding-service-design-fund-store-dev.london.cloudapps.digital" # noqa
     # ASSESSMENT_STORE_API_HOST = "https://funding-service-design-assessment-store-dev.london.cloudapps.digital" # noqa
 
-=======
-    # USE_LOCAL_DATA = True
->>>>>>> 8d8647be
     # for testing with docker runner:
     USE_LOCAL_DATA = False
-
     FSD_LOG_LEVEL = logging.INFO
     FSD_USER_TOKEN_COOKIE_NAME = "fsd_user_token"
     AUTHENTICATOR_HOST = getenv("AUTHENTICATOR_HOST", "https://authenticator")
