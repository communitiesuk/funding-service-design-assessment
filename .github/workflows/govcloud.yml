name: Deploy to Gov PaaS

on:
  workflow_dispatch:
  push:
    # branches:
    # - master
    # - FS-389
    # - FS-390

    paths-ignore:
      - '**/README.md'

jobs:
  testing:
    runs-on: ubuntu-latest
    environment: Dev
    steps:
      - name: checkout code
        uses: actions/checkout@v2
      - name: Set up Python
        uses: actions/setup-python@v2
        with:
          python-version: 3.10.1
      - name: install dependencies
        run: python -m pip install --upgrade pip && python -m pip install -r requirements.txt
      - name: build static assets
        run: python build.py
      - name: run unit tests
<<<<<<< HEAD
        run: python -m pip install pytest && python -m pytest . -m "not accessibility"
      - name: Run Accessability tests
        run: pytest
=======
        run: pip install pytest && pytest . -m "not accessibility"
      - name: Run Accessability tests
        run: pytest -m "accessibility"
>>>>>>> 5e0c9071
      - name: 'Upload Accessibility Testing reports'
        uses: actions/upload-artifact@v2
        with:
          name: accessibility-test-report
          path: /home/runner/work/funding-service-design-assessment/funding-service-design-assessment/axe_reports/*.html
          retention-days: 5
  deploy_dev:
    needs: testing
    runs-on: ubuntu-latest
    environment: Dev
    steps:
      - name: checkout code
        uses: actions/checkout@v2
      - name: Set up Python
        uses: actions/setup-python@v2
        with:
          python-version: 3.10.1
      - name: create python env
        run: python -m venv .venv
      - name: install dependencies
        run: source .venv/bin/activate && python -m pip install --upgrade pip && pip install -r requirements.txt
      - name: build static assets
        run: python build.py
      - name: Deploy to Gov PaaS
        uses: citizen-of-planet-earth/cf-cli-action@v2
        with:
          cf_api:      ${{secrets.CF_API}}
          cf_org:      ${{secrets.CF_ORG}}
          cf_space:    ${{secrets.CF_SPACE }}
          cf_username: ${{secrets.CF_USER}}
          cf_password: ${{secrets.CF_PASSWORD}}
          command: push funding-service-design-assessment-dev

  security:
    needs: deploy_dev
    runs-on: ubuntu-latest
    environment: Dev
    steps:
      - name: checkout code
        uses: actions/checkout@v2
      - name: Set up Python
        uses: actions/setup-python@v2
        with:
          python-version: 3.10.1
      - name: install dependencies
        run: python -m pip install --upgrade pip && python -m pip install -r requirements.txt
      - name: Bandit
        run: bandit -r ./app
      - name: Safety
        run: safety check
      - name: ZAP Scan
        uses: zaproxy/action-full-scan@v0.3.0
        with:
          target: 'https://funding-service-design-assessment-dev.london.cloudapps.digital/'
          allow_issue_writing: False

  deploy_test:
    needs: security
    runs-on: ubuntu-latest
    environment: test
    steps:
      - name: checkout code
        uses: actions/checkout@v2
      - name: Set up Python
        uses: actions/setup-python@v2
        with:
          python-version: 3.10.1
      - name: create python env
        run: python -m venv .venv
      - name: install dependencies
        run: source .venv/bin/activate && python -m pip install --upgrade pip && pip install -r requirements.txt
      - name: build static assets
        run: python build.py
      - name: Deploy to Gov PaaS
        uses: citizen-of-planet-earth/cf-cli-action@v2
        with:
          cf_api:      ${{secrets.CF_API}}
          cf_org:      ${{secrets.CF_ORG}}
          cf_space:    ${{secrets.CF_SPACE }}
          cf_username: ${{secrets.CF_USER}}
          cf_password: ${{secrets.CF_PASSWORD}}
          command: push funding-service-design-assessment-test

  run_performance_tests:
    needs: deploy_test
    runs-on: ubuntu-latest
    environment: test
    steps:
      - name: checkout code
        uses: actions/checkout@main
        with:
          repository: communitiesuk/funding-service-design-performance-tests
          path: ./funding-service-design-performance-tests
      - name: Set up Python
        uses: actions/setup-python@v2
        with:
          python-version: 3.10.1
      - name: create python env
        run: python -m venv .venv
      - name: install dependencies
        run: source .venv/bin/activate && python -m pip install --upgrade pip && pip install -r ./funding-service-design-performance-tests/requirements.txt

      - name: Run performance tests
        run: ls && python -m pip install locust && python -m locust
        working-directory: ./funding-service-design-performance-tests
      - name: 'Upload Artifact'
        uses: actions/upload-artifact@v2
        with:
          name: performance-test-report
          path: ./funding-service-design-performance-tests/locust_html_report.html
          retention-days: 5<|MERGE_RESOLUTION|>--- conflicted
+++ resolved
@@ -27,15 +27,9 @@
       - name: build static assets
         run: python build.py
       - name: run unit tests
-<<<<<<< HEAD
-        run: python -m pip install pytest && python -m pytest . -m "not accessibility"
-      - name: Run Accessability tests
-        run: pytest
-=======
         run: pip install pytest && pytest . -m "not accessibility"
       - name: Run Accessability tests
         run: pytest -m "accessibility"
->>>>>>> 5e0c9071
       - name: 'Upload Accessibility Testing reports'
         uses: actions/upload-artifact@v2
         with:
