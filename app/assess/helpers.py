--- conflicted
+++ resolved
@@ -1,9 +1,6 @@
-<<<<<<< HEAD
 from collections import defaultdict
 from io import StringIO
-=======
 from typing import Optional
->>>>>>> 6c9274b0
 
 from app.assess.data import get_banner_state
 from app.assess.data import get_fund
@@ -44,13 +41,8 @@
 def resolve_application(
     form, application_id, flag, user_id, justification, section, page_to_render
 ):
-<<<<<<< HEAD
-    """This function is used to resolve an application by submitting a flag,
-    justification, and section for the application.
-=======
     """This function is used to resolve an application
       by submitting a flag, justification, and section for the application.
->>>>>>> 6c9274b0
 
     Args:
         form (obj): Form object to be validated and submitted
@@ -61,16 +53,11 @@
         page_to_render (str): Template name to be rendered
 
     Returns:
-<<<<<<< HEAD
         redirect: Redirects to the application page if the request method is
                   "POST" and form is valid.
         render_template: Renders the specified template with the
                          application_id, fund_name, state, form, and referrer
                          as parameters.
-=======
-        redirect: Redirects to the application page if the request method is "POST" and form is valid. # noqa: E501
-        render_template: Renders the specified template with the application_id, fund_name, state, form, and referrer as parameters. # noqa: E501
->>>>>>> 6c9274b0
     """
     if request.method == "POST" and form.validate_on_submit():
         submit_flag(application_id, flag, user_id, justification, section)
@@ -95,7 +82,7 @@
         state=state,
         form=form,
         referrer=request.referrer,
-<<<<<<< HEAD
+        display_status=display_status,
     )
 
 
@@ -141,8 +128,4 @@
         for questions, answers in values.items():
             output.write(f"  Q) {questions}\n")
             output.write(f"  A) {answers}\n\n")
-    return output.getvalue()
-=======
-        display_status=display_status,
-    )
->>>>>>> 6c9274b0
+    return output.getvalue()