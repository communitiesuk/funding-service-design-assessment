from typing import Optional

from app.assess.data import get_fund
from app.assess.data import get_latest_flag
from app.assess.data import get_sub_criteria_banner_state
from app.assess.data import submit_flag
from app.assess.models.flag import Flag
from app.assess.models.flag import FlagType
from flask import redirect
from flask import render_template
from flask import request
from flask import url_for


def determine_display_status(
    workflow_status: str,
    latest_flag: Optional[Flag] = None,
) -> str:
    """
    Deduce whether to override display_status with a
    flag.
    """
    if not latest_flag or (
        latest_flag and latest_flag.flag_type == FlagType.RESOLVED
    ):
        return workflow_status
    else:
        return latest_flag.flag_type.name


def is_flaggable(latest_flag: Optional[Flag]):
    return not latest_flag or (
        latest_flag.flag_type in [FlagType.RESOLVED, FlagType.QA_COMPLETED]
    )


def set_application_status_in_overview(application_overviews):
    """Add the 'application_status' key and return the modified list of application overviews."""
    for overview in application_overviews:
        if overview["is_qa_complete"] and not overview["flags"][-1][
            "flag_type"
        ] in ["FLAGGED", "STOPPED"]:
            status = "QA_COMPLETED"
        elif (
            overview["flags"]
            and overview["flags"][-1]["flag_type"] == "STOPPED"
        ):
            status = overview["flags"][-1]["flag_type"]
        elif (
            overview["flags"]
            and overview["flags"][-1]["flag_type"] == "FLAGGED"
        ):
            status = overview["flags"][-1]["flag_type"]
        else:
            status = overview["workflow_status"]
        overview["application_status"] = status

    return application_overviews


def resolve_application(
    form,
    application_id,
    flag,
    user_id,
    justification,
    section,
    page_to_render,
    state=None,
    reason_to_flag="",
    allocated_team="",
):
    """This function is used to resolve an application
      by submitting a flag, justification, and section for the application.

    Args:
        form (obj): Form object to be validated and submitted
        application_id (int): ID of the application
        flag (str): Flag submitted for the application
        justification (str): Justification for the flag submitted
        section (str): Section of the application the flag is submitted for
        page_to_render (str): Template name to be rendered

    Returns:
        redirect: Redirects to the application page if the request method is
                  "POST" and form is valid.
        render_template: Renders the specified template with the
                         application_id, fund_name, state, form, and referrer
                         as parameters.
    """
    if request.method == "POST" and form.validate_on_submit():
        submit_flag(application_id, flag, user_id, justification, section)
        return redirect(
            url_for(
                "assess_bp.application",
                application_id=application_id,
            )
        )
    sub_criteria_banner_state = get_sub_criteria_banner_state(application_id)
    latest_flag = get_latest_flag(application_id)
    if latest_flag:
        display_status = determine_display_status(
            sub_criteria_banner_state.workflow_status, latest_flag
        )

    fund = get_fund(sub_criteria_banner_state.fund_id)
    return render_template(
        page_to_render,
        application_id=application_id,
        fund=fund,
        sub_criteria=sub_criteria_banner_state,
        form=form,
        referrer=request.referrer,
        display_status=display_status,
        state=state,
        sections_to_flag=section,
        reason_to_flag=reason_to_flag,
<<<<<<< HEAD
    )
=======
        allocated_team=allocated_team,
    )


def extract_questions_and_answers_from_json_blob(
    application_json_blob,
) -> dict:
    """function takes the form data and returns
    dict of questions & answers.
    """
    questions_answers = defaultdict(dict)
    forms = application_json_blob["forms"]

    for form in forms:
        form_name = form["name"]
        for question in form[NotifyConstants.APPLICATION_QUESTIONS_FIELD]:
            for field in question["fields"]:
                question_title = field["title"]
                answer = field.get("answer")
                if field["type"] == "file":
                    # we check if the question type is "file"
                    # then we remove the aws
                    # key attached to the answer

                    if isinstance(answer, str):
                        answer = answer.split("/")[-1]
                elif (
                    # if it's a bool we display yes/no instead of true/false
                    isinstance(answer, bool)
                    and field["type"] == "list"
                ):
                    answer = "Yes" if answer else "No"
                questions_answers[form_name][question_title] = answer
    return questions_answers


def generate_text_of_application(q_and_a: dict, fund_name: str):
    output = StringIO()
    output.write(f"********* {fund_name} **********\n")
    for section_name, values in q_and_a.items():
        title = section_name.split("-")
        output.write(f"\n* {' '.join(title).capitalize()}\n\n")
        for questions, answers in values.items():
            output.write(f"  Q) {questions}\n")
            output.write(f"  A) {answers}\n\n")
    return output.getvalue()
>>>>>>> 1ee57c7e
<|MERGE_RESOLUTION|>--- conflicted
+++ resolved
@@ -115,53 +115,5 @@
         state=state,
         sections_to_flag=section,
         reason_to_flag=reason_to_flag,
-<<<<<<< HEAD
-    )
-=======
         allocated_team=allocated_team,
-    )
-
-
-def extract_questions_and_answers_from_json_blob(
-    application_json_blob,
-) -> dict:
-    """function takes the form data and returns
-    dict of questions & answers.
-    """
-    questions_answers = defaultdict(dict)
-    forms = application_json_blob["forms"]
-
-    for form in forms:
-        form_name = form["name"]
-        for question in form[NotifyConstants.APPLICATION_QUESTIONS_FIELD]:
-            for field in question["fields"]:
-                question_title = field["title"]
-                answer = field.get("answer")
-                if field["type"] == "file":
-                    # we check if the question type is "file"
-                    # then we remove the aws
-                    # key attached to the answer
-
-                    if isinstance(answer, str):
-                        answer = answer.split("/")[-1]
-                elif (
-                    # if it's a bool we display yes/no instead of true/false
-                    isinstance(answer, bool)
-                    and field["type"] == "list"
-                ):
-                    answer = "Yes" if answer else "No"
-                questions_answers[form_name][question_title] = answer
-    return questions_answers
-
-
-def generate_text_of_application(q_and_a: dict, fund_name: str):
-    output = StringIO()
-    output.write(f"********* {fund_name} **********\n")
-    for section_name, values in q_and_a.items():
-        title = section_name.split("-")
-        output.write(f"\n* {' '.join(title).capitalize()}\n\n")
-        for questions, answers in values.items():
-            output.write(f"  Q) {questions}\n")
-            output.write(f"  A) {answers}\n\n")
-    return output.getvalue()
->>>>>>> 1ee57c7e
+    )