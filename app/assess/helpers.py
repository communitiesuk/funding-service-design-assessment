--- conflicted
+++ resolved
@@ -1,9 +1,4 @@
-<<<<<<< HEAD
 import time
-from collections import defaultdict
-from io import StringIO
-=======
->>>>>>> f71df5a3
 from typing import Optional
 
 from app.assess.data import get_fund
