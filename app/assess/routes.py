# flake8 : noqa
from app.assess.data import *
<<<<<<< HEAD
from app.assess.models.question import Question
from app.assess.question_parser_utils import standardise_question_data
=======
from app.assess.models.total_table import TotalMoneyTableView
>>>>>>> 49704564
from app.config import APPLICATION_STORE_API_HOST_PUBLIC
from app.config import ASSESSMENT_HUB_ROUTE
from flask import abort
from flask import Blueprint
from flask import render_template
from flask import request

assess_bp = Blueprint(
    "assess_bp",
    __name__,
    url_prefix=ASSESSMENT_HUB_ROUTE,
    template_folder="templates",
)


@assess_bp.route("/", methods=["GET"])
def funds():
    """
    Page showing available funds
    from fund store
    :return:
    """

    funds = get_funds()

    return render_template("funds.html", funds=funds)


<<<<<<< HEAD
@assess_bp.route("/fragments/selection", methods=["GET"])
def selection_fragment():
    """
    An example route showing passing data from select type
    answers (radio, checkbox, select) through to a base
    template that utilises the 'structured_question'
    formated template.
    """

    example_assessment_store_data_for_selection_type_data = {
        "question": "Declarations",
        "fields": [
            # Radio answer
            {
                "key": "declarations-state-aid",
                "title": (
                    "Would funding your organisation be classed as State Aid?"
                ),
                "type": "list",
                "answer": "False",
            },
            {
                "key": "declarations-environmental",
                "title": (
                    "Does your application comply with all relevant"
                    " environmental standards?"
                ),
                "type": "list",
                "answer": "True",
            },
            # Checkbox answer
            {
                "key": "who-is-endorsing-your-application",
                "title": "Who is endorsing your application?",
                "type": "list",
                "answer": "['Member of parliament (MP)']",
            },
            {
                "key": "about-your-project-policy-aims",
                "title": (
                    "Which policy aims will your project deliver against?"
                ),
                "type": "list",
                "answer": (
                    "['regeneration', 'Level up skills', 'Fight climate"
                    " change']"
                ),
            },
            # select list answer (selected '1')
            {
                "key": "your-project-sector",
                "title": "Project sector",
                "type": "list",
                "answer": "1",
            },
            {
                "key": "rDyIBy",
                "title": "Risk Level",
                "type": "list",
                "answer": "medium",
            },
            {
                "key": "XBxwLy",
                "title": "Categorise your risk",
                "type": "list",
                "answer": "reputational risk",
            },
        ],
    }
    # could collect different answer types here to pass to base page such as
    # selection type (radio, checkbox), free-text, monetary etc
    select_type_data = Question.from_json(
        example_assessment_store_data_for_selection_type_data
    )
    standardised_select_type_data = standardise_question_data(select_type_data)

    page_data = {
        "select_type_data": standardised_select_type_data,
        "freetext_type_data": "",
    }

    return render_template("fragments_base.html", data=page_data)
=======
@assess_bp.route("/fragments/total_table_view", methods=["GET"])
def total_table_view():

    question_data = {
        "question": "About your project",
        "fields": [
            {
                "key": "about-your-project-capital-expenditure",
                "title": "Capital expenditure",
                "type": "text",
                "answer": "£10",
            },
            {
                "key": "about-your-project-revenue",
                "title": "Revenue",
                "type": "text",
                "answer": "£4",
            },
            {
                "key": "about-your-project-subsidy",
                "title": "Subsidy",
                "type": "text",
                "answer": "£5",
            },
        ],
    }

    question_model = TotalMoneyTableView.from_question_json(question_data)

    return render_template(
        "total_table.html",
        question_data=question_data,
        row_dict=question_model.row_dict(),
    )
>>>>>>> 49704564


@assess_bp.route("/landing/", methods=["GET"])
def landing():
    """
    Landing page for assessors
    Provides a summary of available applications
    with a keyword searchable and filterable list
    of applications and their statuses
    """

    # Initialise empty search params
    search_params = {
        "id_contains": "",
        "order_by": "",
        "order_rev": "",
        "status_only": "",
    }

    # Add request arg search params to dict
    for key, value in request.args.items():
        if key in search_params:
            search_params.update({key: value})

    applications = get_applications(params=search_params)

    todo_summary = get_todo_summary()

    return render_template(
        "landing.html",
        applications=applications,
        search_params=search_params,
        todo_summary=todo_summary,
        applications_endpoint="".join(
            [
                APPLICATION_STORE_API_HOST_PUBLIC,
                APPLICATION_SEARCH_ENDPOINT.replace("{params}", ""),
            ]
        ),
    )


@assess_bp.route("/application/<application_id>", methods=["GET"])
def application(application_id):

    """
    Application summary page
    Shows information about the fund, application ID
    and all the application questions and their assessment status
    :param application_id:
    :return:
    """

    application = get_application_status(application_id=application_id)
    if not application:
        abort(404)

    fund = get_fund(application.fund_id)
    if not fund:
        abort(404)

    return render_template(
        "application.html", application=application, fund=fund
    )


"""
 Legacy
 The following routes serve information relating to
 individual funds and fund rounds and are not shown in the assessor views
"""


@assess_bp.route("/<fund_id>/", methods=["GET"])
def fund(fund_id: str):
    """
    Page showing available rounds for a given fund
    from round store
    :param fund_id:
    :return:
    """

    fund = get_fund(fund_id)
    if not fund:
        abort(404)

    rounds = get_rounds(fund_id)

    return render_template("fund.html", fund=fund, rounds=rounds)


@assess_bp.route("/<fund_id>/<round_id>/", methods=["GET"])
def fund_round(fund_id: str, round_id: str):
    """
    Page showing available applications
    from a given fund_id and round_id
    from the application store
    :param fund_id:
    :param round_id:
    :return:
    """

    fund = get_fund(fund_id)
    if not fund:
        abort(404)

    fund_round = get_round_with_applications(
        fund_id=fund_id, round_id=round_id
    )
    if not fund_round:
        abort(404)

    return render_template("round.html", fund=fund, round=fund_round)<|MERGE_RESOLUTION|>--- conflicted
+++ resolved
@@ -1,11 +1,8 @@
 # flake8 : noqa
 from app.assess.data import *
-<<<<<<< HEAD
 from app.assess.models.question import Question
 from app.assess.question_parser_utils import standardise_question_data
-=======
 from app.assess.models.total_table import TotalMoneyTableView
->>>>>>> 49704564
 from app.config import APPLICATION_STORE_API_HOST_PUBLIC
 from app.config import ASSESSMENT_HUB_ROUTE
 from flask import abort
@@ -34,7 +31,6 @@
     return render_template("funds.html", funds=funds)
 
 
-<<<<<<< HEAD
 @assess_bp.route("/fragments/selection", methods=["GET"])
 def selection_fragment():
     """
@@ -117,7 +113,6 @@
     }
 
     return render_template("fragments_base.html", data=page_data)
-=======
 @assess_bp.route("/fragments/total_table_view", methods=["GET"])
 def total_table_view():
 
@@ -152,7 +147,6 @@
         question_data=question_data,
         row_dict=question_model.row_dict(),
     )
->>>>>>> 49704564
 
 
 @assess_bp.route("/landing/", methods=["GET"])
