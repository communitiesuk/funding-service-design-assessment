# flake8: noqa
from app.assess.data import *
<<<<<<< HEAD
from app.assess.models.structured_question import StructuredQuestionView
=======
from app.assess.models.question_field import QuestionField
>>>>>>> 5e0c9071
from app.assess.models.total_table import TotalMoneyTableView
from app.config import APPLICATION_STORE_API_HOST_PUBLIC
from app.config import ASSESSMENT_HUB_ROUTE
from flask import abort
from flask import Blueprint
from flask import render_template
from flask import request

assess_bp = Blueprint(
    "assess_bp",
    __name__,
    url_prefix=ASSESSMENT_HUB_ROUTE,
    template_folder="templates",
)


@assess_bp.route("/", methods=["GET"])
def funds():
    """
    Page showing available funds
    from fund store
    :return:
    """

    funds = get_funds()

    return render_template("funds.html", funds=funds)


@assess_bp.route("/fragments/selection", methods=["GET"])
def selection_fragment():
    """
    An example route showing passing data from select type
    answers (radio, checkbox, select) through to a base
    template that utilises the 'structured_question'
    formated template.
    """

    example_assessment_store_data_for_select_type_data = {
        "question": "Declarations",
        "status": "completed",
        "fields": [
            # Radio answer
            {
                "key": "declarations-state-aid",
                "title": (
                    "Would funding your organisation be classed as State Aid?"
                ),
                "type": "list",
                "answer": "False",
            },
            {
                "key": "declarations-environmental",
                "title": (
                    "Does your application comply with all relevant"
                    " environmental standards?"
                ),
                "type": "list",
                "answer": "True",
            },
            # Checkbox answer
            {
                "key": "who-is-endorsing-your-application",
                "title": "Who is endorsing your application?",
                "type": "list",
                "answer": "['Member of parliament (MP)']",
            },
            {
                "key": "about-your-project-policy-aims",
                "title": (
                    "Which policy aims will your project deliver against?"
                ),
                "type": "list",
                "answer": (
                    "['regeneration', 'Level up skills', 'Fight climate"
                    " change']"
                ),
            },
            # select list answer (selected '1')
            {
                "key": "your-project-sector",
                "title": "Project sector",
                "type": "list",
                "answer": "1",
            },
            {
                "key": "rDyIBy",
                "title": "Risk Level",
                "type": "list",
                "answer": "medium",
            },
            {
                "key": "XBxwLy",
                "title": "Categorise your risk",
                "type": "list",
                "answer": "reputational risk",
            },
        ],
    }
    # collect different answer types here to pass to base template such as
    # select type (radio, checkbox), free-text, table etc
    select_type_data = StructuredQuestionView.from_question_json(
        example_assessment_store_data_for_select_type_data
    )
    data = {"structured_question_data": select_type_data}

    return render_template("structured_question.html", data=data)


@assess_bp.route("/fragments/total_table_view", methods=["GET"])
def total_table_view():

    question_data = {
        "question": "About your project",
        "fields": [
            {
                "key": "about-your-project-capital-expenditure",
                "title": "Capital expenditure",
                "type": "text",
                "answer": "£10",
            },
            {
                "key": "about-your-project-revenue",
                "title": "Revenue",
                "type": "text",
                "answer": "£4",
            },
            {
                "key": "about-your-project-subsidy",
                "title": "Subsidy",
                "type": "text",
                "answer": "£5",
            },
        ],
    }

    question_model = TotalMoneyTableView.from_question_json(question_data)

    return render_template(
        "total_table.html",
        question_data=question_data,
        row_dict=question_model.row_dict(),
    )


@assess_bp.route("/landing/", methods=["GET"])
def landing():
    """
    Landing page for assessors
    Provides a summary of available applications
    with a keyword searchable and filterable list
    of applications and their statuses
    """

    # Initialise empty search params
    search_params = {
        "id_contains": "",
        "order_by": "",
        "order_rev": "",
        "status_only": "",
    }

    # Add request arg search params to dict
    for key, value in request.args.items():
        if key in search_params:
            search_params.update({key: value})

    applications = get_applications(params=search_params)

    todo_summary = get_todo_summary()

    return render_template(
        "landing.html",
        applications=applications,
        search_params=search_params,
        todo_summary=todo_summary,
        applications_endpoint="".join(
            [
                APPLICATION_STORE_API_HOST_PUBLIC,
                APPLICATION_SEARCH_ENDPOINT.replace("{params}", ""),
            ]
        ),
    )


@assess_bp.route("/application/<application_id>", methods=["GET"])
def application(application_id):

    """
    Application summary page
    Shows information about the fund, application ID
    and all the application questions and their assessment status
    :param application_id:
    :return:
    """

    application = get_application_status(application_id=application_id)
    if not application:
        abort(404)

    fund = get_fund(application.fund_id)
    if not fund:
        abort(404)

    return render_template(
        "application.html", application=application, fund=fund
    )


"""
 Legacy
 The following routes serve information relating to
 individual funds and fund rounds and are not shown in the assessor views
"""


@assess_bp.route("/<fund_id>/", methods=["GET"])
def fund(fund_id: str):
    """
    Page showing available rounds for a given fund
    from round store
    :param fund_id:
    :return:
    """

    fund = get_fund(fund_id)
    if not fund:
        abort(404)

    rounds = get_rounds(fund_id)

    return render_template("fund.html", fund=fund, rounds=rounds)


@assess_bp.route("/<fund_id>/<round_id>/", methods=["GET"])
def fund_round(fund_id: str, round_id: str):
    """
    Page showing available applications
    from a given fund_id and round_id
    from the application store
    :param fund_id:
    :param round_id:
    :return:
    """

    fund = get_fund(fund_id)
    if not fund:
        abort(404)

    fund_round = get_round_with_applications(
        fund_id=fund_id, round_id=round_id
    )
    if not fund_round:
        abort(404)

    return render_template("round.html", fund=fund, round=fund_round)


@assess_bp.route("/fragments/text_input/")
def text_input():
    """
    Render html page with json contains question & answer.
    """

    input_text_name = {
        "questions": [
            {
                "fields": [
                    {
                        "key": "oLfixk",
                        "title": "Your name",
                        "type": "text",
                        "answer": "Steve",
                    },
                ],
            }
        ],
    }

    input_text_address = {
        "questions": [
            {
                "fields": [
                    {
                        "key": "gOgMvi",
                        "title": "Your UK address",
                        "type": "text",
                        "answer": "99 evoco, example street, London, UB5 5FF",
                    },
                ],
            }
        ],
    }

    name = QuestionField.from_json(
        input_text_name["questions"][0]["fields"][0]
    )
    address = QuestionField.from_json(
        input_text_address["questions"][0]["fields"][0]
    )

    return render_template(
        "macros/example_text_input.html",
        name=name,
        address=address,
    )<|MERGE_RESOLUTION|>--- conflicted
+++ resolved
@@ -1,10 +1,6 @@
-# flake8: noqa
 from app.assess.data import *
-<<<<<<< HEAD
+from app.assess.models.question_field import QuestionField
 from app.assess.models.structured_question import StructuredQuestionView
-=======
-from app.assess.models.question_field import QuestionField
->>>>>>> 5e0c9071
 from app.assess.models.total_table import TotalMoneyTableView
 from app.config import APPLICATION_STORE_API_HOST_PUBLIC
 from app.config import ASSESSMENT_HUB_ROUTE
@@ -147,6 +143,56 @@
         "total_table.html",
         question_data=question_data,
         row_dict=question_model.row_dict(),
+    )
+
+
+@assess_bp.route("/fragments/text_input")
+def text_input():
+    """
+    Render html page with json contains question & answer.
+    """
+
+    input_text_name = {
+        "questions": [
+            {
+                "fields": [
+                    {
+                        "key": "oLfixk",
+                        "title": "Your name",
+                        "type": "text",
+                        "answer": "Steve",
+                    },
+                ],
+            }
+        ],
+    }
+
+    input_text_address = {
+        "questions": [
+            {
+                "fields": [
+                    {
+                        "key": "gOgMvi",
+                        "title": "Your UK address",
+                        "type": "text",
+                        "answer": "99 evoco, example street, London, UB5 5FF",
+                    },
+                ],
+            }
+        ],
+    }
+
+    name = QuestionField.from_json(
+        input_text_name["questions"][0]["fields"][0]
+    )
+    address = QuestionField.from_json(
+        input_text_address["questions"][0]["fields"][0]
+    )
+
+    return render_template(
+        "macros/example_text_input.html",
+        name=name,
+        address=address,
     )
 
 
@@ -260,54 +306,4 @@
     if not fund_round:
         abort(404)
 
-    return render_template("round.html", fund=fund, round=fund_round)
-
-
-@assess_bp.route("/fragments/text_input/")
-def text_input():
-    """
-    Render html page with json contains question & answer.
-    """
-
-    input_text_name = {
-        "questions": [
-            {
-                "fields": [
-                    {
-                        "key": "oLfixk",
-                        "title": "Your name",
-                        "type": "text",
-                        "answer": "Steve",
-                    },
-                ],
-            }
-        ],
-    }
-
-    input_text_address = {
-        "questions": [
-            {
-                "fields": [
-                    {
-                        "key": "gOgMvi",
-                        "title": "Your UK address",
-                        "type": "text",
-                        "answer": "99 evoco, example street, London, UB5 5FF",
-                    },
-                ],
-            }
-        ],
-    }
-
-    name = QuestionField.from_json(
-        input_text_name["questions"][0]["fields"][0]
-    )
-    address = QuestionField.from_json(
-        input_text_address["questions"][0]["fields"][0]
-    )
-
-    return render_template(
-        "macros/example_text_input.html",
-        name=name,
-        address=address,
-    )+    return render_template("round.html", fund=fund, round=fund_round)