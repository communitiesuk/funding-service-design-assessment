--- conflicted
+++ resolved
@@ -6,11 +6,8 @@
 from app.assess.data import get_questions
 from app.assess.data import get_round
 from app.assess.data import get_rounds
-<<<<<<< HEAD
+from app.assess.status import get_status
 from app.config import APPLICATION_STORE_API_HOST_PUBLIC
-=======
-from app.assess.status import get_status
->>>>>>> fba7fc1c
 from app.config import ASSESSMENT_HUB_ROUTE
 from flask import abort
 from flask import Blueprint
@@ -137,17 +134,21 @@
     if not application_data:
         abort(404)
 
+    questions_data = get_questions(application_id, fund_id)
+    status_data = get_status(questions_data)
+
     return render_template(
         "application.html",
         application_data=application_data,
         fund_data=fund_data,
+        questions_data=questions_data,
+        status_data=status_data,
     )
 
 
 @assess_bp.route(
     "/<fund_id>/<round_id>/application/<application_id>", methods=["GET"]
 )
-<<<<<<< HEAD
 def application_deprecated(fund_id: str, round_id: str, application_id: str):
     """
     DEPRECATED summary page for an application
@@ -158,24 +159,6 @@
     """
     fund = get_fund(fund_id)
     if not fund:
-=======
-def view_application(application_id, fund_id, round_id):
-    """_summary_:
-    GIVEN route is a front end for General assessment of the
-    applications, questions & its statuses
-
-    Args:
-        application_id: Takes an application ID.
-        fund_id: Takes a fund ID.
-        round_id: Takes a round ID.
-
-    Returns:
-        Returns question name, its status & number of questions are
-        completed & not completed.
-    """
-    fund_data = get_fund(fund_id)
-    if not fund_data:
->>>>>>> fba7fc1c
         abort(404)
 
     fund_round = get_round(fund_id=fund_id, round_id=round_id)
@@ -186,20 +169,9 @@
     if not application:
         abort(404)
 
-    questions_data = get_questions(application_id, fund_id)
-    status_data = get_status(questions_data)
     return render_template(
-<<<<<<< HEAD
         "application_deprecated.html",
         fund=fund,
         round=fund_round,
         application=application,
-=======
-        "project_summary.html",
-        application_data=application_data,
-        fund_data=fund_data,
-        round_data=round_data,
-        questions_data=questions_data,
-        status_data=status_data,
->>>>>>> fba7fc1c
     )