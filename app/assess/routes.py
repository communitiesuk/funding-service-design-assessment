from app.assess.data import APPLICATIONS_SEARCH_ENDPOINT
<<<<<<< HEAD
from app.assess.data import get_application
=======
from app.assess.data import get_application_status
>>>>>>> fc47ff15
from app.assess.data import get_applications
from app.assess.data import get_fund
from app.assess.data import get_funds
from app.assess.data import get_round_with_applications
from app.assess.data import get_rounds
from app.assess.data import get_todo_summary
from app.config import APPLICATION_STORE_API_HOST_PUBLIC
from app.config import ASSESSMENT_HUB_ROUTE
from flask import abort
from flask import Blueprint
from flask import render_template
from flask import request

assess_bp = Blueprint(
    "assess_bp",
    __name__,
    url_prefix=ASSESSMENT_HUB_ROUTE,
    template_folder="templates",
)


@assess_bp.route("/", methods=["GET"])
def funds():
    """
    Page showing available funds
    from fund store
    :return:
    """

    funds = get_funds()

    return render_template("funds.html", funds=funds)


@assess_bp.route("/landing/", methods=["GET"])
def landing():
    """
    Landing page for assessors
    Provides a summary of available applications
    with a keyword searchable and filterable list
    of applications and their statuses
    """

    # Initialise empty search params
    search_params = {
        "id_contains": "",
        "order_by": "",
        "order_rev": "",
        "status_only": "",
    }

    # Add request arg search params to dict
    for key, value in request.args.items():
        if key in search_params:
            search_params.update({key: value})

    applications = get_applications(params=search_params)

    todo_summary = get_todo_summary()

    return render_template(
        "landing.html",
        applications=applications,
        search_params=search_params,
        todo_summary=todo_summary,
<<<<<<< HEAD
        APPLICATIONS_SEARCH_ENDPOINT="".join(
=======
        applications_endpoint="".join(
>>>>>>> fc47ff15
            [
                APPLICATION_STORE_API_HOST_PUBLIC,
                APPLICATIONS_SEARCH_ENDPOINT.replace("{params}", ""),
            ]
        ),
    )


@assess_bp.route("/application/<application_id>", methods=["GET"])
def application(application_id):

    """
    Application summary page
    Shows information about the fund, application ID
    and all the application questions and their assessment status
    :param application_id:
    :return:
    """

    application = get_application_status(application_id=application_id)
    if not application:
        abort(404)

    fund = get_fund(application.fund_id)
    if not fund:
        abort(404)

    # application_summary = get_application_summary()
    # questions_data = get_questions(application_id, fund_id)
    # status_data = get_status(questions_data)

    return render_template(
        "application.html", application=application, fund=fund
    )


"""
 Legacy
 The following routes serve information relating to
 individual funds and fund rounds and are not shown in the assessor views
"""


@assess_bp.route("/<fund_id>/", methods=["GET"])
def fund(fund_id: str):
    """
    Page showing available rounds for a given fund
    from round store
    :param fund_id:
    :return:
    """

    fund = get_fund(fund_id)
    if not fund:
        abort(404)

    rounds = get_rounds(fund_id)

    return render_template("fund.html", fund=fund, rounds=rounds)


@assess_bp.route("/<fund_id>/<round_id>/", methods=["GET"])
def fund_round(fund_id: str, round_id: str):
    """
    Page showing available applications
    from a given fund_id and round_id
    from the application store
    :param fund_id:
    :param round_id:
    :return:
    """

    fund = get_fund(fund_id)
    if not fund:
        abort(404)

    fund_round = get_round_with_applications(
        fund_id=fund_id, round_id=round_id
    )
    if not fund_round:
        abort(404)

    return render_template("round.html", fund=fund, round=fund_round)<|MERGE_RESOLUTION|>--- conflicted
+++ resolved
@@ -1,9 +1,5 @@
 from app.assess.data import APPLICATIONS_SEARCH_ENDPOINT
-<<<<<<< HEAD
-from app.assess.data import get_application
-=======
 from app.assess.data import get_application_status
->>>>>>> fc47ff15
 from app.assess.data import get_applications
 from app.assess.data import get_fund
 from app.assess.data import get_funds
@@ -69,11 +65,7 @@
         applications=applications,
         search_params=search_params,
         todo_summary=todo_summary,
-<<<<<<< HEAD
-        APPLICATIONS_SEARCH_ENDPOINT="".join(
-=======
         applications_endpoint="".join(
->>>>>>> fc47ff15
             [
                 APPLICATION_STORE_API_HOST_PUBLIC,
                 APPLICATIONS_SEARCH_ENDPOINT.replace("{params}", ""),
