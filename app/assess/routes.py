--- conflicted
+++ resolved
@@ -29,9 +29,6 @@
 
     return render_template("funds.html", funds=funds)
 
-<<<<<<< HEAD
-=======
-
 @assess_bp.route("/fragments/structured_question", methods=["GET"])
 def selection_fragment():
     """
@@ -114,8 +111,6 @@
         "structured_question.html", title=question.title, data=template_data
     )
 
-    
->>>>>>> 314e8314
 @assess_bp.route("/fragments/title_answer_pairs", methods=["GET"])
 def text_area_1():
     """
