from datetime import datetime
from urllib.parse import quote_plus

from app.assess.auth.validation import check_access_application_id
from app.assess.auth.validation import check_access_fund_short_name
from app.assess.auth.validation import get_countries_from_roles
from app.assess.auth.validation import has_access_to_fund
from app.assess.auth.validation import has_devolved_authority_validation
from app.assess.data import *
from app.assess.data import get_application_json
from app.assess.data import get_application_overviews
from app.assess.data import get_assessments_stats
from app.assess.data import get_available_teams
from app.assess.data import get_flag
from app.assess.data import submit_score_and_justification
from app.assess.display_value_mappings import assessment_statuses
from app.assess.display_value_mappings import asset_types
from app.assess.display_value_mappings import funding_types
from app.assess.display_value_mappings import search_params_cof
from app.assess.display_value_mappings import search_params_nstf
from app.assess.forms.assessment_form import AssessmentCompleteForm
from app.assess.forms.comments_form import CommentsForm
from app.assess.forms.continue_application_form import ContinueApplicationForm
from app.assess.forms.flag_form import FlagApplicationForm
from app.assess.forms.mark_qa_complete_form import MarkQaCompleteForm
from app.assess.forms.rescore_form import RescoreForm
from app.assess.forms.resolve_flag_form import ResolveFlagForm
from app.assess.forms.scores_and_justifications import ScoreForm
from app.assess.helpers import determine_display_status
from app.assess.helpers import get_ttl_hash
from app.assess.helpers import is_flaggable
from app.assess.helpers import resolve_application
from app.assess.helpers import set_application_status_in_overview
from app.assess.models.flag_v2 import FlagTypeV2
from app.assess.models.flag_v2 import FlagV2
from app.assess.models.fund_summary import create_fund_summaries
from app.assess.models.fund_summary import is_after_today
from app.assess.models.theme import Theme
from app.assess.models.ui import applicants_response
from app.assess.models.ui.assessor_task_list import AssessorTaskList
from app.assess.status import all_status_completed
from app.assess.status import update_ar_status_to_completed
from app.assess.views.filters import utc_to_bst
from config import Config
from flask import Blueprint
from flask import current_app
from flask import g
from flask import redirect
from flask import render_template
from flask import request
from flask import Response
from flask import url_for
from fsd_utils import extract_questions_and_answers
from fsd_utils import generate_text_of_application

assess_bp = Blueprint(
    "assess_bp",
    __name__,
    url_prefix=Config.ASSESSMENT_HUB_ROUTE,
    template_folder="templates",
)


def get_state_for_tasklist_banner(application_id) -> AssessorTaskList:
    assessor_task_list_metadata = get_assessor_task_list_state(application_id)
    fund = get_fund(assessor_task_list_metadata["fund_id"])
    round = get_round(
        assessor_task_list_metadata["fund_id"],
        assessor_task_list_metadata["round_id"],
    )
    assessor_task_list_metadata["fund_name"] = fund.name
    assessor_task_list_metadata["fund_short_name"] = fund.short_name
    assessor_task_list_metadata["round_short_name"] = round.short_name
    state = AssessorTaskList.from_json(assessor_task_list_metadata)
    return state


@assess_bp.route(
    "/application_id/<application_id>/sub_criteria_id/<sub_criteria_id>",
    methods=["POST", "GET"],
)
@check_access_application_id
def display_sub_criteria(
    application_id,
    sub_criteria_id,
):
    """
    Page showing sub criteria and themes for an application
    """
    current_app.logger.info(f"Processing GET to {request.path}.")
    sub_criteria = get_sub_criteria(application_id, sub_criteria_id)
    theme_id = request.args.get("theme_id", sub_criteria.themes[0].id)
    comment_form = CommentsForm()
    try:
        current_theme: Theme = next(
            iter(t for t in sub_criteria.themes if t.id == theme_id)
        )
    except StopIteration:
        current_app.logger.warn("Unknown theme ID requested: " + theme_id)
        abort(404)
    add_comment_argument = request.args.get("add_comment") == "1"
    if add_comment_argument and comment_form.validate_on_submit():
        comment = comment_form.comment.data
        submit_comment(
            comment=comment,
            application_id=application_id,
            sub_criteria_id=sub_criteria_id,
            user_id=g.account_id,
            theme_id=theme_id,
        )

        return redirect(
            url_for(
                "assess_bp.display_sub_criteria",
                application_id=application_id,
                sub_criteria_id=sub_criteria_id,
                theme_id=theme_id,
                _anchor="comments",
            )
        )

    state = get_state_for_tasklist_banner(application_id)
    flags_list = get_flags(application_id)

    comment_response = get_comments(
        application_id=application_id,
        sub_criteria_id=sub_criteria_id,
        theme_id=theme_id,
    )

    # TODO add test for this function in data_operations
    theme_matched_comments = (
        match_comment_to_theme(
            comment_response, sub_criteria.themes, state.fund_short_name
        )
        if comment_response
        else None
    )

    display_status = determine_display_status(
        sub_criteria.workflow_status, flags_list
    )
    common_template_config = {
        "sub_criteria": sub_criteria,
        "application_id": application_id,
        "comments": theme_matched_comments,
        "is_flaggable": is_flaggable(display_status),
        "display_comment_box": add_comment_argument,
        "comment_form": comment_form,
        "current_theme": current_theme,
        "display_status": display_status,
    }

    theme_answers_response = get_sub_criteria_theme_answers(
        application_id, theme_id
    )

    answers_meta = applicants_response.create_ui_components(
        theme_answers_response, application_id
    )

    return render_template(
        "sub_criteria.html",
        answers_meta=answers_meta,
        state=state,
        **common_template_config,
    )


@assess_bp.route(
    "/application_id/<application_id>/sub_criteria_id/<sub_criteria_id>/score",
    methods=["POST", "GET"],
)
@check_access_application_id(roles_required=["LEAD_ASSESSOR", "ASSESSOR"])
def score(
    application_id,
    sub_criteria_id,
):
    sub_criteria: SubCriteria = get_sub_criteria(
        application_id, sub_criteria_id
    )

    if not sub_criteria.is_scored:
        abort(404)

    state = get_state_for_tasklist_banner(application_id)

    flags_list = get_flags(application_id)

    comment_response = get_comments(
        application_id=application_id,
        sub_criteria_id=sub_criteria_id,
        theme_id=None,
    )

    theme_matched_comments = (
        match_comment_to_theme(
            comment_response, sub_criteria.themes, state.fund_short_name
        )
        if comment_response
        else None
    )

    display_status = determine_display_status(
        sub_criteria.workflow_status, flags_list
    )
    score_form = ScoreForm()
    rescore_form = RescoreForm()
    is_rescore = rescore_form.validate_on_submit()
    if not is_rescore and request.method == "POST":
        if score_form.validate_on_submit():
            current_app.logger.info(f"Processing POST to {request.path}.")
            score = int(score_form.score.data)
            user_id = g.account_id
            justification = score_form.justification.data
            submit_score_and_justification(
                score=score,
                justification=justification,
                application_id=application_id,
                user_id=user_id,
                sub_criteria_id=sub_criteria_id,
            )
        else:
            is_rescore = True

    # call to assessment store to get latest score
    score_list = get_score_and_justification(
        application_id, sub_criteria_id, score_history=True
    )
    # TODO add test for this function in data_operations
    scores_with_account_details = match_score_to_user_account(
        score_list, state.fund_short_name
    )
    latest_score = (
        scores_with_account_details.pop(0)
        if (score_list is not None and len(scores_with_account_details) > 0)
        else None
    )
    # TODO make COF_score_list extendable to other funds
    scoring_list = [
        (5, "Strong"),
        (4, "Good"),
        (3, "Satisfactory"),
        (2, "Partial"),
        (1, "Poor"),
    ]
    return render_template(
        "score.html",
        application_id=application_id,
        score_list=scores_with_account_details or None,
        latest_score=latest_score,
        scoring_list=scoring_list,
        score_form=score_form,
        rescore_form=rescore_form,
        is_rescore=is_rescore,
        sub_criteria=sub_criteria,
        state=state,
        comments=theme_matched_comments,
        display_status=display_status,
        is_flaggable=is_flaggable(display_status),
    )


@assess_bp.route(
    "/flag/<application_id>",
    methods=["GET", "POST"],
)
@check_access_application_id(roles_required=["ASSESSOR"])
def flag(application_id):

    # Get assessor tasks list
    state = get_state_for_tasklist_banner(application_id)
    choices = [
        (item["sub_section_id"], item["sub_section_name"])
        for item in state.get_sub_sections_metadata()
    ]

    teams_available = get_available_teams(
        state.fund_id,
        state.round_id,
    )

    form = FlagApplicationForm(
        section_choices=choices,
        team_choices=[team["value"] for team in teams_available],
    )

    if request.method == "POST" and form.validate_on_submit():
        submit_flag(
            application_id,
            FlagTypeV2.RAISED.name,
            g.account_id,
            form.justification.data,
            form.section.data,
            form.teams_available.data,
        )
        return redirect(
            url_for(
                "assess_bp.application",
                application_id=application_id,
            )
        )

    sub_criteria_banner_state = get_sub_criteria_banner_state(application_id)

    return render_template(
        "flag_application.html",
        application_id=application_id,
        flag=flag,
        sub_criteria=sub_criteria_banner_state,
        form=form,
        display_status=sub_criteria_banner_state.workflow_status,
        referrer=request.referrer,
        state=state,
        teams_available=teams_available,
    )


@assess_bp.route("/qa_complete/<application_id>", methods=["GET", "POST"])
@check_access_application_id(roles_required=["LEAD_ASSESSOR"])
def qa_complete(application_id):
    """
    QA complete form html page:
    Allows you to mark an application as QA_completed by submitting the form.
    Once submitted, a call is made to the application store endpoint to save
    the QA_COMPLETED flag in the database for the given application_id
    """

    form = MarkQaCompleteForm()

    if form.validate_on_submit():
        submit_flag(
            application_id=application_id,
            flag_type=FlagTypeV2.QA_COMPLETED.name,
            user_id=g.account_id,
        )
        return redirect(
            url_for(
                "assess_bp.application",
                application_id=application_id,
            )
        )

    sub_criteria_banner_state = get_sub_criteria_banner_state(application_id)
    fund = get_fund(sub_criteria_banner_state.fund_id)

    return render_template(
        "mark_qa_complete.html",
        application_id=application_id,
        fund=fund,
        sub_criteria=sub_criteria_banner_state,
        form=form,
        referrer=request.referrer,
        display_status=sub_criteria_banner_state.workflow_status,
    )


@assess_bp.route("/assessor_dashboard/", methods=["GET"])
def old_landing():
    return redirect("/assess/assessor_tool_dashboard/")


@assess_bp.route("/assessor_tool_dashboard/", methods=["GET"])
def landing():
    funds = [
        f
        for f in get_funds(get_ttl_hash(seconds=300))
        if has_access_to_fund(f.short_name)
    ]
    return render_template(
        "assessor_tool_dashboard.html",
        fund_summaries={
            fund.id: create_fund_summaries(fund) for fund in funds
        },
        funds={fund.id: fund for fund in funds},
        todays_date=utc_to_bst(datetime.now().strftime("%Y-%m-%dT%H:%M:%S")),
    )


@assess_bp.route(
    "/assessor_dashboard/<fund_short_name>/<round_short_name>/",
    methods=["GET"],
)
@check_access_fund_short_name
def fund_dashboard(fund_short_name: str, round_short_name: str):
    if fund_short_name.upper() == "NSTF":
        search_params = {**search_params_nstf}
    else:
        search_params = {**search_params_cof}

    fund = get_fund(fund_short_name, use_short_name=True)
    if not fund:
        return redirect("/assess/assessor_tool_dashboard/")
    _round = get_round(fund_short_name, round_short_name, use_short_name=True)
    if not _round:
        return redirect("/assess/assessor_tool_dashboard/")
    fund_id, round_id = fund.id, _round.id
    countries = {"ALL"}
    if has_devolved_authority_validation(fund_id=fund_id):
        countries = get_countries_from_roles(fund.short_name)

    search_params = {
        **search_params,
        "countries": ",".join(countries),
    }

    show_clear_filters = False
    if "clear_filters" not in request.args:
        search_params.update(
            {
                k: v
                for k, v in request.args.items()
                if k in search_params and k != "countries"
            }
        )
        show_clear_filters = any(
            k in request.args for k in search_params if k != "countries"
        )

    application_overviews = get_application_overviews(
        fund_id, round_id, search_params
    )

    # this is only used for querying applications, so remove it from the search params,
    # so it's not reflected on the user interface
    del search_params["countries"]

    round_details = {
        "assessment_deadline": _round.assessment_deadline,
        "round_title": _round.title,
        "fund_name": fund.name,
        "fund_short_name": fund_short_name,
        "round_short_name": round_short_name,
    }

    stats = get_assessments_stats(fund_id, round_id, search_params)
    is_active_status = is_after_today(_round.assessment_deadline)

    # TODO Can we get rid of get_application_overviews for fund and _round
    # and incorporate into the following function?
    #  (its only used to provide params for this function)
    post_processed_overviews = (
        get_assessment_progress(application_overviews)
        if application_overviews
        else []
    )

    # get and set application status
    post_processed_overviews = set_application_status_in_overview(
        post_processed_overviews
    )

    def get_sorted_application_overviews(
        application_overviews, column, reverse=False
    ):
        """Sorts application_overviews list based on the specified column."""

        sort_field_to_lambda = {
            "location": lambda x: x["location_json_blob"]["country"],
            "funding_requested": lambda x: x["funding_amount_requested"],
            "local_authority": lambda x: x["local_authority"],
            "project_name": lambda x: x["project_name"],
            "asset_type": lambda x: x["asset_type"],
            "organisation_name": lambda x: x["organisation_name"],
            "funding_type": lambda x: x["funding_type"],
            "status": lambda x: x["application_status"],
        }

        # Define the sorting function based on the specified column
        if sort_key := sort_field_to_lambda.get(column, None):
            return sorted(application_overviews, key=sort_key, reverse=reverse)
        else:
            return application_overviews

    # Get the sort column and order from query parameters
    sort_column = request.args.get("sort_column", "")
    sort_order = request.args.get("sort_order", "")
    if sort_column:
        post_processed_overviews = get_sorted_application_overviews(
            post_processed_overviews,
            sort_column,
            reverse=sort_order != "asc",
        )

    return render_template(
        "assessor_dashboard.html",
        user=g.user,
        application_overviews=post_processed_overviews,
        round_details=round_details,
        query_params=search_params,
        asset_types=asset_types,
        funding_types=funding_types,
        assessment_statuses=assessment_statuses,
        show_clear_filters=show_clear_filters,
        stats=stats,
        is_active_status=is_active_status,
        sort_column=sort_column,
        sort_order=sort_order,
    )


@assess_bp.route("/application/<application_id>", methods=["GET", "POST"])
@check_access_application_id
def application(application_id):
    """
    Application summary page
    Shows information about the fund, application ID
    and all the application questions and their assessment status
    :param application_id:
    :return:
    """

    if request.method == "POST":
        update_ar_status_to_completed(application_id)

    state = get_state_for_tasklist_banner(application_id)
    flags_list = get_flags(application_id)
    accounts_list = []

    display_status = determine_display_status(
        state.workflow_status, flags_list
    )

    # TODO : Need to resolve this for multiple flags

    if flags_list:
        user_id_list = []
        for flag_data in flags_list:
            for flag_item in flag_data.updates:
                if flag_item["user_id"] not in user_id_list:
                    user_id_list.append(flag_item["user_id"])
<<<<<<< HEAD
        accounts_list = get_bulk_accounts_dict(user_id_list, fund.short_name)
=======

                accounts_list = get_bulk_accounts_dict(
                    user_id_list, state.fund_short_name
                )
>>>>>>> 42fbf30f
    else:
        flags_list = []

    FlagV2.update_user_details(flags_list, accounts_list)
    sub_criteria_status_completed = all_status_completed(state)
    form = AssessmentCompleteForm()

<<<<<<< HEAD
    if request.method == "POST":
        update_ar_status_to_completed(application_id)
        assessor_task_list_metadata = get_assessor_task_list_state(
            application_id
        )
        if not assessor_task_list_metadata:
            abort(404)
        fund = get_fund(assessor_task_list_metadata["fund_id"])
        if not fund:
            abort(404)
        assessor_task_list_metadata["fund_name"] = fund.name
        state = AssessorTaskList.from_json(assessor_task_list_metadata)
=======
>>>>>>> 42fbf30f
    return render_template(
        "assessor_tasklist.html",
        sub_criteria_status_completed=sub_criteria_status_completed,
        tags=[
            {"value": "Commercial pass", "colour": "green"},
            {"value": "Recommend no", "colour": "red"},
            {"value": "Ed the Duck", "colour": "grey"},
            {"value": "Further discussion", "colour": "yellow"},
        ],
        form=form,
        state=state,
        application_id=application_id,
        accounts_list=accounts_list,
        flags_list=flags_list,
        current_user_role=g.user.highest_role,
        is_flaggable=is_flaggable(display_status),
        display_status=display_status,
    )


@assess_bp.route("/fragments/sub_criteria_scoring", methods=["POST", "GET"])
def sub_crit_scoring():
    form = ScoreForm()

    if form.validate_on_submit():

        score = int(form.score.data)
        just = form.justification.data

        assessment_id = "test_assess_id"
        person_id = "test_person_id"
        sub_crit_id = "test_sub_crit_id"

        submit_score_and_justification(
            score=score,
            assessment_id=assessment_id,
            person_id=person_id,
            justification=just,
            sub_crit_id=sub_crit_id,
        )
        scores_submitted = True
    else:
        scores_submitted = False

    return render_template(
        "scores_justification.html",
        scores_submitted=scores_submitted,
        form=form,
    )


@assess_bp.route("/resolve_flag/<application_id>", methods=["GET", "POST"])
@check_access_application_id(roles_required=["LEAD_ASSESSOR"])
def resolve_flag(application_id):
    form = ResolveFlagForm()
    flag_id = request.args.get("flag_id")

    if not flag_id:
        current_app.logger.error("No flag id found in query params")
        abort(404)
    flag_data = get_flag(flag_id)
    state = get_state_for_tasklist_banner(application_id)
    section = flag_data.sections_to_flag
    return resolve_application(
        form=form,
        application_id=application_id,
        flag=form.resolution_flag.data,
        user_id=g.account_id,
        justification=form.justification.data,
        section=section,
        page_to_render="resolve_flag.html",
        state=state,
        reason_to_flag=flag_data.updates[-1]["justification"],
        allocated_team=flag_data.updates[-1]["allocation"],
        flag_id=flag_id,
    )


@assess_bp.route(
    "/continue_assessment/<application_id>", methods=["GET", "POST"]
)
@check_access_application_id(roles_required=["LEAD_ASSESSOR"])
def continue_assessment(application_id):
    form = ContinueApplicationForm()
    flag_id = request.args.get("flag_id")

    if not flag_id:
        current_app.logger.error("No flag id found in query params")
        abort(404)
    flag_data = get_flag(flag_id)
    return resolve_application(
        form=form,
        application_id=application_id,
        flag=FlagTypeV2.RESOLVED.name,
        user_id=g.account_id,
        justification=form.reason.data,
        section=["NA"],
        page_to_render="continue_assessment.html",
        reason_to_flag=flag_data.updates[-1]["justification"],
        allocated_team=flag_data.updates[-1]["allocation"],
        flag_id=flag_id,
    )


@assess_bp.route("/application/<application_id>/export", methods=["GET"])
@check_access_application_id(roles_required=["LEAD_ASSESSOR"])
def generate_doc_list_for_download(application_id):
    current_app.logger.info(
        f"Generating docs for application id {application_id}"
    )
    sub_criteria_banner_state = get_sub_criteria_banner_state(application_id)
    short_id = sub_criteria_banner_state.short_id[-6:]
    flags_list = get_flags(application_id)
    display_status = determine_display_status(
        sub_criteria_banner_state.workflow_status, flags_list
    )

    fund = get_fund(sub_criteria_banner_state.fund_id)
    application_json = get_application_json(application_id)
    supporting_evidence = get_files_for_application_upload_fields(
        application_id=application_id,
        short_id=short_id,
        application_json=application_json,
    )
    application_answers = (
        "Application answers",
        url_for(
            "assess_bp.download_application_answers",
            application_id=application_id,
            short_id=short_id,
        ),
    )

    return render_template(
        "contract_downloads.html",
        application_id=application_id,
        fund=fund,
        sub_criteria=sub_criteria_banner_state,
        application_answers=application_answers,
        supporting_evidence=supporting_evidence,
        display_status=display_status,
    )


@assess_bp.route("/application/<application_id>/export/<short_id>/answers.txt")
@check_access_application_id(roles_required=["LEAD_ASSESSOR"])
def download_application_answers(application_id: str, short_id: str):
    current_app.logger.info(
        f"Generating application Q+A download for application {application_id}"
    )
    application_json = get_application_json(application_id)
    application_json_blob = application_json["jsonb_blob"]

    qanda_dict = extract_questions_and_answers(application_json_blob["forms"])
    fund = get_fund(application_json["jsonb_blob"]["fund_id"])
    text = generate_text_of_application(qanda_dict, fund.name)

    return download_file(text, "text/plain", f"{short_id}_answers.txt")


@assess_bp.route(
    "/application/<application_id>/export/<file_name>",
    methods=["GET"],
)
@check_access_application_id
def get_file(application_id: str, file_name: str):
    short_id = request.args.get("short_id")
    data, mimetype = get_file_for_download_from_aws(
        application_id=application_id, file_name=file_name
    )
    if short_id:
        return download_file(data, mimetype, f"{short_id}_{file_name}")

    return download_file(data, mimetype, file_name)


def download_file(data, mimetype, file_name):
    return Response(
        data,
        mimetype=mimetype,
        headers={
            "Content-Disposition": (
                f"attachment;filename={quote_plus(file_name)}"
            )
        },
    )<|MERGE_RESOLUTION|>--- conflicted
+++ resolved
@@ -529,14 +529,7 @@
             for flag_item in flag_data.updates:
                 if flag_item["user_id"] not in user_id_list:
                     user_id_list.append(flag_item["user_id"])
-<<<<<<< HEAD
         accounts_list = get_bulk_accounts_dict(user_id_list, fund.short_name)
-=======
-
-                accounts_list = get_bulk_accounts_dict(
-                    user_id_list, state.fund_short_name
-                )
->>>>>>> 42fbf30f
     else:
         flags_list = []
 
@@ -544,7 +537,6 @@
     sub_criteria_status_completed = all_status_completed(state)
     form = AssessmentCompleteForm()
 
-<<<<<<< HEAD
     if request.method == "POST":
         update_ar_status_to_completed(application_id)
         assessor_task_list_metadata = get_assessor_task_list_state(
@@ -557,8 +549,7 @@
             abort(404)
         assessor_task_list_metadata["fund_name"] = fund.name
         state = AssessorTaskList.from_json(assessor_task_list_metadata)
-=======
->>>>>>> 42fbf30f
+
     return render_template(
         "assessor_tasklist.html",
         sub_criteria_status_completed=sub_criteria_status_completed,
