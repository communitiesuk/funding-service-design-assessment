from app.assess.data import *
from app.assess.data import get_application_overviews
from app.assess.data import submit_score_and_justification
from app.assess.display_value_mappings import assessment_statuses
from app.assess.display_value_mappings import asset_types
from app.assess.forms.comments_form import CommentsForm
from app.assess.forms.flag_form import FlagApplicationForm
from app.assess.forms.scores_and_justifications import ScoreForm
from app.assess.models.ui import applicants_response
from app.assess.models.ui.assessor_task_list import AssessorTaskList
from config import Config
from flask import abort
from flask import Blueprint
from flask import g
from flask import redirect
from flask import render_template
from flask import request
from flask import url_for
from fsd_utils.authentication.decorators import login_required

assess_bp = Blueprint(
    "assess_bp",
    __name__,
    url_prefix=Config.ASSESSMENT_HUB_ROUTE,
    template_folder="templates",
)


@assess_bp.route(
    "/application_id/<application_id>/sub_criteria_id/<sub_criteria_id>",
    methods=["POST", "GET"],
)
def display_sub_criteria(
    application_id,
    sub_criteria_id,
):
    """
    Page showing sub criteria and themes for an application
    """
    current_app.logger.info(f"Processing GET to {request.path}.")
    sub_criteria = get_sub_criteria(application_id, sub_criteria_id)
    theme_id = request.args.get("theme_id", sub_criteria.themes[0].id)
    comment_form = CommentsForm()

    add_comment_argument = request.args.get("add_comment") == "1"
    if add_comment_argument and comment_form.validate_on_submit():
        comment = comment_form.comment.data

        submit_comment(
            comment=comment,
            application_id=application_id,
            sub_criteria_id=sub_criteria_id,
            user_id=g.account_id,
            theme_id=theme_id,
        )

        return redirect(
            url_for(
                "assess_bp.display_sub_criteria",
                application_id=application_id,
                sub_criteria_id=sub_criteria_id,
                theme_id=theme_id,
                _anchor="comments",
            )
        )

    fund = get_fund(Config.COF_FUND_ID)
    is_flagged = any(get_flags(application_id))

    comments = get_comments(
        application_id=application_id,
        sub_criteria_id=sub_criteria_id,
        theme_id=theme_id,
        themes=sub_criteria.themes,
    )

    common_template_config = {
        "current_theme_id": theme_id,
        "sub_criteria": sub_criteria,
        "application_id": application_id,
        "fund": fund,
        "comments": comments,
        "is_flagged": is_flagged,
        "display_comment_box": add_comment_argument,
        "comment_form": comment_form,
    }

    if theme_id == "score" and sub_criteria.is_scored:
        # SECURITY SECTION START ######
        # Prevent non-assessors from accessing
        # the scoring version of this page
        if g.user.highest_role not in [
            "LEAD_ASSESSOR",
            "ASSESSOR",
        ]:
            current_app.logger.info(
                "Non-assessor attempted to access scoring view"
                f" {request.path}."
            )
            abort(404)
        # SECURITY SECTION END ######

        form = ScoreForm()
        score_error = justification_error = scores_submitted = False
        if request.method == "POST":
            current_app.logger.info(f"Processing POST to {request.path}.")
            if form.validate_on_submit():
                score = int(form.score.data)
                justification = form.justification.data
                user_id = g.account_id
                submit_score_and_justification(
                    score=score,
                    justification=justification,
                    application_id=application_id,
                    user_id=user_id,
                    sub_criteria_id=sub_criteria_id,
                )
                scores_submitted = True

            else:
                score_error = True if not form.score.data else False
                justification_error = (
                    True if not form.justification.data else False
                )
        # call to assessment store to get latest score
        score_list = get_score_and_justification(
            application_id, sub_criteria_id, score_history=True
        )
        latest_score = (
            score_list.pop(0)
            if (score_list is not None and len(score_list) > 0)
            else None
        )
        # TODO make COF_score_list extendable to other funds
        COF_score_list = [
            (5, "Strong"),
            (4, "Good"),
            (3, "Satisfactory"),
            (2, "Partial"),
            (1, "Poor"),
        ]

        return render_template(
            "sub_criteria.html",
            on_summary=True,
            score_list=score_list or None,
            latest_score=latest_score,
            COF_score_list=COF_score_list,
            scores_submitted=scores_submitted,
            score_error=score_error,
            justification_error=justification_error,
            form=form,
            **common_template_config,
        )

    theme_answers_response = get_sub_criteria_theme_answers(
        application_id, theme_id
    )
    answers_meta = applicants_response.create_ui_components(
        theme_answers_response, application_id
    )

    return render_template(
        "sub_criteria.html",
        on_summary=False,
        answers_meta=answers_meta,
        **common_template_config,
    )


@assess_bp.route(
    "/flag/<application_id>",
    methods=["GET", "POST"],
)
@login_required(roles_required=["ASSESSOR"])
def flag(application_id):
    # TODO: handle multiple flags.
    flags = get_flags(application_id)
    if any(flags):
        abort(400, "Application already flagged")

    form = FlagApplicationForm()

    if request.method == "POST" and form.validate_on_submit():
        submit_flag(application_id, form.reason.data, form.section.data)
        return redirect(
            url_for(
                "assess_bp.application",
                application_id=application_id,
            )
        )

    banner_state = get_banner_state(application_id)
    fund = get_fund(banner_state["fund_id"])

    return render_template(
        "flag_application.html",
        application_id=application_id,
        fund_name=fund.name,
        banner_state=banner_state,
        form=form,
        referrer=request.referrer,
    )


@assess_bp.route("/assessor_dashboard/", methods=["GET"])
def landing():
    """
    Landing page for assessors
    Provides a summary of available applications
    with a keyword searchable and filterable list
    of applications and their statuses
    """

    search_params = {
        "search_term": "",
        "search_in": "project_name,short_id",
        "asset_type": "ALL",
        "status": "ALL",
    }

    show_clear_filters = False
    if "clear_filters" not in request.args:
        # Add request arg search params to dict
        for key, value in request.args.items():
            if key in search_params:
                search_params.update({key: value})
                show_clear_filters = True

    application_overviews = get_application_overviews(
        Config.COF_FUND_ID, Config.COF_ROUND2_ID, search_params
    )
    assessment_deadline = get_round(
        Config.COF_FUND_ID, Config.COF_ROUND2_ID
    ).assessment_deadline
<<<<<<< HEAD


    print("😎😎😎😎😎😎😎😎😎", application_overviews)

=======
    
    # Updating assessment progress for applications
    application_overviews = get_assessment_progress(
        application_overviews
        )
  
>>>>>>> eeafdea1
    return render_template(
        "assessor_dashboard.html",
        user=g.user,
        application_overviews=application_overviews,
        assessment_deadline=assessment_deadline,
        query_params=search_params,
        asset_types=asset_types,
        assessment_statuses=assessment_statuses,
        show_clear_filters=show_clear_filters,
    )


@assess_bp.route("/application/<application_id>", methods=["GET"])
def application(application_id):
    """
    Application summary page
    Shows information about the fund, application ID
    and all the application questions and their assessment status
    :param application_id:
    :return:
    """

    assessor_task_list_metadata = get_assessor_task_list_state(application_id)
    if not assessor_task_list_metadata:
        abort(404)

    # maybe there's a better way to do this?..
    fund = get_fund(assessor_task_list_metadata["fund_id"])
    if not fund:
        abort(404)
    assessor_task_list_metadata["fund_name"] = fund.name

    state = AssessorTaskList.from_json(assessor_task_list_metadata)
    current_app.logger.info(
        f"Fetching data from '{assessor_task_list_metadata}'."
    )

    flags = get_flags(application_id)
    flag = flags[0] if flags else None  # TODO: handle multiple flags?

    accounts = {}
    if flag:
        state.workflow_status = "FLAGGED"
        accounts = get_bulk_accounts_dict([flag.user_id])

    print("😎😎😎😎😎😎", flags)

    return render_template(
        "assessor_tasklist.html",
        state=state,
        application_id=application_id,
        flag=flag,
        # flag_user_info=accounts.get(flag.user_id) if flag else None,
    )


@assess_bp.route("/comments/", methods=["GET", "POST"])
def comments():
    """
    example route to call macro for text area field
    """
    form = CommentsForm()

    if form.validate_on_submit():
        comment_data = form.comment.data
        return render_template(
            "macros/example_comments_template.html",
            form=form,
            comment_data=comment_data,
        )

    return render_template("macros/example_comments_template.html", form=form)


@assess_bp.route("/fragments/sub_criteria_scoring", methods=["POST", "GET"])
def sub_crit_scoring():
    form = ScoreForm()

    if form.validate_on_submit():

        score = int(form.score.data)
        just = form.justification.data

        assessment_id = "test_assess_id"
        person_id = "test_person_id"
        sub_crit_id = "test_sub_crit_id"

        submit_score_and_justification(
            score=score,
            assessment_id=assessment_id,
            person_id=person_id,
            justification=just,
            sub_crit_id=sub_crit_id,
        )
        scores_submitted = True
    else:
        scores_submitted = False

    return render_template(
        "scores_justification.html",
        scores_submitted=scores_submitted,
        form=form,
    )


@assess_bp.route("/file/<application_id>/<file_name>", methods=["GET"])
def get_file(application_id: str, file_name: str):
    response = get_file_response(application_id=application_id, file_name=file_name)
    
    return response<|MERGE_RESOLUTION|>--- conflicted
+++ resolved
@@ -233,19 +233,13 @@
     assessment_deadline = get_round(
         Config.COF_FUND_ID, Config.COF_ROUND2_ID
     ).assessment_deadline
-<<<<<<< HEAD
-
-
-    print("😎😎😎😎😎😎😎😎😎", application_overviews)
-
-=======
+
     
     # Updating assessment progress for applications
     application_overviews = get_assessment_progress(
         application_overviews
         )
   
->>>>>>> eeafdea1
     return render_template(
         "assessor_dashboard.html",
         user=g.user,
@@ -291,8 +285,6 @@
         state.workflow_status = "FLAGGED"
         accounts = get_bulk_accounts_dict([flag.user_id])
 
-    print("😎😎😎😎😎😎", flags)
-
     return render_template(
         "assessor_tasklist.html",
         state=state,
