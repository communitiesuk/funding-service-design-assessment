from datetime import datetime
from urllib.parse import quote_plus

from app.assess.auth.validation import check_access_application_id
from app.assess.auth.validation import check_access_fund_short_name
from app.assess.auth.validation import get_countries_from_roles
from app.assess.auth.validation import has_access_to_fund
from app.assess.auth.validation import has_devolved_authority_validation
from app.assess.data import *
from app.assess.data import get_application_json
from app.assess.data import get_application_overviews
from app.assess.data import get_assessments_stats
from app.assess.data import get_available_teams
from app.assess.data import get_flag
from app.assess.data import submit_score_and_justification
from app.assess.display_value_mappings import assessment_statuses
from app.assess.display_value_mappings import asset_types
from app.assess.display_value_mappings import funding_types
from app.assess.display_value_mappings import search_params_cof
from app.assess.display_value_mappings import search_params_nstf
from app.assess.forms.assessment_form import AssessmentCompleteForm
from app.assess.forms.comments_form import CommentsForm
from app.assess.forms.continue_application_form import ContinueApplicationForm
from app.assess.forms.flag_form import FlagApplicationForm
from app.assess.forms.mark_qa_complete_form import MarkQaCompleteForm
from app.assess.forms.rescore_form import RescoreForm
from app.assess.forms.resolve_flag_form import ResolveFlagForm
from app.assess.forms.scores_and_justifications import ScoreForm
from app.assess.helpers import determine_display_status
from app.assess.helpers import get_ttl_hash
from app.assess.helpers import is_flaggable
from app.assess.helpers import resolve_application
from app.assess.helpers import set_application_status_in_overview
from app.assess.models.flag_v2 import FlagTypeV2
from app.assess.models.fund_summary import create_fund_summaries
from app.assess.models.fund_summary import is_after_today
from app.assess.models.theme import Theme
from app.assess.models.ui import applicants_response
from app.assess.models.ui.assessor_task_list import AssessorTaskList
from app.assess.status import all_status_completed
from app.assess.status import update_ar_status_to_completed
from app.assess.views.filters import utc_to_bst
from config import Config
from flask import Blueprint
from flask import current_app
from flask import g
from flask import redirect
from flask import render_template
from flask import request
from flask import Response
from flask import url_for
from fsd_utils import extract_questions_and_answers
from fsd_utils import generate_text_of_application

assess_bp = Blueprint(
    "assess_bp",
    __name__,
    url_prefix=Config.ASSESSMENT_HUB_ROUTE,
    template_folder="templates",
)


def get_state_for_tasklist_banner(application_id) -> AssessorTaskList:
    assessor_task_list_metadata = get_assessor_task_list_state(application_id)
    fund = get_fund(assessor_task_list_metadata["fund_id"])
    round = get_round(
        assessor_task_list_metadata["fund_id"],
        assessor_task_list_metadata["round_id"],
    )
    assessor_task_list_metadata["fund_name"] = fund.name
    assessor_task_list_metadata["fund_short_name"] = fund.short_name
    assessor_task_list_metadata["round_short_name"] = round.short_name
    state = AssessorTaskList.from_json(assessor_task_list_metadata)
    return state


@assess_bp.route(
    "/application_id/<application_id>/sub_criteria_id/<sub_criteria_id>",
    methods=["POST", "GET"],
)
@check_access_application_id
def display_sub_criteria(
    application_id,
    sub_criteria_id,
):
    """
    Page showing sub criteria and themes for an application
    """
    current_app.logger.info(f"Processing GET to {request.path}.")
    sub_criteria = get_sub_criteria(application_id, sub_criteria_id)
    theme_id = request.args.get("theme_id", sub_criteria.themes[0].id)
    comment_form = CommentsForm()
    try:
        current_theme: Theme = next(
            iter(t for t in sub_criteria.themes if t.id == theme_id)
        )
    except StopIteration:
        current_app.logger.warn("Unknown theme ID requested: " + theme_id)
        abort(404)
    add_comment_argument = request.args.get("add_comment") == "1"
    if add_comment_argument and comment_form.validate_on_submit():
        comment = comment_form.comment.data
        submit_comment(
            comment=comment,
            application_id=application_id,
            sub_criteria_id=sub_criteria_id,
            user_id=g.account_id,
            theme_id=theme_id,
        )

        return redirect(
            url_for(
                "assess_bp.display_sub_criteria",
                application_id=application_id,
                sub_criteria_id=sub_criteria_id,
                theme_id=theme_id,
                _anchor="comments",
            )
        )

    state = get_state_for_tasklist_banner(application_id)
    flags_list = get_flags(application_id)

    comment_response = get_comments(
        application_id=application_id,
        sub_criteria_id=sub_criteria_id,
        theme_id=theme_id,
    )

    # TODO add test for this function in data_operations
    theme_matched_comments = (
        match_comment_to_theme(
            comment_response, sub_criteria.themes, fund.short_name
        )
        if comment_response
        else None
    )

    display_status = determine_display_status(
        sub_criteria.workflow_status, flags_list
    )
    common_template_config = {
        "sub_criteria": sub_criteria,
        "application_id": application_id,
        "comments": theme_matched_comments,
        "is_flaggable": is_flaggable(display_status),
        "display_comment_box": add_comment_argument,
        "comment_form": comment_form,
        "current_theme": current_theme,
        "display_status": display_status,
    }

    theme_answers_response = get_sub_criteria_theme_answers(
        application_id, theme_id
    )

    answers_meta = applicants_response.create_ui_components(
        theme_answers_response, application_id
    )

    return render_template(
        "sub_criteria.html",
        answers_meta=answers_meta,
        state=state,
        **common_template_config,
    )


@assess_bp.route(
    "/application_id/<application_id>/sub_criteria_id/<sub_criteria_id>/score",
    methods=["POST", "GET"],
)
@check_access_application_id(roles_required=["LEAD_ASSESSOR", "ASSESSOR"])
def score(
    application_id,
    sub_criteria_id,
):
    sub_criteria: SubCriteria = get_sub_criteria(
        application_id, sub_criteria_id
    )

    if not sub_criteria.is_scored:
        abort(404)

    state = get_state_for_tasklist_banner(application_id)

    flags_list = get_flags(application_id)

    comment_response = get_comments(
        application_id=application_id,
        sub_criteria_id=sub_criteria_id,
        theme_id=None,
    )

    theme_matched_comments = (
        match_comment_to_theme(
            comment_response, sub_criteria.themes, state.fund_short_name
        )
        if comment_response
        else None
    )

    display_status = determine_display_status(
        sub_criteria.workflow_status, flags_list
    )
    score_form = ScoreForm()
    rescore_form = RescoreForm()
    is_rescore = rescore_form.validate_on_submit()
    if not is_rescore and request.method == "POST":
        if score_form.validate_on_submit():
            current_app.logger.info(f"Processing POST to {request.path}.")
            score = int(score_form.score.data)
            user_id = g.account_id
            justification = score_form.justification.data
            submit_score_and_justification(
                score=score,
                justification=justification,
                application_id=application_id,
                user_id=user_id,
                sub_criteria_id=sub_criteria_id,
            )
        else:
            is_rescore = True

    # call to assessment store to get latest score
    score_list = get_score_and_justification(
        application_id, sub_criteria_id, score_history=True
    )
    # TODO add test for this function in data_operations
    scores_with_account_details = match_score_to_user_account(
        score_list, state.fund_short_name
    )
    latest_score = (
        scores_with_account_details.pop(0)
        if (score_list is not None and len(scores_with_account_details) > 0)
        else None
    )
    # TODO make COF_score_list extendable to other funds
    scoring_list = [
        (5, "Strong"),
        (4, "Good"),
        (3, "Satisfactory"),
        (2, "Partial"),
        (1, "Poor"),
    ]
    return render_template(
        "score.html",
        application_id=application_id,
        score_list=scores_with_account_details or None,
        latest_score=latest_score,
        scoring_list=scoring_list,
        score_form=score_form,
        rescore_form=rescore_form,
        is_rescore=is_rescore,
        sub_criteria=sub_criteria,
        state=state,
        comments=theme_matched_comments,
        display_status=display_status,
        is_flaggable=is_flaggable(display_status),
    )


@assess_bp.route(
    "/flag/<application_id>",
    methods=["GET", "POST"],
)
@check_access_application_id(roles_required=["ASSESSOR"])
def flag(application_id):

    # Get assessor tasks list
    state = get_state_for_tasklist_banner(application_id)
    choices = [
        (item["sub_section_id"], item["sub_section_name"])
        for item in state.get_sub_sections_metadata()
    ]

<<<<<<< HEAD
    teams_available = get_available_teams(
        assessor_task_list_metadata["fund_id"],
        assessor_task_list_metadata["round_id"],
=======
    # TODO: Rework on the avialable teams after implemented in fundstore
    response = requests.get(
        Config.GET_AVIALABLE_TEAMS_FOR_FUND.format(
            fund_id=state.fund_id,
            round_id=state.round_id,
        )
>>>>>>> d92746f5
    )

    form = FlagApplicationForm(
        section_choices=choices,
        team_choices=[team["value"] for team in teams_available],
    )

    if request.method == "POST" and form.validate_on_submit():
        submit_flag(
            application_id,
            FlagTypeV2.RAISED.name,
            g.account_id,
            form.justification.data,
            form.section.data,
            form.teams_available.data,
        )
        return redirect(
            url_for(
                "assess_bp.application",
                application_id=application_id,
            )
        )

    sub_criteria_banner_state = get_sub_criteria_banner_state(application_id)

    return render_template(
        "flag_application.html",
        application_id=application_id,
        flag=flag,
        sub_criteria=sub_criteria_banner_state,
        form=form,
        display_status=sub_criteria_banner_state.workflow_status,
        referrer=request.referrer,
        state=state,
        teams_available=teams_available,
    )


@assess_bp.route("/qa_complete/<application_id>", methods=["GET", "POST"])
@check_access_application_id(roles_required=["LEAD_ASSESSOR"])
def qa_complete(application_id):
    """
    QA complete form html page:
    Allows you to mark an application as QA_completed by submitting the form.
    Once submitted, a call is made to the application store endpoint to save
    the QA_COMPLETED flag in the database for the given application_id
    """

    form = MarkQaCompleteForm()

    if form.validate_on_submit():
        submit_flag(
            application_id=application_id,
            flag_type=FlagTypeV2.QA_COMPLETED.name,
            user_id=g.account_id,
        )
        return redirect(
            url_for(
                "assess_bp.application",
                application_id=application_id,
            )
        )

    sub_criteria_banner_state = get_sub_criteria_banner_state(application_id)
    fund = get_fund(sub_criteria_banner_state.fund_id)

    return render_template(
        "mark_qa_complete.html",
        application_id=application_id,
        fund=fund,
        sub_criteria=sub_criteria_banner_state,
        form=form,
        referrer=request.referrer,
        display_status=sub_criteria_banner_state.workflow_status,
    )


@assess_bp.route("/assessor_dashboard/", methods=["GET"])
def old_landing():
    return redirect("/assess/assessor_tool_dashboard/")


@assess_bp.route("/assessor_tool_dashboard/", methods=["GET"])
def landing():
    funds = [
        f
        for f in get_funds(get_ttl_hash(seconds=300))
        if has_access_to_fund(f.short_name)
    ]
    return render_template(
        "assessor_tool_dashboard.html",
        fund_summaries={
            fund.id: create_fund_summaries(fund) for fund in funds
        },
        funds={fund.id: fund for fund in funds},
        todays_date=utc_to_bst(datetime.now().strftime("%Y-%m-%dT%H:%M:%S")),
    )


@assess_bp.route(
    "/assessor_dashboard/<fund_short_name>/<round_short_name>/",
    methods=["GET"],
)
@check_access_fund_short_name
def fund_dashboard(fund_short_name: str, round_short_name: str):
    if fund_short_name.upper() == "NSTF":
        search_params = {**search_params_nstf}
    else:
        search_params = {**search_params_cof}

    fund = get_fund(fund_short_name, use_short_name=True)
    if not fund:
        return redirect("/assess/assessor_tool_dashboard/")
    _round = get_round(fund_short_name, round_short_name, use_short_name=True)
    if not _round:
        return redirect("/assess/assessor_tool_dashboard/")
    fund_id, round_id = fund.id, _round.id
    countries = {"ALL"}
    if has_devolved_authority_validation(fund_id=fund_id):
        countries = get_countries_from_roles(fund.short_name)

    search_params = {
        **search_params,
        "countries": ",".join(countries),
    }

    show_clear_filters = False
    if "clear_filters" not in request.args:
        search_params.update(
            {
                k: v
                for k, v in request.args.items()
                if k in search_params and k != "countries"
            }
        )
        show_clear_filters = any(
            k in request.args for k in search_params if k != "countries"
        )

    application_overviews = get_application_overviews(
        fund_id, round_id, search_params
    )

    # this is only used for querying applications, so remove it from the search params,
    # so it's not reflected on the user interface
    del search_params["countries"]

    round_details = {
        "assessment_deadline": _round.assessment_deadline,
        "round_title": _round.title,
        "fund_name": fund.name,
        "fund_short_name": fund_short_name,
        "round_short_name": round_short_name,
    }

    stats = get_assessments_stats(fund_id, round_id, search_params)
    is_active_status = is_after_today(_round.assessment_deadline)

    # TODO Can we get rid of get_application_overviews for fund and _round
    # and incorporate into the following function?
    #  (its only used to provide params for this function)
    post_processed_overviews = (
        get_assessment_progress(application_overviews)
        if application_overviews
        else []
    )

    # get and set application status
    post_processed_overviews = set_application_status_in_overview(
        post_processed_overviews
    )

    def get_sorted_application_overviews(
        application_overviews, column, reverse=False
    ):
        """Sorts application_overviews list based on the specified column."""

        sort_field_to_lambda = {
            "location": lambda x: x["location_json_blob"]["country"],
            "funding_requested": lambda x: x["funding_amount_requested"],
            "local_authority": lambda x: x["local_authority"],
            "project_name": lambda x: x["project_name"],
            "asset_type": lambda x: x["asset_type"],
            "organisation_name": lambda x: x["organisation_name"],
            "funding_type": lambda x: x["funding_type"],
            "status": lambda x: x["application_status"],
        }

        # Define the sorting function based on the specified column
        if sort_key := sort_field_to_lambda.get(column, None):
            return sorted(application_overviews, key=sort_key, reverse=reverse)
        else:
            return application_overviews

    # Get the sort column and order from query parameters
    sort_column = request.args.get("sort_column", "")
    sort_order = request.args.get("sort_order", "")
    if sort_column:
        post_processed_overviews = get_sorted_application_overviews(
            post_processed_overviews,
            sort_column,
            reverse=sort_order != "asc",
        )

    return render_template(
        "assessor_dashboard.html",
        user=g.user,
        application_overviews=post_processed_overviews,
        round_details=round_details,
        query_params=search_params,
        asset_types=asset_types,
        funding_types=funding_types,
        assessment_statuses=assessment_statuses,
        show_clear_filters=show_clear_filters,
        stats=stats,
        is_active_status=is_active_status,
        sort_column=sort_column,
        sort_order=sort_order,
    )


@assess_bp.route("/application/<application_id>", methods=["GET", "POST"])
@check_access_application_id
def application(application_id):
    """
    Application summary page
    Shows information about the fund, application ID
    and all the application questions and their assessment status
    :param application_id:
    :return:
    """

    if request.method == "POST":
        update_ar_status_to_completed(application_id)

    state = get_state_for_tasklist_banner(application_id)
    flags_list = get_flags(application_id)
    accounts_list = []

    display_status = determine_display_status(
        state.workflow_status, flags_list
    )

    # TODO : Need to resolve this for multiple flags

    if flags_list:
        user_id_list = []
        for flag_data in flags_list:
            for flag_item in flag_data.updates:
                if flag_item["user_id"] not in user_id_list:
                    user_id_list.append(flag_item["user_id"])

                accounts_list = get_bulk_accounts_dict(
                    user_id_list, state.fund_short_name
                )
    else:
        flags_list = []

    sub_criteria_status_completed = all_status_completed(state)
    form = AssessmentCompleteForm()

    return render_template(
        "assessor_tasklist.html",
        sub_criteria_status_completed=sub_criteria_status_completed,
        tags=[
            {"value": "Commercial pass", "colour": "green"},
            {"value": "Recommend no", "colour": "red"},
            {"value": "Ed the Duck", "colour": "grey"},
            {"value": "Further discussion", "colour": "yellow"},
        ],
        form=form,
        state=state,
        application_id=application_id,
        accounts_list=accounts_list,
        flags_list=flags_list,
        current_user_role=g.user.highest_role,
        is_flaggable=is_flaggable(display_status),
        display_status=display_status,
    )


@assess_bp.route("/fragments/sub_criteria_scoring", methods=["POST", "GET"])
def sub_crit_scoring():
    form = ScoreForm()

    if form.validate_on_submit():

        score = int(form.score.data)
        just = form.justification.data

        assessment_id = "test_assess_id"
        person_id = "test_person_id"
        sub_crit_id = "test_sub_crit_id"

        submit_score_and_justification(
            score=score,
            assessment_id=assessment_id,
            person_id=person_id,
            justification=just,
            sub_crit_id=sub_crit_id,
        )
        scores_submitted = True
    else:
        scores_submitted = False

    return render_template(
        "scores_justification.html",
        scores_submitted=scores_submitted,
        form=form,
    )


@assess_bp.route("/resolve_flag/<application_id>", methods=["GET", "POST"])
@check_access_application_id(roles_required=["LEAD_ASSESSOR"])
def resolve_flag(application_id):
    form = ResolveFlagForm()
    flag_id = request.args.get("flag_id")

    if not flag_id:
        current_app.logger.error("No flag id found in query params")
        abort(404)
    flag_data = get_flag(flag_id)
    state = get_state_for_tasklist_banner(application_id)
    section = flag_data.sections_to_flag
    return resolve_application(
        form=form,
        application_id=application_id,
        flag=form.resolution_flag.data,
        user_id=g.account_id,
        justification=form.justification.data,
        section=section,
        page_to_render="resolve_flag.html",
        state=state,
        reason_to_flag=flag_data.updates[-1]["justification"],
        allocated_team=flag_data.updates[-1]["allocation"],
        flag_id=flag_id,
    )


@assess_bp.route(
    "/continue_assessment/<application_id>", methods=["GET", "POST"]
)
@check_access_application_id(roles_required=["LEAD_ASSESSOR"])
def continue_assessment(application_id):
    form = ContinueApplicationForm()
    flag_id = request.args.get("flag_id")

    if not flag_id:
        current_app.logger.error("No flag id found in query params")
        abort(404)
    flag_data = get_flag(flag_id)
    return resolve_application(
        form=form,
        application_id=application_id,
        flag=FlagTypeV2.RESOLVED.name,
        user_id=g.account_id,
        justification=form.reason.data,
        section=["NA"],
        page_to_render="continue_assessment.html",
        reason_to_flag=flag_data.updates[-1]["justification"],
        allocated_team=flag_data.updates[-1]["allocation"],
        flag_id=flag_id,
    )


@assess_bp.route("/application/<application_id>/export", methods=["GET"])
@check_access_application_id(roles_required=["LEAD_ASSESSOR"])
def generate_doc_list_for_download(application_id):
    current_app.logger.info(
        f"Generating docs for application id {application_id}"
    )
    sub_criteria_banner_state = get_sub_criteria_banner_state(application_id)
    short_id = sub_criteria_banner_state.short_id[-6:]
    flags_list = get_flags(application_id)
    display_status = determine_display_status(
        sub_criteria_banner_state.workflow_status, flags_list
    )

    fund = get_fund(sub_criteria_banner_state.fund_id)
    application_json = get_application_json(application_id)
    supporting_evidence = get_files_for_application_upload_fields(
        application_id=application_id,
        short_id=short_id,
        application_json=application_json,
    )
    application_answers = (
        "Application answers",
        url_for(
            "assess_bp.download_application_answers",
            application_id=application_id,
            short_id=short_id,
        ),
    )

    return render_template(
        "contract_downloads.html",
        application_id=application_id,
        fund=fund,
        sub_criteria=sub_criteria_banner_state,
        application_answers=application_answers,
        supporting_evidence=supporting_evidence,
        display_status=display_status,
    )


@assess_bp.route("/application/<application_id>/export/<short_id>/answers.txt")
@check_access_application_id(roles_required=["LEAD_ASSESSOR"])
def download_application_answers(application_id: str, short_id: str):
    current_app.logger.info(
        f"Generating application Q+A download for application {application_id}"
    )
    application_json = get_application_json(application_id)
    application_json_blob = application_json["jsonb_blob"]

    qanda_dict = extract_questions_and_answers(application_json_blob["forms"])
    fund = get_fund(application_json["jsonb_blob"]["fund_id"])
    text = generate_text_of_application(qanda_dict, fund.name)

    return download_file(text, "text/plain", f"{short_id}_answers.txt")


@assess_bp.route(
    "/application/<application_id>/export/<file_name>",
    methods=["GET"],
)
@check_access_application_id
def get_file(application_id: str, file_name: str):
    short_id = request.args.get("short_id")
    data, mimetype = get_file_for_download_from_aws(
        application_id=application_id, file_name=file_name
    )
    if short_id:
        return download_file(data, mimetype, f"{short_id}_{file_name}")

    return download_file(data, mimetype, file_name)


def download_file(data, mimetype, file_name):
    return Response(
        data,
        mimetype=mimetype,
        headers={
            "Content-Disposition": (
                f"attachment;filename={quote_plus(file_name)}"
            )
        },
    )<|MERGE_RESOLUTION|>--- conflicted
+++ resolved
@@ -274,18 +274,9 @@
         for item in state.get_sub_sections_metadata()
     ]
 
-<<<<<<< HEAD
     teams_available = get_available_teams(
-        assessor_task_list_metadata["fund_id"],
-        assessor_task_list_metadata["round_id"],
-=======
-    # TODO: Rework on the avialable teams after implemented in fundstore
-    response = requests.get(
-        Config.GET_AVIALABLE_TEAMS_FOR_FUND.format(
-            fund_id=state.fund_id,
-            round_id=state.round_id,
-        )
->>>>>>> d92746f5
+        state.fund_id,
+        state.round_id,
     )
 
     form = FlagApplicationForm(
