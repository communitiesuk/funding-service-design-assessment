--- conflicted
+++ resolved
@@ -79,9 +79,8 @@
         application_id=application_id, sub_criteria_id=sub_criteria_id, theme_id=theme_id
     )
 
-<<<<<<< HEAD
     comments_dictionary = {theme.id: [comment for comment in comments if comment.theme_id == theme.id] for theme in sub_criteria.themes}
-=======
+
     common_template_config = {
         "role_information": role_information,
         "current_theme_id": theme_id,
@@ -89,9 +88,8 @@
         "application_id": application_id,
         "fund": fund,
         "form": form,
-        "comments": comments,
+        "comments": comments_dictionary,
     }
->>>>>>> aa67672a
 
     if theme_id == "score":
         # call to assessment store to get latest score
@@ -117,11 +115,7 @@
             COF_score_list=COF_score_list,
             score_error=score_error,
             justification_error=justification_error,
-<<<<<<< HEAD
-            comments=comments_dictionary,
-=======
             **common_template_config,
->>>>>>> aa67672a
         )
 
     answers_meta = []
@@ -136,14 +130,6 @@
     return render_template(
         "sub_criteria.html",
         on_summary=False,
-<<<<<<< HEAD
-        sub_criteria=sub_criteria,
-        application_id=application_id,
-        fund=fund,
-        form=form,
-        comments=comments_dictionary,
-=======
->>>>>>> aa67672a
         answers_meta=answers_meta,
         **common_template_config,
     )
