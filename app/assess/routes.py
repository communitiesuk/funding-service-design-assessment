from datetime import datetime
from urllib.parse import quote_plus

from app.assess.auth.validation import check_access_application_id
from app.assess.auth.validation import check_access_fund_short_name
from app.assess.auth.validation import get_countries_from_roles
from app.assess.auth.validation import has_access_to_fund
from app.assess.auth.validation import has_devolved_authority_validation
from app.assess.data import *
from app.assess.data import get_application_json
from app.assess.data import get_application_overviews
from app.assess.data import get_assessments_stats
from app.assess.data import get_flag
from app.assess.data import submit_score_and_justification
from app.assess.display_value_mappings import assessment_statuses
from app.assess.display_value_mappings import asset_types
from app.assess.display_value_mappings import funding_types
from app.assess.display_value_mappings import search_params_cof
from app.assess.display_value_mappings import search_params_nstf
from app.assess.forms.assessment_form import AssessmentCompleteForm
from app.assess.forms.comments_form import CommentsForm
from app.assess.forms.continue_application_form import ContinueApplicationForm
from app.assess.forms.flag_form import FlagApplicationForm
from app.assess.forms.mark_qa_complete_form import MarkQaCompleteForm
from app.assess.forms.rescore_form import RescoreForm
from app.assess.forms.resolve_flag_form import ResolveFlagForm
from app.assess.forms.scores_and_justifications import ScoreForm
from app.assess.helpers import determine_display_status
from app.assess.helpers import extract_questions_and_answers_from_json_blob
from app.assess.helpers import generate_text_of_application
from app.assess.helpers import get_ttl_hash
from app.assess.helpers import is_flaggable
from app.assess.helpers import resolve_application
from app.assess.models.flag import FlagType
from app.assess.models.fund_summary import create_fund_summaries
from app.assess.models.fund_summary import is_after_today
from app.assess.models.theme import Theme
from app.assess.models.ui import applicants_response
from app.assess.models.ui.assessor_task_list import AssessorTaskList
from app.assess.status import all_status_completed
from app.assess.status import update_ar_status_to_completed
from app.assess.views.filters import utc_to_bst
from config import Config
from flask import Blueprint
from flask import current_app
from flask import g
from flask import redirect
from flask import render_template
from flask import request
from flask import Response

assess_bp = Blueprint(
    "assess_bp",
    __name__,
    url_prefix=Config.ASSESSMENT_HUB_ROUTE,
    template_folder="templates",
)


@assess_bp.route(
    "/application_id/<application_id>/sub_criteria_id/<sub_criteria_id>",
    methods=["POST", "GET"],
)
@check_access_application_id
def display_sub_criteria(
    application_id,
    sub_criteria_id,
):
    """
    Page showing sub criteria and themes for an application
    """
    current_app.logger.info(f"Processing GET to {request.path}.")
    sub_criteria = get_sub_criteria(application_id, sub_criteria_id)
    theme_id = request.args.get("theme_id", sub_criteria.themes[0].id)
    comment_form = CommentsForm()
    try:
        current_theme: Theme = next(
            iter(t for t in sub_criteria.themes if t.id == theme_id)
        )
    except StopIteration:
        current_app.logger.warn("Unknown theme ID requested: " + theme_id)
        abort(404)
    add_comment_argument = request.args.get("add_comment") == "1"
    if add_comment_argument and comment_form.validate_on_submit():
        comment = comment_form.comment.data
        submit_comment(
            comment=comment,
            application_id=application_id,
            sub_criteria_id=sub_criteria_id,
            user_id=g.account_id,
            theme_id=theme_id,
        )

        return redirect(
            url_for(
                "assess_bp.display_sub_criteria",
                application_id=application_id,
                sub_criteria_id=sub_criteria_id,
                theme_id=theme_id,
                _anchor="comments",
            )
        )

    assessor_task_list_metadata = get_assessor_task_list_state(application_id)

    if not assessor_task_list_metadata:
        abort(404)

    fund = get_fund(assessor_task_list_metadata["fund_id"])
    flag = get_latest_flag(application_id)

    comment_response = get_comments(
        application_id=application_id,
        sub_criteria_id=sub_criteria_id,
        theme_id=theme_id,
    )

    # TODO add test for this function in data_operations
    theme_matched_comments = (
        match_comment_to_theme(
            comment_response, sub_criteria.themes, fund.short_name
        )
        if comment_response
        else None
    )

    display_status = determine_display_status(
        sub_criteria.workflow_status, flag
    )
    common_template_config = {
        "sub_criteria": sub_criteria,
        "application_id": application_id,
        "fund": fund,
        "comments": theme_matched_comments,
        "flag": flag,
        "display_comment_box": add_comment_argument,
        "comment_form": comment_form,
        "current_theme": current_theme,
        "display_status": display_status,
    }

    theme_answers_response = get_sub_criteria_theme_answers(
        application_id, theme_id
    )

    answers_meta = applicants_response.create_ui_components(
        theme_answers_response, application_id
    )

    return render_template(
        "sub_criteria.html",
        answers_meta=answers_meta,
        **common_template_config,
    )


@assess_bp.route(
    "/application_id/<application_id>/sub_criteria_id/<sub_criteria_id>/score",
    methods=["POST", "GET"],
)
@check_access_application_id(roles_required=["LEAD_ASSESSOR", "ASSESSOR"])
def score(
    application_id,
    sub_criteria_id,
):
    sub_criteria: SubCriteria = get_sub_criteria(
        application_id, sub_criteria_id
    )

    if not sub_criteria.is_scored:
        abort(404)

    assessor_task_list_metadata = get_assessor_task_list_state(application_id)

    if not assessor_task_list_metadata:
        abort(404)

    fund = get_fund(assessor_task_list_metadata["fund_id"])
    flag = get_latest_flag(application_id)

    comment_response = get_comments(
        application_id=application_id,
        sub_criteria_id=sub_criteria_id,
        theme_id=None,
    )

    theme_matched_comments = (
        match_comment_to_theme(
            comment_response, sub_criteria.themes, fund.short_name
        )
        if comment_response
        else None
    )

    display_status = determine_display_status(
        sub_criteria.workflow_status, flag
    )
    score_form = ScoreForm()
    rescore_form = RescoreForm()
    is_rescore = rescore_form.validate_on_submit()
    if not is_rescore and request.method == "POST":
        if score_form.validate_on_submit():
            current_app.logger.info(f"Processing POST to {request.path}.")
            score = int(score_form.score.data)
            user_id = g.account_id
            justification = score_form.justification.data
            submit_score_and_justification(
                score=score,
                justification=justification,
                application_id=application_id,
                user_id=user_id,
                sub_criteria_id=sub_criteria_id,
            )
        else:
            is_rescore = True

    # call to assessment store to get latest score
    score_list = get_score_and_justification(
        application_id, sub_criteria_id, score_history=True
    )
    # TODO add test for this function in data_operations
    scores_with_account_details = match_score_to_user_account(
        score_list, fund.short_name
    )
    latest_score = (
        scores_with_account_details.pop(0)
        if (score_list is not None and len(scores_with_account_details) > 0)
        else None
    )
    # TODO make COF_score_list extendable to other funds
    scoring_list = [
        (5, "Strong"),
        (4, "Good"),
        (3, "Satisfactory"),
        (2, "Partial"),
        (1, "Poor"),
    ]
    return render_template(
        "score.html",
        application_id=application_id,
        score_list=scores_with_account_details or None,
        latest_score=latest_score,
        scoring_list=scoring_list,
        score_form=score_form,
        rescore_form=rescore_form,
        is_rescore=is_rescore,
        sub_criteria=sub_criteria,
        fund=fund,
        comments=theme_matched_comments,
        display_status=display_status,
        flag=flag,
        is_flaggable=is_flaggable(flag),
    )


@assess_bp.route(
    "/flag/<application_id>",
    methods=["GET", "POST"],
)
@check_access_application_id(roles_required=["ASSESSOR"])
def flag(application_id):

    # Get assessor tasks list
    assessor_task_list_metadata = get_assessor_task_list_state(application_id)
    fund = get_fund(assessor_task_list_metadata["fund_id"])
    assessor_task_list_metadata["fund_name"] = fund.name
    state = AssessorTaskList.from_json(assessor_task_list_metadata)
    choices = [
        (item["sub_section_id"], item["sub_section_name"])
        for item in state.get_sub_sections_metadata()
    ]

    form = FlagApplicationForm(choices=choices)

    if request.method == "POST" and form.validate_on_submit():
        submit_flag(
            application_id,
            FlagType.FLAGGED.name,
            g.account_id,
            form.justification.data,
            form.section.data,
        )
        return redirect(
            url_for(
                "assess_bp.application",
                application_id=application_id,
            )
        )

    flag = get_latest_flag(application_id)
    if flag and flag.flag_type not in (
        FlagType.RESOLVED,
        FlagType.QA_COMPLETED,
    ):
        abort(400, "Application already flagged")
    sub_criteria_banner_state = get_sub_criteria_banner_state(application_id)

    return render_template(
        "flag_application.html",
        application_id=application_id,
        fund=fund,
        flag=flag,
        sub_criteria=sub_criteria_banner_state,
        form=form,
        display_status=sub_criteria_banner_state.workflow_status,
        referrer=request.referrer,
        state=state,
    )


@assess_bp.route("/qa_complete/<application_id>", methods=["GET", "POST"])
@check_access_application_id(roles_required=["LEAD_ASSESSOR"])
def qa_complete(application_id):
    """
    QA complete form html page:
    Allows you to mark an application as QA_completed by submitting the form.
    Once submitted, a call is made to the application store endpoint to save
    the QA_COMPLETED flag in the database for the given application_id
    """

    form = MarkQaCompleteForm()

    if form.validate_on_submit():
        submit_flag(
            application_id=application_id,
            flag_type=FlagType.QA_COMPLETED.name,
            user_id=g.account_id,
        )
        return redirect(
            url_for(
                "assess_bp.application",
                application_id=application_id,
            )
        )

    sub_criteria_banner_state = get_sub_criteria_banner_state(application_id)
    fund = get_fund(sub_criteria_banner_state.fund_id)
    flag = get_latest_flag(application_id)

    return render_template(
        "mark_qa_complete.html",
        application_id=application_id,
        fund=fund,
        sub_criteria=sub_criteria_banner_state,
        form=form,
        referrer=request.referrer,
        flag=flag,
        display_status=sub_criteria_banner_state.workflow_status,
    )


@assess_bp.route("/assessor_dashboard/", methods=["GET"])
def old_landing():
    return redirect("/assess/assessor_tool_dashboard/")


@assess_bp.route("/assessor_tool_dashboard/", methods=["GET"])
def landing():
    funds = [
        f
        for f in get_funds(get_ttl_hash(seconds=300))
        if has_access_to_fund(f.short_name)
    ]
    return render_template(
        "assessor_tool_dashboard.html",
        fund_summaries={
            fund.id: create_fund_summaries(fund) for fund in funds
        },
        funds={fund.id: fund for fund in funds},
        todays_date=utc_to_bst(datetime.now().strftime("%Y-%m-%dT%H:%M:%S")),
    )


@assess_bp.route(
    "/assessor_dashboard/<fund_short_name>/<round_short_name>/",
    methods=["GET"],
)
@check_access_fund_short_name
def fund_dashboard(fund_short_name: str, round_short_name: str):
    if fund_short_name.upper() == "NSTF":
        search_params = {**search_params_nstf}
    else:
        search_params = {**search_params_cof}

    fund = get_fund(fund_short_name, use_short_name=True)
    if not fund:
        return redirect("/assess/assessor_tool_dashboard/")
    round = get_round(fund_short_name, round_short_name, use_short_name=True)
    if not round:
        return redirect("/assess/assessor_tool_dashboard/")

<<<<<<< HEAD
    countries = {"ALL"}
    if has_devolved_authority_validation(fund_id=fund_id):
        countries = get_countries_from_roles(fund.short_name)

    search_params = {
        "search_term": "",
        "search_in": "project_name,short_id",
        "asset_type": "ALL",
        "status": "ALL",
        "countries": ",".join(countries),
    }
=======
    fund_id, round_id = fund.id, round.id
>>>>>>> ff99c428

    show_clear_filters = False
    if "clear_filters" not in request.args:
        search_params.update(
            {
                k: v
                for k, v in request.args.items()
                if k in search_params and k != "countries"
            }
        )
        show_clear_filters = any(
            k in request.args for k in search_params if k != "countries"
        )

    application_overviews = get_application_overviews(
        fund_id, round_id, search_params
    )

    # this is only used for querying applications, so remove it from the search params,
    # so it's not reflected on the user interface
    del search_params["countries"]

    round_details = {
        "assessment_deadline": round.assessment_deadline,
        "round_title": round.title,
        "fund_name": fund.name,
        "fund_short_name": fund_short_name,
        "round_short_name": round_short_name,
    }

    stats = get_assessments_stats(fund_id, round_id, search_params)
    is_active_status = is_after_today(round.assessment_deadline)

    # TODO Can we get rid of get_application_overviews for fund and _round
    # and incorporate into the following function?
    #  (its only used to provide params for this function)
    post_processed_overviews = (
        get_assessment_progress(application_overviews)
        if application_overviews
        else []
    )

    def get_sorted_application_overviews(
        application_overviews, column, reverse=False
    ):
        """Sorts application_overviews list based on the specified column."""

        sort_field_to_lambda = {
            "location": lambda x: x["location_json_blob"]["country"],
            "funding_requested": lambda x: x["funding_amount_requested"],
            "local_authority": lambda x: x["local_authority"],
        }

        # Define the sorting function based on the specified column
        if sort_key := sort_field_to_lambda.get(column, None):
            return sorted(application_overviews, key=sort_key, reverse=reverse)
        else:
            return application_overviews

    # Get the sort column and order from query parameters
    sort_column = request.args.get("sort_column", "")
    sort_order = request.args.get("sort_order", "")
    if sort_column:
        post_processed_overviews = get_sorted_application_overviews(
            post_processed_overviews,
            sort_column,
            reverse=sort_order != "asc",
        )

    return render_template(
        "assessor_dashboard.html",
        user=g.user,
        application_overviews=post_processed_overviews,
        round_details=round_details,
        query_params=search_params,
        asset_types=asset_types,
        funding_types=funding_types,
        assessment_statuses=assessment_statuses,
        show_clear_filters=show_clear_filters,
        stats=stats,
        is_active_status=is_active_status,
        sort_column=sort_column,
        sort_order=sort_order,
    )


@assess_bp.route("/application/<application_id>", methods=["GET", "POST"])
@check_access_application_id
def application(application_id):
    """
    Application summary page
    Shows information about the fund, application ID
    and all the application questions and their assessment status
    :param application_id:
    :return:
    """
    assessor_task_list_metadata = get_assessor_task_list_state(application_id)
    if not assessor_task_list_metadata:
        abort(404)

    # maybe there's a better way to do this?..
    fund = get_fund(assessor_task_list_metadata["fund_id"])
    round = get_round(
        assessor_task_list_metadata["fund_id"],
        assessor_task_list_metadata["round_id"],
    )
    if not fund:
        abort(404)
    assessor_task_list_metadata["fund_name"] = fund.name

    state = AssessorTaskList.from_json(assessor_task_list_metadata)
    flag = get_latest_flag(application_id)
    if flag:
        accounts = get_bulk_accounts_dict([flag.user_id], fund.short_name)

    # TODO: Remove mock data used for flag history development and
    # Refactor below code after schema changes made for multiple flags
    try:
        flags_list = get_flags(application_id)
        user_id_list = []
        for flag_data in flags_list:
            for flag_item in flag_data.updates:
                if flag_item["user_id"] not in user_id_list:
                    user_id_list.append(flag_item["user_id"])
        if flags_list:
            accounts_list = get_bulk_accounts_dict(user_id_list)
    except Exception:
        flags_list = []
        accounts_list = []

    sub_criteria_status_completed = all_status_completed(state)
    form = AssessmentCompleteForm()

    if request.method == "POST":
        update_ar_status_to_completed(application_id)
        assessor_task_list_metadata = get_assessor_task_list_state(
            application_id
        )
        if not assessor_task_list_metadata:
            abort(404)
        fund = get_fund(assessor_task_list_metadata["fund_id"])
        if not fund:
            abort(404)
        assessor_task_list_metadata["fund_name"] = fund.name
        state = AssessorTaskList.from_json(assessor_task_list_metadata)

    display_status = determine_display_status(state.workflow_status, flag)
    return render_template(
        "assessor_tasklist.html",
        sub_criteria_status_completed=sub_criteria_status_completed,
        form=form,
        state=state,
        application_id=application_id,
        flag=flag,
<<<<<<< HEAD
=======
        accounts_list=accounts_list,
        flags_list=flags_list,
        current_user_role=g.user.highest_role,
>>>>>>> ff99c428
        fund_short_name=fund.short_name,
        round_short_name=round.short_name,
        flag_user_info=accounts.get(flag.user_id)
        if (flag and accounts)
        else None,
        is_flaggable=is_flaggable(flag),
        display_status=display_status,
    )


@assess_bp.route("/fragments/sub_criteria_scoring", methods=["POST", "GET"])
def sub_crit_scoring():
    form = ScoreForm()

    if form.validate_on_submit():

        score = int(form.score.data)
        just = form.justification.data

        assessment_id = "test_assess_id"
        person_id = "test_person_id"
        sub_crit_id = "test_sub_crit_id"

        submit_score_and_justification(
            score=score,
            assessment_id=assessment_id,
            person_id=person_id,
            justification=just,
            sub_crit_id=sub_crit_id,
        )
        scores_submitted = True
    else:
        scores_submitted = False

    return render_template(
        "scores_justification.html",
        scores_submitted=scores_submitted,
        form=form,
    )


@assess_bp.route("/resolve_flag/<application_id>", methods=["GET", "POST"])
@check_access_application_id(roles_required=["LEAD_ASSESSOR"])
def resolve_flag(application_id):
    form = ResolveFlagForm()
    flag_id = request.args.get("flag_id")

    if not flag_id:
        current_app.logger.error("No flag id found in query params")
        abort(404)
    flag_data = get_flag(flag_id)
    assessor_task_list_metadata = get_assessor_task_list_state(
        flag_data.application_id
    )
    fund = get_fund(assessor_task_list_metadata["fund_id"])
    assessor_task_list_metadata["fund_name"] = fund.name
    state = AssessorTaskList.from_json(assessor_task_list_metadata)
    section = flag_data.sections_to_flag
    return resolve_application(
        form=form,
        application_id=application_id,
        flag=form.resolution_flag.data,
        user_id=g.account_id,
        justification=form.justification.data,
        section=section,
        page_to_render="resolve_flag.html",
        state=state,
        reason_to_flag=flag_data.justification,
    )


@assess_bp.route(
    "/continue_assessment/<application_id>", methods=["GET", "POST"]
)
@check_access_application_id(roles_required=["LEAD_ASSESSOR"])
def continue_assessment(application_id):
    form = ContinueApplicationForm()
    flag_id = request.args.get("flag_id")

    if not flag_id:
        current_app.logger.error("No flag id found in query params")
        abort(404)
    flag_data = get_flag(flag_id)
    return resolve_application(
        form=form,
        application_id=application_id,
        flag=FlagType.RESOLVED.name,
        user_id=g.account_id,
        justification=form.reason.data,
        section=["NA"],
        page_to_render="continue_assessment.html",
        reason_to_flag=flag_data.justification,
    )


@assess_bp.route("/application/<application_id>/export", methods=["GET"])
@check_access_application_id(roles_required=["LEAD_ASSESSOR"])
def generate_doc_list_for_download(application_id):
    current_app.logger.info(
        f"Generating docs for application id {application_id}"
    )
    sub_criteria_banner_state = get_sub_criteria_banner_state(application_id)
    short_id = sub_criteria_banner_state.short_id[-6:]
    latest_flag = get_latest_flag(application_id)
    display_status = determine_display_status(
        sub_criteria_banner_state.workflow_status, latest_flag
    )

    fund = get_fund(sub_criteria_banner_state.fund_id)
    flag = get_latest_flag(application_id)
    application_json = get_application_json(application_id)
    supporting_evidence = get_files_for_application_upload_fields(
        application_id=application_id,
        short_id=short_id,
        application_json=application_json,
    )
    application_answers = (
        "Application answers",
        url_for(
            "assess_bp.download_application_answers",
            application_id=application_id,
            short_id=short_id,
        ),
    )

    return render_template(
        "contract_downloads.html",
        application_id=application_id,
        fund=fund,
        sub_criteria=sub_criteria_banner_state,
        application_answers=application_answers,
        supporting_evidence=supporting_evidence,
        display_status=display_status,
        flag=flag,
    )


@assess_bp.route("/application/<application_id>/export/<short_id>/answers.txt")
@check_access_application_id(roles_required=["LEAD_ASSESSOR"])
def download_application_answers(application_id: str, short_id: str):
    current_app.logger.info(
        f"Generating application Q+A download for application {application_id}"
    )
    application_json = get_application_json(application_id)
    qanda_dict = extract_questions_and_answers_from_json_blob(
        application_json["jsonb_blob"]
    )
    fund = get_fund(application_json["jsonb_blob"]["fund_id"])
    text = generate_text_of_application(qanda_dict, fund.name)

    return download_file(text, "text/plain", f"{short_id}_answers.txt")


@assess_bp.route(
    "/application/<application_id>/export/<file_name>",
    methods=["GET"],
)
@check_access_application_id
def get_file(application_id: str, file_name: str):
    short_id = request.args.get("short_id")
    data, mimetype = get_file_for_download_from_aws(
        application_id=application_id, file_name=file_name
    )
    if short_id:
        return download_file(data, mimetype, f"{short_id}_{file_name}")

    return download_file(data, mimetype, file_name)


def download_file(data, mimetype, file_name):
    return Response(
        data,
        mimetype=mimetype,
        headers={
            "Content-Disposition": (
                f"attachment;filename={quote_plus(file_name)}"
            )
        },
    )<|MERGE_RESOLUTION|>--- conflicted
+++ resolved
@@ -385,25 +385,18 @@
     fund = get_fund(fund_short_name, use_short_name=True)
     if not fund:
         return redirect("/assess/assessor_tool_dashboard/")
-    round = get_round(fund_short_name, round_short_name, use_short_name=True)
-    if not round:
+    _round = get_round(fund_short_name, round_short_name, use_short_name=True)
+    if not _round:
         return redirect("/assess/assessor_tool_dashboard/")
-
-<<<<<<< HEAD
+    fund_id, round_id = fund.id, _round.id
     countries = {"ALL"}
     if has_devolved_authority_validation(fund_id=fund_id):
         countries = get_countries_from_roles(fund.short_name)
 
     search_params = {
-        "search_term": "",
-        "search_in": "project_name,short_id",
-        "asset_type": "ALL",
-        "status": "ALL",
+        **search_params,
         "countries": ",".join(countries),
     }
-=======
-    fund_id, round_id = fund.id, round.id
->>>>>>> ff99c428
 
     show_clear_filters = False
     if "clear_filters" not in request.args:
@@ -427,15 +420,15 @@
     del search_params["countries"]
 
     round_details = {
-        "assessment_deadline": round.assessment_deadline,
-        "round_title": round.title,
+        "assessment_deadline": _round.assessment_deadline,
+        "round_title": _round.title,
         "fund_name": fund.name,
         "fund_short_name": fund_short_name,
         "round_short_name": round_short_name,
     }
 
     stats = get_assessments_stats(fund_id, round_id, search_params)
-    is_active_status = is_after_today(round.assessment_deadline)
+    is_active_status = is_after_today(_round.assessment_deadline)
 
     # TODO Can we get rid of get_application_overviews for fund and _round
     # and incorporate into the following function?
@@ -558,12 +551,9 @@
         state=state,
         application_id=application_id,
         flag=flag,
-<<<<<<< HEAD
-=======
         accounts_list=accounts_list,
         flags_list=flags_list,
         current_user_role=g.user.highest_role,
->>>>>>> ff99c428
         fund_short_name=fund.short_name,
         round_short_name=round.short_name,
         flag_user_info=accounts.get(flag.user_id)
