--- conflicted
+++ resolved
@@ -233,16 +233,12 @@
     assessment_deadline = get_round(
         Config.COF_FUND_ID, Config.COF_ROUND2_ID
     ).assessment_deadline
-
-<<<<<<< HEAD
-=======
-    
+  
     # Updating assessment progress for applications
     application_overviews = get_assessment_progress(
         application_overviews
         )
   
->>>>>>> 733474ea
     return render_template(
         "assessor_dashboard.html",
         user=g.user,
