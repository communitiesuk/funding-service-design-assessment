from app.assess.data import *
from app.assess.models.question import Question
from app.assess.models.question_field import QuestionField
from app.assess.models.total_table import TotalMoneyTableView
from app.config import APPLICATION_STORE_API_HOST_PUBLIC
from app.config import ASSESSMENT_HUB_ROUTE
from flask import abort
from flask import Blueprint
from flask import render_template
from flask import request

assess_bp = Blueprint(
    "assess_bp",
    __name__,
    url_prefix=ASSESSMENT_HUB_ROUTE,
    template_folder="templates",
)


@assess_bp.route("/", methods=["GET"])
def funds():
    """
    Page showing available funds
    from fund store
    :return:
    """

    funds = get_funds()

    return render_template("funds.html", funds=funds)


@assess_bp.route("/fragments/structured_question", methods=["GET"])
def selection_fragment():
    """
    An example route showing passing data from select type
    answers (radio, checkbox, select) through to a base
    template that utilises the 'structured_question'
    macro.
    """

    example_assessment_store_data_for_select_type_data = {
        "question": "Declarations",
        "status": "completed",
        "fields": [
            # Radio answer
            {
                "key": "declarations-state-aid",
                "title": (
                    "Would funding your organisation be classed as State Aid?"
                ),
                "type": "list",
                "answer": "False",
            },
            {
                "key": "declarations-environmental",
                "title": (
                    "Does your application comply with all relevant"
                    " environmental standards?"
                ),
                "type": "list",
                "answer": "True",
            },
            # Checkbox answer
            {
                "key": "who-is-endorsing-your-application",
                "title": "Who is endorsing your application?",
                "type": "list",
                "answer": "['Member of parliament (MP)']",
            },
            {
                "key": "about-your-project-policy-aims",
                "title": (
                    "Which policy aims will your project deliver against?"
                ),
                "type": "list",
                "answer": (
                    "['regeneration', 'Level up skills', 'Fight climate"
                    " change']"
                ),
            },
            # select list answer (selected '1')
            {
                "key": "your-project-sector",
                "title": "Project sector",
                "type": "list",
                "answer": "1",
            },
            {
                "key": "rDyIBy",
                "title": "Risk Level",
                "type": "list",
                "answer": "medium",
            },
            {
                "key": "XBxwLy",
                "title": "Categorise your risk",
                "type": "list",
                "answer": "reputational risk",
            },
        ],
    }
    # collect different answer types here to pass to base template such as
    # select type (radio, checkbox), free-text, table etc
    question = Question.from_json(
        example_assessment_store_data_for_select_type_data
    )
    structured_question_data = question.as_structured_question()
    template_data = {"structured_question_data": structured_question_data}

    return render_template(
        "structured_question.html", title=question.title, data=template_data
    )

    
@assess_bp.route("/fragments/title_answer_pairs", methods=["GET"])
def text_area_1():
    """
    Page showing fragment of text_area_1
    :return:
    """

    question_data = {
        "question": "About your organisation",
        "fields": [
            {
                "key": "application-name",
                "title": "Applicant name",
                "type": "text",
                "answer": "Bobby Bob",
            },
            {
                "key": "applicant-email",
                "title": "Email",
                "type": "text",
                "answer": "a@example.com",
            },
            {
                "key": "applicant-telephone-number",
                "title": "Telephone number",
                "type": "text",
                "answer": "01632 960 000",
            },
            {
                "key": "applicant-website",
                "title": "Website",
                "type": "text",
                "answer": "https://www.onedirection.com",
            },
        ],
    }

    data_dict = {}

    data_dict["title"] = question_data["question"]

    data_dict["answers"] = [
        {"title": data_dict["title"], "answer": data_dict["answer"]}
        for data_dict in question_data["fields"]
    ]

    return render_template("title_answer_pairs.html", data_dict=data_dict)


@assess_bp.route("/fragments/total_table_view", methods=["GET"])
def total_table_view():

    question_data = {
        "question": "About your project",
        "fields": [
            {
                "key": "about-your-project-capital-expenditure",
                "title": "Capital expenditure",
                "type": "text",
                "answer": "£10",
            },
            {
                "key": "about-your-project-revenue",
                "title": "Revenue",
                "type": "text",
                "answer": "£4",
            },
            {
                "key": "about-your-project-subsidy",
                "title": "Subsidy",
                "type": "text",
                "answer": "£5",
            },
        ],
    }
            
    question_model = TotalMoneyTableView.from_question_json(question_data)

    return render_template(
        "total_table.html",
        question_data=question_data,
        row_dict=question_model.row_dict(),
    )


@assess_bp.route("/fragments/text_input")
def text_input():
    """
    Render html page with json contains question & answer.
    """

    input_text_name = {
        "questions": [
            {
                "fields": [
                    {
                        "key": "oLfixk",
                        "title": "Your name",
                        "type": "text",
                        "answer": "Steve",
                    },
                ],
            }
        ],
    }

    input_text_address = {
        "questions": [
            {
                "fields": [
                    {
                        "key": "gOgMvi",
                        "title": "Your UK address",
                        "type": "text",
                        "answer": "99 evoco, example street, London, UB5 5FF",
                    },
                ],
            }
        ],
    }

    name = QuestionField.from_json(
        input_text_name["questions"][0]["fields"][0]
    )
    address = QuestionField.from_json(
        input_text_address["questions"][0]["fields"][0]
    )

    return render_template(
        "macros/example_text_input.html",
        name=name,
        address=address,
    )


@assess_bp.route("/landing/", methods=["GET"])
def landing():
    """
    Landing page for assessors
    Provides a summary of available applications
    with a keyword searchable and filterable list
    of applications and their statuses
    """

    # Initialise empty search params
    search_params = {
        "id_contains": "",
        "order_by": "",
        "order_rev": "",
        "status_only": "",
    }

    # Add request arg search params to dict
    for key, value in request.args.items():
        if key in search_params:
            search_params.update({key: value})

    applications = get_applications(params=search_params)

    todo_summary = get_todo_summary()

    return render_template(
        "landing.html",
        applications=applications,
        search_params=search_params,
        todo_summary=todo_summary,
        applications_endpoint="".join(
            [
                APPLICATION_STORE_API_HOST_PUBLIC,
                APPLICATION_SEARCH_ENDPOINT.replace("{params}", ""),
            ]
        ),
    )


@assess_bp.route("/application/<application_id>", methods=["GET"])
def application(application_id):

    """
    Application summary page
    Shows information about the fund, application ID
    and all the application questions and their assessment status
    :param application_id:
    :return:
    """

    application = get_application_status(application_id=application_id)
    if not application:
        abort(404)

    fund = get_fund(application.fund_id)
    if not fund:
        abort(404)

    return render_template(
        "application.html", application=application, fund=fund
    )


"""
 Legacy
 The following routes serve information relating to
 individual funds and fund rounds and are not shown in the assessor views
"""


@assess_bp.route("/<fund_id>/", methods=["GET"])
def fund(fund_id: str):
    """
    Page showing available rounds for a given fund
    from round store
    :param fund_id:
    :return:
    """

    fund = get_fund(fund_id)
    if not fund:
        abort(404)

    rounds = get_rounds(fund_id)

    return render_template("fund.html", fund=fund, rounds=rounds)


@assess_bp.route("/<fund_id>/<round_id>/", methods=["GET"])
def fund_round(fund_id: str, round_id: str):
    """
    Page showing available applications
    from a given fund_id and round_id
    from the application store
    :param fund_id:
    :param round_id:
    :return:
    """

    fund = get_fund(fund_id)
    if not fund:
        abort(404)

    fund_round = get_round_with_applications(
        fund_id=fund_id, round_id=round_id
    )
    if not fund_round:
        abort(404)

<<<<<<< HEAD
    return render_template("round.html", fund=fund, round=fund_round)
=======
    return render_template("round.html", fund=fund, round=fund_round)


@assess_bp.route("/fragments/upload_documents/")
def upload_documents():
    """
    Render html page with json contains title & answer/url.
    """

    uploaded_file_json = {
        "name": "Digital Form Builder - Runner test-form-",
        "questions": [
            {
                "question": "Upload documents page",
                "fields": [
                    {
                        "key": "ocdeay",
                        "title": "Python language - Introduction & course",
                        "type": "file",
                        "answer": "https://en.wikipedia.org/wiki/Python_(programming_language)",
                    }
                ],
            }
        ],
    }

    json_fields = uploaded_file_json["questions"][0]["fields"][0]
    file_metadata = QuestionField.from_json(json_fields)

    return render_template(
        "macros/example_upload_documents.html", file_metadata=file_metadata
    )


@assess_bp.route("/fragments/text_input/")
def text_input():
    """
    Render html page with json contains question & answer.
    """

    input_text_name = {
        "questions": [
            {
                "fields": [
                    {
                        "key": "oLfixk",
                        "title": "Your name",
                        "type": "text",
                        "answer": "Steve",
                    },
                ],
            }
        ],
    }

    input_text_address = {
        "questions": [
            {
                "fields": [
                    {
                        "key": "gOgMvi",
                        "title": "Your UK address",
                        "type": "text",
                        "answer": "99 evoco, example street, London, UB5 5FF",
                    },
                ],
            }
        ],
    }

    name = QuestionField.from_json(
        input_text_name["questions"][0]["fields"][0]
    )
    address = QuestionField.from_json(
        input_text_address["questions"][0]["fields"][0]
    )

    return render_template(
        "macros/example_text_input.html",
        name=name,
        address=address,
    )
>>>>>>> 51ae6768
<|MERGE_RESOLUTION|>--- conflicted
+++ resolved
@@ -358,9 +358,6 @@
     if not fund_round:
         abort(404)
 
-<<<<<<< HEAD
-    return render_template("round.html", fund=fund, round=fund_round)
-=======
     return render_template("round.html", fund=fund, round=fund_round)
 
 
@@ -442,5 +439,4 @@
         "macros/example_text_input.html",
         name=name,
         address=address,
-    )
->>>>>>> 51ae6768
+    )