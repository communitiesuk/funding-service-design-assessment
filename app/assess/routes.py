from app.assess.data import *
from app.assess.forms.comments_form import CommentsForm
from app.assess.models.question import Question
from app.assess.models.question_field import QuestionField
from app.assess.models.total_table import TotalMoneyTableView
from app.assess.data import submit_score_and_justification
from config import Config
from flask import abort
from flask import Blueprint
from flask import render_template
from flask import request
from app.assess.forms.scores_and_justifications import JustScoreForm


assess_bp = Blueprint(
    "assess_bp",
    __name__,
    url_prefix=Config.ASSESSMENT_HUB_ROUTE,
    template_folder="templates",
)


@assess_bp.route("/", methods=["GET"])
def funds():
    """
    Page showing available funds
    from fund store
    :return:
    """

    funds = get_funds()

    return render_template("funds.html", funds=funds)

@assess_bp.route("/fragments/structured_question", methods=["GET"])
def selection_fragment():
    """
    An example route showing passing data from select type
    answers (radio, checkbox, select) through to a base
    template that utilises the 'structured_question'
    macro.
    """

    example_assessment_store_data_for_select_type_data = {
        "question": "Declarations",
        "status": "completed",
        "fields": [
            # Radio answer
            {
                "key": "declarations-state-aid",
                "title": (
                    "Would funding your organisation be classed as State Aid?"
                ),
                "type": "list",
                "answer": "False",
            },
            {
                "key": "declarations-environmental",
                "title": (
                    "Does your application comply with all relevant"
                    " environmental standards?"
                ),
                "type": "list",
                "answer": "True",
            },
            # Checkbox answer
            {
                "key": "who-is-endorsing-your-application",
                "title": "Who is endorsing your application?",
                "type": "list",
                "answer": "['Member of parliament (MP)']",
            },
            {
                "key": "about-your-project-policy-aims",
                "title": (
                    "Which policy aims will your project deliver against?"
                ),
                "type": "list",
                "answer": (
                    "['regeneration', 'Level up skills', 'Fight climate"
                    " change']"
                ),
            },
            # select list answer (selected '1')
            {
                "key": "your-project-sector",
                "title": "Project sector",
                "type": "list",
                "answer": "1",
            },
            {
                "key": "rDyIBy",
                "title": "Risk Level",
                "type": "list",
                "answer": "medium",
            },
            {
                "key": "XBxwLy",
                "title": "Categorise your risk",
                "type": "list",
                "answer": "reputational risk",
            },
        ],
    }
    # collect different answer types here to pass to base template such as
    # select type (radio, checkbox), free-text, table etc
    question = Question.from_json(
        example_assessment_store_data_for_select_type_data
    )
    structured_question_data = question.as_structured_question()
    template_data = {"structured_question_data": structured_question_data}

    return render_template(
        "structured_question.html", title=question.title, data=template_data
    )

<<<<<<< HEAD
=======

>>>>>>> 8fdc25e3
@assess_bp.route("/fragments/title_answer_pairs", methods=["GET"])
def text_area_1():
    """
    Page showing fragment of text_area_1
    :return:
    """

    question_data = {
        "question": "About your organisation",
        "fields": [
            {
                "key": "application-name",
                "title": "Applicant name",
                "type": "text",
                "answer": "Bobby Bob",
            },
            {
                "key": "applicant-email",
                "title": "Email",
                "type": "text",
                "answer": "a@example.com",
            },
            {
                "key": "applicant-telephone-number",
                "title": "Telephone number",
                "type": "text",
                "answer": "01632 960 000",
            },
            {
                "key": "applicant-website",
                "title": "Website",
                "type": "text",
                "answer": "https://www.onedirection.com",
            },
        ],
    }

    data_dict = {}

    data_dict["title"] = question_data["question"]

    data_dict["answers"] = [
        {"title": data_dict["title"], "answer": data_dict["answer"]}
        for data_dict in question_data["fields"]
    ]

    return render_template("title_answer_pairs.html", data_dict=data_dict)


@assess_bp.route("/fragments/total_table_view", methods=["GET"])
def total_table_view():

    question_data = {
        "question": "About your project",
        "fields": [
            {
                "key": "about-your-project-capital-expenditure",
                "title": "Capital expenditure",
                "type": "text",
                "answer": "£10",
            },
            {
                "key": "about-your-project-revenue",
                "title": "Revenue",
                "type": "text",
                "answer": "£4",
            },
            {
                "key": "about-your-project-subsidy",
                "title": "Subsidy",
                "type": "text",
                "answer": "£5",
            },
        ],
    }

    question_model = TotalMoneyTableView.from_question_json(question_data)

    return render_template(
        "total_table.html",
        question_data=question_data,
        row_dict=question_model.row_dict(),
    )

@assess_bp.route("/fragments/sub_criteria_scoring", methods=["POST","GET"])
def sub_crit_scoring():

    form = JustScoreForm()

    if form.validate_on_submit():

        score = int(form.score.data)
        just = form.justification.data

        assessment_id = "test_assess_id"
        person_id = "test_person_id"
        sub_crit_id = "test_sub_crit_id"

        submit_score_and_justification(score=score, assessment_id=assessment_id, person_id=person_id, justification=just,sub_crit_id=sub_crit_id)
        scores_submitted = True

    else:

        scores_submitted = False

    return render_template("scores_justification.html",scores_submitted=scores_submitted, form=form)

@assess_bp.route("/fragments/text_input")
def text_input():
    """
    Render html page with json contains question & answer.
    """

    input_text_name = {
        "questions": [
            {
                "fields": [
                    {
                        "key": "oLfixk",
                        "title": "Your name",
                        "type": "text",
                        "answer": "Steve",
                    },
                ],
            }
        ],
    }

    input_text_address = {
        "questions": [
            {
                "fields": [
                    {
                        "key": "gOgMvi",
                        "title": "Your UK address",
                        "type": "text",
                        "answer": "99 evoco, example street, London, UB5 5FF",
                    },
                ],
            }
        ],
    }

    name = QuestionField.from_json(
        input_text_name["questions"][0]["fields"][0]
    )
    address = QuestionField.from_json(
        input_text_address["questions"][0]["fields"][0]
    )

    return render_template(
        "macros/example_text_input.html",
        name=name,
        address=address,
    )


@assess_bp.route("/landing/", methods=["GET"])
def landing():
    """
    Landing page for assessors
    Provides a summary of available applications
    with a keyword searchable and filterable list
    of applications and their statuses
    """

    # Initialise empty search params
    search_params = {
        "id_contains": "",
        "order_by": "",
        "order_rev": "",
        "status_only": "",
    }

    # Add request arg search params to dict
    for key, value in request.args.items():
        if key in search_params:
            search_params.update({key: value})

    applications = get_applications(params=search_params)

    todo_summary = get_todo_summary()

    return render_template(
        "landing.html",
        applications=applications,
        search_params=search_params,
        todo_summary=todo_summary,
        applications_endpoint="".join(
            [
                Config.APPLICATION_STORE_API_HOST_PUBLIC,
                Config.APPLICATION_SEARCH_ENDPOINT.replace("{params}", ""),
            ]
        ),
    )


@assess_bp.route("/application/<application_id>", methods=["GET"])
def application(application_id):

    """
    Application summary page
    Shows information about the fund, application ID
    and all the application questions and their assessment status
    :param application_id:
    :return:
    """

    application = get_application_status(application_id=application_id)
    if not application:
        abort(404)

    fund = get_fund(application.fund_id)
    if not fund:
        abort(404)

    return render_template(
        "application.html", application=application, fund=fund
    )


"""
 Legacy
 The following routes serve information relating to
 individual funds and fund rounds and are not shown in the assessor views
"""


@assess_bp.route("/<fund_id>/", methods=["GET"])
def fund(fund_id: str):
    """
    Page showing available rounds for a given fund
    from round store
    :param fund_id:
    :return:
    """

    fund = get_fund(fund_id)
    if not fund:
        abort(404)

    rounds = get_rounds(fund_id)

    return render_template("fund.html", fund=fund, rounds=rounds)


@assess_bp.route("/<fund_id>/<round_id>/", methods=["GET"])
def fund_round(fund_id: str, round_id: str):
    """
    Page showing available applications
    from a given fund_id and round_id
    from the application store
    :param fund_id:
    :param round_id:
    :return:
    """

    fund = get_fund(fund_id)
    if not fund:
        abort(404)

    fund_round = get_round_with_applications(
        fund_id=fund_id, round_id=round_id
    )
    if not fund_round:
        abort(404)

    return render_template("round.html", fund=fund, round=fund_round)


@assess_bp.route("/fragments/upload_documents/")
def upload_documents():
    """
    Render html page with json contains title & answer/url.
    """

    uploaded_file_json = {
        "name": "Digital Form Builder - Runner test-form-",
        "questions": [
            {
                "question": "Upload documents page",
                "fields": [
                    {
                        "key": "ocdeay",
                        "title": "Python language - Introduction & course",
                        "type": "file",
                        "answer": "https://en.wikipedia.org/wiki/Python_(programming_language)",  # noqa
                    }
                ],
            }
        ],
    }

    json_fields = uploaded_file_json["questions"][0]["fields"][0]
    file_metadata = QuestionField.from_json(json_fields)

    return render_template(
        "macros/example_upload_documents.html", file_metadata=file_metadata
    )


@assess_bp.route("/comments/", methods=["GET", "POST"])
def comments():
    """
    example route to call macro for text area field
    """
    form = CommentsForm()

    if form.validate_on_submit():
        comment_data = form.comment.data
        return render_template(
            "macros/example_comments_template.html",
            form=form,
            comment_data=comment_data,
        )

    return render_template("macros/example_comments_template.html", form=form)<|MERGE_RESOLUTION|>--- conflicted
+++ resolved
@@ -114,10 +114,7 @@
         "structured_question.html", title=question.title, data=template_data
     )
 
-<<<<<<< HEAD
-=======
-
->>>>>>> 8fdc25e3
+
 @assess_bp.route("/fragments/title_answer_pairs", methods=["GET"])
 def text_area_1():
     """
