--- conflicted
+++ resolved
@@ -28,14 +28,10 @@
 from app.assess.forms.rescore_form import RescoreForm
 from app.assess.forms.resolve_flag_form import ResolveFlagForm
 from app.assess.forms.scores_and_justifications import ScoreForm
-<<<<<<< HEAD
 from app.assess.forms.tags import TagAssociationForm
-from app.assess.helpers import determine_display_status
-=======
 from app.assess.helpers import determine_assessment_status
 from app.assess.helpers import determine_flag_status
 from app.assess.helpers import generate_csv_of_application
->>>>>>> ef3bbdd8
 from app.assess.helpers import get_ttl_hash
 from app.assess.helpers import is_flaggable
 from app.assess.helpers import is_qa_complete
@@ -398,13 +394,9 @@
         state=state,
         form=form,
         referrer=request.referrer,
-<<<<<<< HEAD
-        display_status=state.workflow_status,
-=======
         assessment_status=assessment_statuses[
             sub_criteria_banner_state.workflow_status
         ],
->>>>>>> ef3bbdd8
     )
 
 
@@ -604,12 +596,8 @@
         accounts_list=accounts_list,
         teams_flag_stats=teams_flag_stats,
         flags_list=flags_list,
-<<<<<<< HEAD
         current_user_role=g.user.highest_role_map[state.fund_short_name],
-        is_flaggable=is_flaggable(display_status),
-=======
         is_flaggable=is_flaggable(flag_status),
->>>>>>> ef3bbdd8
         is_qa_complete=is_qa_complete(flags_list),
         flag_status=flag_status,
         assessment_status=assessment_status,
@@ -711,13 +699,8 @@
     state = get_state_for_tasklist_banner(application_id)
     short_id = state.short_id[-6:]
     flags_list = get_flags(application_id)
-<<<<<<< HEAD
-    display_status = determine_display_status(
+    assessment_status = determine_assessment_status(
         state.workflow_status, flags_list
-=======
-    assessment_status = determine_assessment_status(
-        sub_criteria_banner_state.workflow_status, flags_list
->>>>>>> ef3bbdd8
     )
     flag_status = determine_flag_status(flags_list)
 
