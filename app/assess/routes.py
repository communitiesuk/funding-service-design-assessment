from app.assess.data import *
from app.assess.data import get_application_overviews
from app.assess.data import submit_score_and_justification
from app.assess.display_value_mappings import assessment_statuses
from app.assess.display_value_mappings import asset_types
from app.assess.forms.comments_form import CommentsForm
from app.assess.forms.scores_and_justifications import ScoreForm
from app.assess.models.question import Question
from app.assess.models.question_field import QuestionField
from app.assess.models.total_table import TotalMoneyTableView
from app.assess.models.ui import applicants_response
from app.assess.models.ui.assessor_task_list import AssessorTaskList
from config import Config
from flask import abort
from flask import Blueprint
from flask import g
from flask import render_template
from flask import request

assess_bp = Blueprint(
    "assess_bp",
    __name__,
    url_prefix=Config.ASSESSMENT_HUB_ROUTE,
    template_folder="templates",
)


@assess_bp.route(
    "/application_id/<application_id>/sub_criteria_id/<sub_criteria_id>",
    methods=["POST", "GET"],
)
def display_sub_criteria(
    application_id,
    sub_criteria_id,
):
    """
    Page showing sub criteria and themes for an application
    """
    form = ScoreForm()
    score_error, justification_error, scores_submitted = (
        False,
        False,
        False,
    )
    if request.method == "POST":
        if form.validate_on_submit():
            score = int(form.score.data)
            justification = form.justification.data
            try:
                user_id = g.account_id
            except AttributeError:
                user_id = (  # TODO remove and force g.account_id after adding authentication # noqa
                    ""
                )
            submit_score_and_justification(
                score=score,
                justification=justification,
                application_id=application_id,
                user_id=user_id,
                sub_criteria_id=sub_criteria_id,
            )
            scores_submitted = True

        else:
            score_error = True if not form.score.data else False
            justification_error = (
                True if not form.justification.data else False
            )

    args = request.args
    sub_criteria = get_sub_criteria(application_id, sub_criteria_id)
    theme_id = args.get("theme_id", sub_criteria.themes[0].id)
    fund = get_fund(Config.COF_FUND_ID)
    comments = get_comments(
        application_id=application_id, sub_criteria_id=sub_criteria_id
    )

    if theme_id == "score":
        # call to assessment store to get latest score
        score_list = get_score_and_justification(
            application_id, sub_criteria_id, score_history=True
        )
        latest_score = score_list.pop(0) if len(score_list) > 0 else None
        # TODO make COF_score_list extendable to other funds
        COF_score_list = [
            (5, "Strong"),
            (4, "Good"),
            (3, "Satisfactory"),
            (2, "Partial"),
            (1, "Poor"),
        ]

        return render_template(
            "sub_criteria.html",
            current_theme_id=theme_id,
            on_summary=True,
            sub_criteria=sub_criteria,
            application_id=application_id,
            fund=fund,
            form=form,
            scores_submitted=scores_submitted,
            score_list=score_list if len(score_list) > 0 else None,
            latest_score=latest_score,
            COF_score_list=COF_score_list,
            score_error=score_error,
            justification_error=justification_error,
            comments=comments,
        )

    answers_meta = []
    if theme_id:
        theme_answers_response = get_sub_criteria_theme_answers(
            application_id, theme_id
        )
        answers_meta = applicants_response.create_ui_components(
            theme_answers_response
        )

    return render_template(
        "sub_criteria.html",
        current_theme_id=theme_id,
        on_summary=False,
        sub_criteria=sub_criteria,
        application_id=application_id,
        fund=fund,
        form=form,
        comments=comments,
        answers_meta=answers_meta,
    )


@assess_bp.route("/sub_criteria", methods=["GET"])
def display_base():
    None


@assess_bp.route("/assessor_dashboard/", methods=["GET"])
def landing():
    """
    Landing page for assessors
    Provides a summary of available applications
    with a keyword searchable and filterable list
    of applications and their statuses
    """

    search_params = {
        "search_term": "",
        "search_in": "project_name,short_id",
        "asset_type": "ALL",
        "status": "ALL",
    }

    show_clear_filters = False
    if "clear_filters" not in request.args:
        # Add request arg search params to dict
        for key, value in request.args.items():
            if key in search_params:
                search_params.update({key: value})
                show_clear_filters = True

    application_overviews = get_application_overviews(
        Config.COF_FUND_ID, Config.COF_ROUND2_ID, search_params
    )
    assessment_deadline = get_round(
        Config.COF_FUND_ID, Config.COF_ROUND2_ID
    ).assessment_deadline

    return render_template(
<<<<<<< HEAD
        "landing.html",
        user=g.user,
=======
        "assessor_dashboard.html",
>>>>>>> 2920ab0d
        application_overviews=application_overviews,
        assessment_deadline=assessment_deadline,
        query_params=search_params,
        asset_types=asset_types,
        assessment_statuses=assessment_statuses,
        show_clear_filters=show_clear_filters,
    )


@assess_bp.route("/application/<application_id>", methods=["GET"])
def application(application_id):

    """
    Application summary page
    Shows information about the fund, application ID
    and all the application questions and their assessment status
    :param application_id:
    :return:
    """

    assessor_task_list_metadata = get_assessor_task_list_state(application_id)
    if not assessor_task_list_metadata:
        abort(404)

    # maybe there's a better way to do this?..
    fund = get_fund(assessor_task_list_metadata["fund_id"])
    if not fund:
        abort(404)
    assessor_task_list_metadata["fund_name"] = fund.name

    state = AssessorTaskList.from_json(assessor_task_list_metadata)
    current_app.logger.info(f"Fetching data from '{assessor_task_list_metadata}'.")

    return render_template(
        "assessor_tasklist.html",
        state=state,
        application_id=application_id,
    )


@assess_bp.route("/comments/", methods=["GET", "POST"])
def comments():
    """
    example route to call macro for text area field
    """
    form = CommentsForm()

    if form.validate_on_submit():
        comment_data = form.comment.data
        return render_template(
            "macros/example_comments_template.html",
            form=form,
            comment_data=comment_data,
        )

    return render_template("macros/example_comments_template.html", form=form)


@assess_bp.route("/fragments/sub_criteria_scoring", methods=["POST", "GET"])
def sub_crit_scoring():

    form = ScoreForm()

    if form.validate_on_submit():

        score = int(form.score.data)
        just = form.justification.data

        assessment_id = "test_assess_id"
        person_id = "test_person_id"
        sub_crit_id = "test_sub_crit_id"

        submit_score_and_justification(
            score=score,
            assessment_id=assessment_id,
            person_id=person_id,
            justification=just,
            sub_crit_id=sub_crit_id,
        )
        scores_submitted = True
    else:
        scores_submitted = False

    return render_template(
        "scores_justification.html",
        scores_submitted=scores_submitted,
        form=form,
    )<|MERGE_RESOLUTION|>--- conflicted
+++ resolved
@@ -5,9 +5,6 @@
 from app.assess.display_value_mappings import asset_types
 from app.assess.forms.comments_form import CommentsForm
 from app.assess.forms.scores_and_justifications import ScoreForm
-from app.assess.models.question import Question
-from app.assess.models.question_field import QuestionField
-from app.assess.models.total_table import TotalMoneyTableView
 from app.assess.models.ui import applicants_response
 from app.assess.models.ui.assessor_task_list import AssessorTaskList
 from config import Config
@@ -166,12 +163,8 @@
     ).assessment_deadline
 
     return render_template(
-<<<<<<< HEAD
-        "landing.html",
+        "assessor_dashboard.html",
         user=g.user,
-=======
-        "assessor_dashboard.html",
->>>>>>> 2920ab0d
         application_overviews=application_overviews,
         assessment_deadline=assessment_deadline,
         query_params=search_params,
@@ -203,7 +196,9 @@
     assessor_task_list_metadata["fund_name"] = fund.name
 
     state = AssessorTaskList.from_json(assessor_task_list_metadata)
-    current_app.logger.info(f"Fetching data from '{assessor_task_list_metadata}'.")
+    current_app.logger.info(
+        f"Fetching data from '{assessor_task_list_metadata}'."
+    )
 
     return render_template(
         "assessor_tasklist.html",
