from app.assess.data import *
from app.assess.data import get_application_overviews
from app.assess.data import submit_score_and_justification
from app.assess.display_value_mappings import assessment_statuses
from app.assess.display_value_mappings import asset_types
from app.assess.forms.comments_form import CommentsForm
from app.assess.forms.flag_form import FlagApplicationForm
from app.assess.forms.scores_and_justifications import ScoreForm
from app.assess.models.ui import applicants_response
from app.assess.models.ui.assessor_task_list import AssessorTaskList
from config import Config
from flask import abort
from flask import Blueprint
from flask import g
from flask import redirect
from flask import render_template
from flask import request
from flask import url_for
from fsd_utils.authentication.decorators import login_required

assess_bp = Blueprint(
    "assess_bp",
    __name__,
    url_prefix=Config.ASSESSMENT_HUB_ROUTE,
    template_folder="templates",
)


@assess_bp.route(
    "/application_id/<application_id>/sub_criteria_id/<sub_criteria_id>",
    methods=["POST", "GET"],
)
def display_sub_criteria(
    application_id,
    sub_criteria_id,
):
    """
    Page showing sub criteria and themes for an application
    """
    current_app.logger.info(f"Processing GET to {request.path}.")
    sub_criteria = get_sub_criteria(application_id, sub_criteria_id)
    theme_id = request.args.get("theme_id", sub_criteria.themes[0].id)
    comment_form = CommentsForm()

    add_comment_argument = request.args.get("add_comment") == "1"
    if all(
        [
            add_comment_argument,
            request.method == "POST",
            comment_form.validate_on_submit(),
        ]
    ):
        comment = comment_form.comment.data

        submit_comment(
            comment=comment,
            application_id=application_id,
            sub_criteria_id=sub_criteria_id,
            user_id=g.account_id,
            theme_id=theme_id,
        )

        return redirect(
            url_for(
                "assess_bp.display_sub_criteria",
                application_id=application_id,
                sub_criteria_id=sub_criteria_id,
                theme_id=theme_id,
                _anchor="comments",
            )
        )

    expand_comment_box = bool(request.args.get("expand-comment-box"))
    # used to expand the comment box when
    # a user clicks on the add comment button, we use redirect
    # to anchor the page to the add comment section
    if expand_comment_box:
        return redirect(
            url_for(
                "assess_bp.display_sub_criteria",
                application_id=application_id,
                sub_criteria_id=sub_criteria_id,
                theme_id=theme_id,
                add_comment=1,
                _anchor="comment",
            )
        )

    fund = get_fund(Config.COF_FUND_ID)
    is_flagged = any(get_flags(application_id))

    comments = get_comments(
        application_id=application_id,
        sub_criteria_id=sub_criteria_id,
        theme_id=theme_id,
        themes=sub_criteria.themes,
    )

    common_template_config = {
        "current_theme_id": theme_id,
        "sub_criteria": sub_criteria,
        "application_id": application_id,
        "fund": fund,
        "comments": comments,
<<<<<<< HEAD
        "if_flagged": is_flagged,
        "display_comment_box": add_comment_argument,
        "comment_form": comment_form,
=======
        "is_flagged": is_flagged,
>>>>>>> c1113d42
    }

    if theme_id == "score":
        # SECURITY SECTION START ######
        # Prevent non-assessors from accessing
        # the scoring version of this page
        if g.user.highest_role not in [
            "LEAD_ASSESSOR",
            "ASSESSOR",
        ]:
            current_app.logger.info(
                "Non-assessor attempted to access scoring view"
                f" {request.path}."
            )
            abort(404)
        # SECURITY SECTION END ######

        form = ScoreForm()
        score_error, justification_error, scores_submitted = (
            False,
            False,
            False,
        )
        if request.method == "POST":
            current_app.logger.info(f"Processing POST to {request.path}.")
            if form.validate_on_submit():
                score = int(form.score.data)
                justification = form.justification.data
                user_id = g.account_id
                submit_score_and_justification(
                    score=score,
                    justification=justification,
                    application_id=application_id,
                    user_id=user_id,
                    sub_criteria_id=sub_criteria_id,
                )
                scores_submitted = True

            else:
                score_error = True if not form.score.data else False
                justification_error = (
                    True if not form.justification.data else False
                )
        # call to assessment store to get latest score
        score_list = get_score_and_justification(
            application_id, sub_criteria_id, score_history=True
        )
        latest_score = (
            score_list.pop(0)
            if (score_list is not None and len(score_list) > 0)
            else None
        )
        # TODO make COF_score_list extendable to other funds
        COF_score_list = [
            (5, "Strong"),
            (4, "Good"),
            (3, "Satisfactory"),
            (2, "Partial"),
            (1, "Poor"),
        ]

        return render_template(
            "sub_criteria.html",
            on_summary=True,
            score_list=score_list or None,
            latest_score=latest_score,
            COF_score_list=COF_score_list,
            scores_submitted=scores_submitted,
            score_error=score_error,
            justification_error=justification_error,
            form=form,
            **common_template_config,
        )

    theme_answers_response = get_sub_criteria_theme_answers(
        application_id, theme_id
    )
    answers_meta = applicants_response.create_ui_components(
        theme_answers_response, application_id
    )

    return render_template(
        "sub_criteria.html",
        on_summary=False,
        answers_meta=answers_meta,
        **common_template_config,
    )


@assess_bp.route(
    "/flag/<application_id>",
    methods=["GET", "POST"],
)
@login_required(roles_required=["ASSESSOR", "LEAD_ASSESSOR"])
def flag(application_id):
    # TODO: handle multiple flags.
    flags = get_flags(application_id)
    if any(flags):
        abort(400, "Application already flagged")

    form = FlagApplicationForm()

    if request.method == "POST" and form.validate_on_submit():
        submit_flag(application_id, form.reason.data, form.section.data)
        return redirect(
            url_for(
                "assess_bp.application",
                application_id=application_id,
            )
        )

    banner_state = get_banner_state(application_id)
    fund = get_fund(banner_state["fund_id"])

    return render_template(
        "flag_application.html",
        application_id=application_id,
        fund_name=fund.name,
        banner_state=banner_state,
        form=form,
        referrer=request.referrer,
    )


@assess_bp.route("/assessor_dashboard/", methods=["GET"])
def landing():
    """
    Landing page for assessors
    Provides a summary of available applications
    with a keyword searchable and filterable list
    of applications and their statuses
    """

    search_params = {
        "search_term": "",
        "search_in": "project_name,short_id",
        "asset_type": "ALL",
        "status": "ALL",
    }

    show_clear_filters = False
    if "clear_filters" not in request.args:
        # Add request arg search params to dict
        for key, value in request.args.items():
            if key in search_params:
                search_params.update({key: value})
                show_clear_filters = True

    application_overviews = get_application_overviews(
        Config.COF_FUND_ID, Config.COF_ROUND2_ID, search_params
    )
    assessment_deadline = get_round(
        Config.COF_FUND_ID, Config.COF_ROUND2_ID
    ).assessment_deadline

    return render_template(
        "assessor_dashboard.html",
        user=g.user,
        application_overviews=application_overviews,
        assessment_deadline=assessment_deadline,
        query_params=search_params,
        asset_types=asset_types,
        assessment_statuses=assessment_statuses,
        show_clear_filters=show_clear_filters,
    )


@assess_bp.route("/application/<application_id>", methods=["GET"])
def application(application_id):
    """
    Application summary page
    Shows information about the fund, application ID
    and all the application questions and their assessment status
    :param application_id:
    :return:
    """

    assessor_task_list_metadata = get_assessor_task_list_state(application_id)
    if not assessor_task_list_metadata:
        abort(404)

    # maybe there's a better way to do this?..
    fund = get_fund(assessor_task_list_metadata["fund_id"])
    if not fund:
        abort(404)
    assessor_task_list_metadata["fund_name"] = fund.name

    state = AssessorTaskList.from_json(assessor_task_list_metadata)
    current_app.logger.info(
        f"Fetching data from '{assessor_task_list_metadata}'."
    )

    flags = get_flags(application_id)
    flag = flags[0] if flags else None  # TODO: handle multiple flags?

    accounts = {}
    if flag:
        accounts = get_bulk_accounts_dict([flag.user_id])

    return render_template(
        "assessor_tasklist.html",
        state=state,
        application_id=application_id,
        flag=flag,
        flag_user_info=accounts.get(flag.user_id) if flag else None,
    )


@assess_bp.route("/comments/", methods=["GET", "POST"])
def comments():
    """
    example route to call macro for text area field
    """
    form = CommentsForm()

    if form.validate_on_submit():
        comment_data = form.comment.data
        return render_template(
            "macros/example_comments_template.html",
            form=form,
            comment_data=comment_data,
        )

    return render_template("macros/example_comments_template.html", form=form)


@assess_bp.route("/fragments/sub_criteria_scoring", methods=["POST", "GET"])
def sub_crit_scoring():
    form = ScoreForm()

    if form.validate_on_submit():

        score = int(form.score.data)
        just = form.justification.data

        assessment_id = "test_assess_id"
        person_id = "test_person_id"
        sub_crit_id = "test_sub_crit_id"

        submit_score_and_justification(
            score=score,
            assessment_id=assessment_id,
            person_id=person_id,
            justification=just,
            sub_crit_id=sub_crit_id,
        )
        scores_submitted = True
    else:
        scores_submitted = False

    return render_template(
        "scores_justification.html",
        scores_submitted=scores_submitted,
        form=form,
    )<|MERGE_RESOLUTION|>--- conflicted
+++ resolved
@@ -102,13 +102,9 @@
         "application_id": application_id,
         "fund": fund,
         "comments": comments,
-<<<<<<< HEAD
-        "if_flagged": is_flagged,
+        "is_flagged": is_flagged,
         "display_comment_box": add_comment_argument,
         "comment_form": comment_form,
-=======
-        "is_flagged": is_flagged,
->>>>>>> c1113d42
     }
 
     if theme_id == "score":
