from app.assess.data import *
from app.assess.data import get_application_overviews
from app.assess.data import submit_score_and_justification
from app.assess.display_value_mappings import assessment_statuses
from app.assess.display_value_mappings import asset_types
from app.assess.forms.comments_form import CommentsForm
from app.assess.forms.scores_and_justifications import ScoreForm
from app.assess.models.question import Question
from app.assess.models.question_field import QuestionField
from app.assess.models.total_table import TotalMoneyTableView
from app.assess.models.ui import applicators_response
from app.assess.models.ui.assessor_task_list import AssessorTaskList
from config import Config
from flask import abort
from flask import Blueprint
from flask import g
from flask import render_template
from flask import request

assess_bp = Blueprint(
    "assess_bp",
    __name__,
    url_prefix=Config.ASSESSMENT_HUB_ROUTE,
    template_folder="templates",
)


@assess_bp.route("/", methods=["GET"])
def funds():
    """
    Page showing available funds
    from fund store
    :return:
    """
    funds = get_funds()
    return render_template("funds.html", funds=funds)


@assess_bp.route(
    "/application_id/<application_id>/sub_criteria_id/<sub_criteria_id>",
    methods=["POST", "GET"],
)
def display_sub_criteria(
    application_id,
    sub_criteria_id,
):
    """
    Page showing sub criteria and themes for an application
    """
    form = ScoreForm()
    score_error, justification_error, scores_submitted = (
        False,
        False,
        False,
    )
    if request.method == "POST":
        if form.validate_on_submit():
            score = int(form.score.data)
            justification = form.justification.data
            try:
                user_id = g.account_id
            except AttributeError:
                user_id = (  # TODO remove and force g.account_id after adding authentication # noqa
                    ""
                )
            submit_score_and_justification(
                score=score,
                justification=justification,
                application_id=application_id,
                user_id=user_id,
                sub_criteria_id=sub_criteria_id,
            )
            scores_submitted = True

        else:
            score_error = True if not form.score.data else False
            justification_error = (
                True if not form.justification.data else False
            )

    args = request.args
    theme_id = args.get("theme_id", "")
    sub_criteria = get_sub_criteria(application_id, sub_criteria_id)
    fund = get_fund(Config.COF_FUND_ID)
    comments = get_comments(application_id=application_id, sub_criteria_id=sub_criteria_id)

    if theme_id == "score":
        # call to assessment store to get latest score
        score_list = get_score_and_justification(
            application_id, sub_criteria_id, score_history=True
        )
        latest_score = score_list.pop(0) if len(score_list) > 0 else None
        # TODO make COF_score_list extendable to other funds
        COF_score_list = [
            (5, "Strong"),
            (4, "Good"),
            (3, "Satisfactory"),
            (2, "Partial"),
            (1, "Poor"),
        ]

        return render_template(
            "sub_criteria.html",
<<<<<<< HEAD
            current_theme_id=theme_id,
            on_summary=True,
            sub_criteria=sub_criteria,
            application_id=application_id,
            fund=fund,
            form=form,
            scores_submitted=scores_submitted,
            score_list=score_list if len(score_list) > 0 else None,
            latest_score=latest_score,
            COF_score_list=COF_score_list,
            score_error=score_error,
            justification_error=justification_error,
        )

    answers_meta = []
    if theme_id:
        theme_answers_response = get_sub_criteria_theme_answers(
            application_id, theme_id
        )
        answers_meta = applicators_response.create_ui_components(
            theme_answers_response
        )
=======
                current_theme_id=theme_id,
                on_summary=True,
                sub_criteria=sub_criteria,
                application_id=application_id,
                fund=fund,
                form=form,
                scores_submitted=scores_submitted,
                score_list=score_list if len(score_list) > 0 else None,
                latest_score=latest_score,
                COF_score_list=COF_score_list,
                score_error=score_error,
                justification_error=justification_error,
                comments=comments
            )
>>>>>>> 8a84df58

    return render_template(
        "sub_criteria.html",
        current_theme_id=theme_id,
        on_summary=False,
        sub_criteria=sub_criteria,
        application_id=application_id,
        fund=fund,
        form=form,
<<<<<<< HEAD
        answers_meta=answers_meta,
=======
        comments=comments
>>>>>>> 8a84df58
    )


@assess_bp.route("/sub_criteria", methods=["GET"])
def display_base():
    None


@assess_bp.route("/fragments/structured_question", methods=["GET"])
def selection_fragment():
    """
    An example route showing passing data from select type
    answers (radio, checkbox, select) through to a base
    template that utilises the 'structured_question'
    macro.
    """

    example_assessment_store_data_for_select_type_data = {
        "question": "Declarations",
        "status": "completed",
        "fields": [
            # Radio answer
            {
                "key": "declarations-state-aid",
                "title": (
                    "Would funding your organisation be classed as State Aid?"
                ),
                "type": "list",
                "answer": "False",
            },
            {
                "key": "declarations-environmental",
                "title": (
                    "Does your application comply with all relevant"
                    " environmental standards?"
                ),
                "type": "list",
                "answer": "True",
            },
            # Checkbox answer
            {
                "key": "who-is-endorsing-your-application",
                "title": "Who is endorsing your application?",
                "type": "list",
                "answer": "['Member of parliament (MP)']",
            },
            {
                "key": "about-your-project-policy-aims",
                "title": (
                    "Which policy aims will your project deliver against?"
                ),
                "type": "list",
                "answer": (
                    "['regeneration', 'Level up skills', 'Fight climate"
                    " change']"
                ),
            },
            # select list answer (selected '1')
            {
                "key": "your-project-sector",
                "title": "Project sector",
                "type": "list",
                "answer": "1",
            },
            {
                "key": "rDyIBy",
                "title": "Risk Level",
                "type": "list",
                "answer": "medium",
            },
            {
                "key": "XBxwLy",
                "title": "Categorise your risk",
                "type": "list",
                "answer": "reputational risk",
            },
        ],
    }
    # collect different answer types here to pass to base template such as
    # select type (radio, checkbox), free-text, table etc
    question = Question.from_json(
        example_assessment_store_data_for_select_type_data
    )
    structured_question_data = question.as_structured_question()
    template_data = {"structured_question_data": structured_question_data}

    return render_template(
        "structured_question.html", title=question.title, data=template_data
    )


@assess_bp.route("/fragments/title_answer_pairs", methods=["GET"])
def text_area_1():
    """
    Page showing fragment of text_area_1
    :return:
    """

    question_data = {
        "question": "About your organisation",
        "fields": [
            {
                "key": "application-name",
                "title": "Applicant name",
                "type": "text",
                "answer": "Bobby Bob",
            },
            {
                "key": "applicant-email",
                "title": "Email",
                "type": "text",
                "answer": "a@example.com",
            },
            {
                "key": "applicant-telephone-number",
                "title": "Telephone number",
                "type": "text",
                "answer": "01632 960 000",
            },
            {
                "key": "applicant-website",
                "title": "Website",
                "type": "text",
                "answer": "https://www.onedirection.com",
            },
        ],
    }

    data_dict = {}

    data_dict["title"] = question_data["question"]

    data_dict["answers"] = [
        {"title": data_dict["title"], "answer": data_dict["answer"]}
        for data_dict in question_data["fields"]
    ]

    return render_template("title_answer_pairs.html", data_dict=data_dict)


@assess_bp.route("/fragments/total_table_view", methods=["GET"])
def total_table_view():

    question_data = {
        "question": "About your project",
        "fields": [
            {
                "key": "about-your-project-capital-expenditure",
                "title": "Capital expenditure",
                "type": "text",
                "answer": "£10",
            },
            {
                "key": "about-your-project-revenue",
                "title": "Revenue",
                "type": "text",
                "answer": "£4",
            },
            {
                "key": "about-your-project-subsidy",
                "title": "Subsidy",
                "type": "text",
                "answer": "£5",
            },
        ],
    }

    question_model = TotalMoneyTableView.from_question_json(question_data)

    return render_template(
        "total_table.html",
        question_data=question_data,
        row_dict=question_model.row_dict(),
    )


@assess_bp.route("/fragments/sub_criteria_scoring", methods=["POST", "GET"])
def sub_crit_scoring():

    form = ScoreForm()

    if form.validate_on_submit():

        score = int(form.score.data)
        just = form.justification.data

        assessment_id = "test_assess_id"
        person_id = "test_person_id"
        sub_crit_id = "test_sub_crit_id"

        submit_score_and_justification(
            score=score,
            assessment_id=assessment_id,
            person_id=person_id,
            justification=just,
            sub_crit_id=sub_crit_id,
        )
        scores_submitted = True
    else:

        scores_submitted = False

    return render_template(
        "scores_justification.html",
        scores_submitted=scores_submitted,
        form=form,
    )


@assess_bp.route("/fragments/text_input")
def text_input():
    """
    Render html page with json contains question & answer.
    """

    input_text_name = {
        "questions": [
            {
                "fields": [
                    {
                        "key": "oLfixk",
                        "title": "Your name",
                        "type": "text",
                        "answer": "Steve",
                    },
                ],
            }
        ],
    }

    input_text_address = {
        "questions": [
            {
                "fields": [
                    {
                        "key": "gOgMvi",
                        "title": "Your UK address",
                        "type": "text",
                        "answer": "99 evoco, example street, London, UB5 5FF",
                    },
                ],
            }
        ],
    }

    name = QuestionField.from_json(
        input_text_name["questions"][0]["fields"][0]
    )
    address = QuestionField.from_json(
        input_text_address["questions"][0]["fields"][0]
    )

    return render_template(
        "macros/example_text_input.html",
        name=name,
        address=address,
    )


@assess_bp.route("/landing/", methods=["GET"])
def landing():
    """
    Landing page for assessors
    Provides a summary of available applications
    with a keyword searchable and filterable list
    of applications and their statuses
    """

    search_params = {
        "search_term": "",
        "search_in": "project_name,short_id",
        "asset_type": "ALL",
        "status": "ALL",
    }

    show_clear_filters = False
    if "clear_filters" not in request.args:
        # Add request arg search params to dict
        for key, value in request.args.items():
            if key in search_params:
                search_params.update({key: value})
                show_clear_filters = True

    application_overviews = get_application_overviews(
        Config.COF_FUND_ID, Config.COF_ROUND2_ID, search_params
    )
    assessment_deadline = get_round(
        Config.COF_FUND_ID, Config.COF_ROUND2_ID
    ).assessment_deadline

    return render_template(
        "landing.html",
        application_overviews=application_overviews,
        assessment_deadline=assessment_deadline,
        query_params=search_params,
        asset_types=asset_types,
        assessment_statuses=assessment_statuses,
        show_clear_filters=show_clear_filters,
    )


@assess_bp.route("/application/<application_id>", methods=["GET"])
def application(application_id):

    """
    Application summary page
    Shows information about the fund, application ID
    and all the application questions and their assessment status
    :param application_id:
    :return:
    """

    assessor_task_list_metadata = get_assessor_task_list_state(application_id)
    if not assessor_task_list_metadata:
        abort(404)

    # maybe there's a better way to do this?..
    fund = get_fund(assessor_task_list_metadata["fund_id"])
    if not fund:
        abort(404)
    assessor_task_list_metadata["fund_name"] = fund.name

    state = AssessorTaskList.from_json(assessor_task_list_metadata)

    return render_template(
        "application.jinja2",
        state=state,
        application_id=application_id,
    )


"""
 Legacy
 The following routes serve information relating to
 individual funds and fund rounds and are not shown in the assessor views
"""


@assess_bp.route("/<fund_id>/", methods=["GET"])
def fund(fund_id: str):
    """
    Page showing available rounds for a given fund
    from round store
    :param fund_id:
    :return:
    """

    fund = get_fund(fund_id)
    if not fund:
        abort(404)

    rounds = get_rounds(fund_id)

    return render_template("fund.html", fund=fund, rounds=rounds)


@assess_bp.route("/<fund_id>/<round_id>/", methods=["GET"])
def fund_round(fund_id: str, round_id: str):
    """
    Page showing available applications
    from a given fund_id and round_id
    from the application store
    :param fund_id:
    :param round_id:
    :return:
    """

    fund = get_fund(fund_id)
    if not fund:
        abort(404)

    fund_round = get_round_with_applications(
        fund_id=fund_id, round_id=round_id
    )
    if not fund_round:
        abort(404)

    return render_template("round.html", fund=fund, round=fund_round)


@assess_bp.route("/fragments/upload_documents/")
def upload_documents():
    """
    Render html page with json contains title & answer/url.
    """

    uploaded_file_json = {
        "name": "Digital Form Builder - Runner test-form-",
        "questions": [
            {
                "question": "Upload documents page",
                "fields": [
                    {
                        "key": "ocdeay",
                        "title": "Python language - Introduction & course",
                        "type": "file",
                        "answer": "https://en.wikipedia.org/wiki/Python_(programming_language)",  # noqa
                    }
                ],
            }
        ],
    }

    json_fields = uploaded_file_json["questions"][0]["fields"][0]
    file_metadata = QuestionField.from_json(json_fields)

    return render_template(
        "macros/example_upload_documents.html", file_metadata=file_metadata
    )


@assess_bp.route("/comments/", methods=["GET", "POST"])
def comments():
    """
    example route to call macro for text area field
    """
    form = CommentsForm()

    if form.validate_on_submit():
        comment_data = form.comment.data
        return render_template(
            "macros/example_comments_template.html",
            form=form,
            comment_data=comment_data,
        )

    return render_template("macros/example_comments_template.html", form=form)<|MERGE_RESOLUTION|>--- conflicted
+++ resolved
@@ -82,7 +82,9 @@
     theme_id = args.get("theme_id", "")
     sub_criteria = get_sub_criteria(application_id, sub_criteria_id)
     fund = get_fund(Config.COF_FUND_ID)
-    comments = get_comments(application_id=application_id, sub_criteria_id=sub_criteria_id)
+    comments = get_comments(
+        application_id=application_id, sub_criteria_id=sub_criteria_id
+    )
 
     if theme_id == "score":
         # call to assessment store to get latest score
@@ -101,7 +103,6 @@
 
         return render_template(
             "sub_criteria.html",
-<<<<<<< HEAD
             current_theme_id=theme_id,
             on_summary=True,
             sub_criteria=sub_criteria,
@@ -114,6 +115,7 @@
             COF_score_list=COF_score_list,
             score_error=score_error,
             justification_error=justification_error,
+            comments=comments,
         )
 
     answers_meta = []
@@ -124,22 +126,6 @@
         answers_meta = applicators_response.create_ui_components(
             theme_answers_response
         )
-=======
-                current_theme_id=theme_id,
-                on_summary=True,
-                sub_criteria=sub_criteria,
-                application_id=application_id,
-                fund=fund,
-                form=form,
-                scores_submitted=scores_submitted,
-                score_list=score_list if len(score_list) > 0 else None,
-                latest_score=latest_score,
-                COF_score_list=COF_score_list,
-                score_error=score_error,
-                justification_error=justification_error,
-                comments=comments
-            )
->>>>>>> 8a84df58
 
     return render_template(
         "sub_criteria.html",
@@ -149,11 +135,8 @@
         application_id=application_id,
         fund=fund,
         form=form,
-<<<<<<< HEAD
+        comments=comments,
         answers_meta=answers_meta,
-=======
-        comments=comments
->>>>>>> 8a84df58
     )
 
 
