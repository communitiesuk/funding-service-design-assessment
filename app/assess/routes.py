from app.assess.data import *
from app.assess.data import get_application_overviews
from app.assess.data import get_assessments_stats
from app.assess.data import submit_score_and_justification
from app.assess.display_value_mappings import assessment_statuses
from app.assess.display_value_mappings import asset_types
from app.assess.forms.assessment_form import AssessmentCompleteForm
from app.assess.forms.comments_form import CommentsForm
from app.assess.forms.continue_application_form import ContinueApplicationForm
from app.assess.forms.flag_form import FlagApplicationForm
from app.assess.forms.mark_qa_complete_form import MarkQaCompleteForm
from app.assess.forms.resolve_flag_form import ResolveFlagForm
from app.assess.forms.scores_and_justifications import ScoreForm
from app.assess.models.flag import FlagType
from app.assess.models.ui import applicants_response
from app.assess.models.ui.assessor_task_list import AssessorTaskList
from app.assess.status import all_status_completed
from app.assess.status import update_ar_status_to_completed
from config import Config
from flask import abort
from flask import Blueprint
from flask import g
from flask import redirect
from flask import render_template
from flask import request
from flask import url_for
from fsd_utils.authentication.decorators import login_required

assess_bp = Blueprint(
    "assess_bp",
    __name__,
    url_prefix=Config.ASSESSMENT_HUB_ROUTE,
    template_folder="templates",
)


def resolve_application(
    form, application_id, flag, justification, section, page_to_render
):
    if request.method == "POST" and form.validate_on_submit():
        submit_flag(application_id, flag, justification, section)
        return redirect(
            url_for(
                "assess_bp.application",
                application_id=application_id,
            )
        )
    state = get_banner_state(application_id)
    flag = get_latest_flag(application_id)
    # Deduce whether to override workflow_status with flag
    if flag:
        if flag.flag_type == FlagType.RESOLVED:
            state["flag_resolved"] = True
        else:
            state["workflow_status"] = flag.flag_type.name
    fund = get_fund(state["fund_id"])
    return render_template(
        page_to_render,
        application_id=application_id,
        fund_name=fund.name,
        state=state,
        form=form,
        flag=flag,
        referrer=request.referrer,
    )


@assess_bp.route(
    "/application_id/<application_id>/sub_criteria_id/<sub_criteria_id>",
    methods=["POST", "GET"],
)
def display_sub_criteria(
    application_id,
    sub_criteria_id,
):
    """
    Page showing sub criteria and themes for an application
    """
    current_app.logger.info(f"Processing GET to {request.path}.")
    sub_criteria = get_sub_criteria(application_id, sub_criteria_id)
    theme_id = request.args.get("theme_id", sub_criteria.themes[0].id)
    comment_form = CommentsForm()

    add_comment_argument = request.args.get("add_comment") == "1"
    if add_comment_argument and comment_form.validate_on_submit():
        comment = comment_form.comment.data
        submit_comment(
            comment=comment,
            application_id=application_id,
            sub_criteria_id=sub_criteria_id,
            user_id=g.account_id,
            theme_id=theme_id,
        )

        return redirect(
            url_for(
                "assess_bp.display_sub_criteria",
                application_id=application_id,
                sub_criteria_id=sub_criteria_id,
                theme_id=theme_id,
                _anchor="comments",
            )
        )

    fund = get_fund(Config.COF_FUND_ID)
    is_flagged = bool(get_latest_flag(application_id))

    comments = get_comments(
        application_id=application_id,
        sub_criteria_id=sub_criteria_id,
        theme_id=theme_id,
        themes=sub_criteria.themes,
    )

    common_template_config = {
        "current_theme_id": theme_id,
        "sub_criteria": sub_criteria,
        "application_id": application_id,
        "fund": fund,
        "comments": comments,
        "is_flagged": is_flagged,
        "display_comment_box": add_comment_argument,
        "comment_form": comment_form,
    }

    if theme_id == "score" and sub_criteria.is_scored:
        # SECURITY SECTION START ######
        # Prevent non-assessors from accessing
        # the scoring version of this page
        if g.user.highest_role not in [
            "LEAD_ASSESSOR",
            "ASSESSOR",
        ]:
            current_app.logger.info(
                "Non-assessor attempted to access scoring view"
                f" {request.path}."
            )
            abort(404)
        # SECURITY SECTION END ######

        form = ScoreForm()
        score_error = justification_error = scores_submitted = False
        if request.method == "POST":
            current_app.logger.info(f"Processing POST to {request.path}.")
            if form.validate_on_submit():
                score = int(form.score.data)
                justification = form.justification.data
                user_id = g.account_id
                submit_score_and_justification(
                    score=score,
                    justification=justification,
                    application_id=application_id,
                    user_id=user_id,
                    sub_criteria_id=sub_criteria_id,
                )
                scores_submitted = True

            else:
                score_error = True if not form.score.data else False
                justification_error = (
                    True if not form.justification.data else False
                )
        # call to assessment store to get latest score
        score_list = get_score_and_justification(
            application_id, sub_criteria_id, score_history=True
        )
        latest_score = (
            score_list.pop(0)
            if (score_list is not None and len(score_list) > 0)
            else None
        )
        # TODO make COF_score_list extendable to other funds
        COF_score_list = [
            (5, "Strong"),
            (4, "Good"),
            (3, "Satisfactory"),
            (2, "Partial"),
            (1, "Poor"),
        ]

        return render_template(
            "sub_criteria.html",
            on_summary=True,
            score_list=score_list or None,
            latest_score=latest_score,
            COF_score_list=COF_score_list,
            scores_submitted=scores_submitted,
            score_error=score_error,
            justification_error=justification_error,
            form=form,
            **common_template_config,
        )

    theme_answers_response = get_sub_criteria_theme_answers(
        application_id, theme_id
    )
    answers_meta = applicants_response.create_ui_components(
        theme_answers_response, application_id
    )

    return render_template(
        "sub_criteria.html",
        on_summary=False,
        answers_meta=answers_meta,
        **common_template_config,
    )


@assess_bp.route(
    "/flag/<application_id>",
    methods=["GET", "POST"],
)
@login_required(roles_required=["ASSESSOR"])
def flag(application_id):
    flag = get_latest_flag(application_id)
    if flag and flag.flag_type is not FlagType.RESOLVED:
        abort(400, "Application already flagged")

    form = FlagApplicationForm()

    if request.method == "POST" and form.validate_on_submit():
        submit_flag(
            application_id,
            FlagType.FLAGGED.name,
            g.account_id,
            form.justification.data,
            form.section.data,
        )
        return redirect(
            url_for(
                "assess_bp.application",
                application_id=application_id,
            )
        )

    banner_state = get_banner_state(application_id)
    fund = get_fund(banner_state["fund_id"])

    return render_template(
        "flag_application.html",
        application_id=application_id,
        fund_name=fund.name,
        banner_state=banner_state,
        form=form,
        referrer=request.referrer,
    )


@assess_bp.route("/qa_complete/<application_id>", methods=["GET", "POST"])
@login_required(roles_required=["LEAD_ASSESSOR"])
def qa_complete(application_id):

    form = MarkQaCompleteForm()

    if request.method == "POST" and form.validate_on_submit():
        # current_app.logger.error(g.account_id)
        submit_flag(
            application_id=application_id,
            flag_type=FlagType.QA_COMPLETED.name,
            user_id=g.account_id,
        )
        return redirect(
            url_for(
                "assess_bp.application",
                application_id=application_id,
            )
        )

    banner_state = get_banner_state(application_id)
    fund = get_fund(banner_state["fund_id"])

    return render_template(
        "mark_qa_complete.html",
        application_id=application_id,
        fund_name=fund.name,
        banner_state=banner_state,
        form=form,
        referrer=request.referrer,
    )


@assess_bp.route("/assessor_dashboard/", methods=["GET"])
def landing():
    """
    Landing page for assessors
    Provides a summary of available applications
    with a keyword searchable and filterable list
    of applications and their statuses
    """

    search_params = {
        "search_term": "",
        "search_in": "project_name,short_id",
        "asset_type": "ALL",
        "status": "ALL",
    }

    show_clear_filters = False
    if "clear_filters" not in request.args:
        # Add request arg search params to dict
        for key, value in request.args.items():
            if key in search_params:
                search_params.update({key: value})
                show_clear_filters = True

    application_overviews = get_application_overviews(
        Config.COF_FUND_ID, Config.COF_ROUND2_ID, search_params
    )
    assessment_deadline = get_round(
        Config.COF_FUND_ID, Config.COF_ROUND2_ID
    ).assessment_deadline

    stats = get_assessments_stats(Config.COF_FUND_ID, Config.COF_ROUND2_ID)

    post_processed_overviews = (
        (
            get_assessment_progress(application_overviews)
            if application_overviews
            else []
        )
        # TODO: remove this when we have local data for post requests.
        if not Config.USE_LOCAL_DATA
        else application_overviews
    )

    return render_template(
        "assessor_dashboard.html",
        user=g.user,
        application_overviews=post_processed_overviews,
        assessment_deadline=assessment_deadline,
        query_params=search_params,
        asset_types=asset_types,
        assessment_statuses=assessment_statuses,
        show_clear_filters=show_clear_filters,
        stats=stats,
    )


@assess_bp.route("/application/<application_id>", methods=["GET", "POST"])
def application(application_id):
    """
    Application summary page
    Shows information about the fund, application ID
    and all the application questions and their assessment status
    :param application_id:
    :return:
    """
    assessor_task_list_metadata = get_assessor_task_list_state(application_id)
    if not assessor_task_list_metadata:
        abort(404)

    # maybe there's a better way to do this?..
    fund = get_fund(assessor_task_list_metadata["fund_id"])
    if not fund:
        abort(404)
    assessor_task_list_metadata["fund_name"] = fund.name

    state = AssessorTaskList.from_json(assessor_task_list_metadata)
    current_app.logger.info(
        f"Fetching data from '{assessor_task_list_metadata}'."
    )

    flag = get_latest_flag(application_id)

    accounts = {}
    # Deduce whether to override workflow_status with flag
    if flag:
        if flag.flag_type == FlagType.RESOLVED:
            state.flag_resolved = True
        else:
            state.workflow_status = flag.flag_type.name
            accounts = get_bulk_accounts_dict([flag.user_id])

    sub_criteria_status_completed = all_status_completed(state)
    form = AssessmentCompleteForm()
    
    if request.method == "POST":
        update_ar_status_to_completed(application_id)
        assessor_task_list_metadata = get_assessor_task_list_state(
            application_id
        )
        if not assessor_task_list_metadata:
            abort(404)
        fund = get_fund(assessor_task_list_metadata["fund_id"])
        if not fund:
            abort(404)
        assessor_task_list_metadata["fund_name"] = fund.name    
        state = AssessorTaskList.from_json(assessor_task_list_metadata)

    return render_template(
        "assessor_tasklist.html",
        sub_criteria_status_completed=sub_criteria_status_completed,
        form=form,
        state=state,
        application_id=application_id,
        flag=flag,
        current_user_role=g.user.highest_role,
        flag_user_info=accounts.get(flag.user_id) if flag else None,
    )


@assess_bp.route("/fragments/sub_criteria_scoring", methods=["POST", "GET"])
def sub_crit_scoring():
    form = ScoreForm()

    if form.validate_on_submit():

        score = int(form.score.data)
        just = form.justification.data

        assessment_id = "test_assess_id"
        person_id = "test_person_id"
        sub_crit_id = "test_sub_crit_id"

        submit_score_and_justification(
            score=score,
            assessment_id=assessment_id,
            person_id=person_id,
            justification=just,
            sub_crit_id=sub_crit_id,
        )
        scores_submitted = True
    else:
        scores_submitted = False

    return render_template(
        "scores_justification.html",
        scores_submitted=scores_submitted,
        form=form,
    )


@assess_bp.route("/file/<application_id>/<file_name>", methods=["GET"])
def get_file(application_id: str, file_name: str):

    response = get_file_response(
        application_id=application_id, file_name=file_name
    )

    return response


@assess_bp.route("/resolve_flag/<application_id>", methods=["GET", "POST"])
@login_required(roles_required=["LEAD_ASSESSOR"])
def resolve_flag(application_id):
    form = ResolveFlagForm()
    section = request.args.get("section_id", "section not specified")
<<<<<<< HEAD
    if request.method == "POST" and form.validate_on_submit():
        submit_flag(
            application_id,
            form.resolution_flag.data,
            g.account_id,
            form.justification.data,
            section,
        )
        return redirect(
            url_for(
                "assess_bp.application",
                application_id=application_id,
            )
        )
    banner_state = get_banner_state(application_id)
    fund = get_fund(banner_state["fund_id"])
    return render_template(
        "resolve_flag.html",
=======
    return resolve_application(
        form=form,
>>>>>>> 586edbe9
        application_id=application_id,
        flag=form.resolution_flag.data,
        justification=form.justification.data,
        section=section,
        page_to_render="resolve_flag.html",
    )


@assess_bp.route(
    "/continue_assessment/<application_id>", methods=["GET", "POST"]
)
@login_required(roles_required=["LEAD_ASSESSOR"])
def continue_assessment(application_id):
    form = ContinueApplicationForm()
    return resolve_application(
        form=form,
        application_id=application_id,
        flag=FlagType.RESOLVED.name,
        justification=form.reason.data,
        section="NA",
        page_to_render="continue_assessment.html",
    )<|MERGE_RESOLUTION|>--- conflicted
+++ resolved
@@ -253,7 +253,6 @@
     form = MarkQaCompleteForm()
 
     if request.method == "POST" and form.validate_on_submit():
-        # current_app.logger.error(g.account_id)
         submit_flag(
             application_id=application_id,
             flag_type=FlagType.QA_COMPLETED.name,
@@ -373,7 +372,7 @@
 
     sub_criteria_status_completed = all_status_completed(state)
     form = AssessmentCompleteForm()
-    
+
     if request.method == "POST":
         update_ar_status_to_completed(application_id)
         assessor_task_list_metadata = get_assessor_task_list_state(
@@ -384,7 +383,7 @@
         fund = get_fund(assessor_task_list_metadata["fund_id"])
         if not fund:
             abort(404)
-        assessor_task_list_metadata["fund_name"] = fund.name    
+        assessor_task_list_metadata["fund_name"] = fund.name
         state = AssessorTaskList.from_json(assessor_task_list_metadata)
 
     return render_template(
@@ -445,29 +444,8 @@
 def resolve_flag(application_id):
     form = ResolveFlagForm()
     section = request.args.get("section_id", "section not specified")
-<<<<<<< HEAD
-    if request.method == "POST" and form.validate_on_submit():
-        submit_flag(
-            application_id,
-            form.resolution_flag.data,
-            g.account_id,
-            form.justification.data,
-            section,
-        )
-        return redirect(
-            url_for(
-                "assess_bp.application",
-                application_id=application_id,
-            )
-        )
-    banner_state = get_banner_state(application_id)
-    fund = get_fund(banner_state["fund_id"])
-    return render_template(
-        "resolve_flag.html",
-=======
     return resolve_application(
         form=form,
->>>>>>> 586edbe9
         application_id=application_id,
         flag=form.resolution_flag.data,
         justification=form.justification.data,
