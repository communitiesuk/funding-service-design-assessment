from app.assess.data import *
from app.assess.data import get_application_overviews
from app.assess.data import submit_score_and_justification
from app.assess.display_value_mappings import assessment_statuses
from app.assess.display_value_mappings import asset_types
from app.assess.forms.comments_form import CommentsForm
from app.assess.forms.flag_form import FlagApplicationForm
from app.assess.forms.flag_form import FlagApplicationForm
from app.assess.forms.resolve_flag_form import ResolveFlagForm
from app.assess.forms.scores_and_justifications import ScoreForm
from app.assess.models.flag import FlagType
from app.assess.models.ui import applicants_response
from app.assess.models.ui.assessor_task_list import AssessorTaskList
from config import Config
from flask import abort
from flask import Blueprint
from flask import g
from flask import redirect
from flask import render_template
from flask import request
from flask import url_for
from fsd_utils.authentication.decorators import login_required

assess_bp = Blueprint(
    "assess_bp",
    __name__,
    url_prefix=Config.ASSESSMENT_HUB_ROUTE,
    template_folder="templates",
)


@assess_bp.route(
    "/application_id/<application_id>/sub_criteria_id/<sub_criteria_id>",
    methods=["POST", "GET"],
)
def display_sub_criteria(
    application_id,
    sub_criteria_id,
):
    """
    Page showing sub criteria and themes for an application
    """
    current_app.logger.info(f"Processing GET to {request.path}.")
    sub_criteria = get_sub_criteria(application_id, sub_criteria_id)
    theme_id = request.args.get("theme_id", sub_criteria.themes[0].id)
    comment_form = CommentsForm()

    add_comment_argument = request.args.get("add_comment") == "1"
    if add_comment_argument and comment_form.validate_on_submit():
        comment = comment_form.comment.data

        submit_comment(
            comment=comment,
            application_id=application_id,
            sub_criteria_id=sub_criteria_id,
            user_id=g.account_id,
            theme_id=theme_id,
        )

        return redirect(
            url_for(
                "assess_bp.display_sub_criteria",
                application_id=application_id,
                sub_criteria_id=sub_criteria_id,
                theme_id=theme_id,
                _anchor="comments",
            )
        )

    fund = get_fund(Config.COF_FUND_ID)
    is_flagged = any(get_latest_flag(application_id))

    comments = get_comments(
        application_id=application_id,
        sub_criteria_id=sub_criteria_id,
        theme_id=theme_id,
        themes=sub_criteria.themes,
    )

    common_template_config = {
        "current_theme_id": theme_id,
        "sub_criteria": sub_criteria,
        "application_id": application_id,
        "fund": fund,
        "comments": comments,
        "is_flagged": is_flagged,
        "display_comment_box": add_comment_argument,
        "comment_form": comment_form,
    }

    if theme_id == "score" and sub_criteria.is_scored:
        # SECURITY SECTION START ######
        # Prevent non-assessors from accessing
        # the scoring version of this page
        if g.user.highest_role not in [
            "LEAD_ASSESSOR",
            "ASSESSOR",
        ]:
            current_app.logger.info(
                "Non-assessor attempted to access scoring view"
                f" {request.path}."
            )
            abort(404)
        # SECURITY SECTION END ######

        form = ScoreForm()
        score_error = justification_error = scores_submitted = False
        if request.method == "POST":
            current_app.logger.info(f"Processing POST to {request.path}.")
            if form.validate_on_submit():
                score = int(form.score.data)
                justification = form.justification.data
                user_id = g.account_id
                submit_score_and_justification(
                    score=score,
                    justification=justification,
                    application_id=application_id,
                    user_id=user_id,
                    sub_criteria_id=sub_criteria_id,
                )
                scores_submitted = True

            else:
                score_error = True if not form.score.data else False
                justification_error = (
                    True if not form.justification.data else False
                )
        # call to assessment store to get latest score
        score_list = get_score_and_justification(
            application_id, sub_criteria_id, score_history=True
        )
        latest_score = (
            score_list.pop(0)
            if (score_list is not None and len(score_list) > 0)
            else None
        )
        # TODO make COF_score_list extendable to other funds
        COF_score_list = [
            (5, "Strong"),
            (4, "Good"),
            (3, "Satisfactory"),
            (2, "Partial"),
            (1, "Poor"),
        ]

        return render_template(
            "sub_criteria.html",
            on_summary=True,
            score_list=score_list or None,
            latest_score=latest_score,
            COF_score_list=COF_score_list,
            scores_submitted=scores_submitted,
            score_error=score_error,
            justification_error=justification_error,
            form=form,
            **common_template_config,
        )

    theme_answers_response = get_sub_criteria_theme_answers(
        application_id, theme_id
    )
    answers_meta = applicants_response.create_ui_components(
        theme_answers_response, application_id
    )

    return render_template(
        "sub_criteria.html",
        on_summary=False,
        answers_meta=answers_meta,
        **common_template_config,
    )


@assess_bp.route(
    "/flag/<application_id>",
    methods=["GET", "POST"],
)
@login_required(roles_required=["ASSESSOR"])
def flag(application_id):
    flag = get_latest_flag(application_id)
    if flag and flag.flag_type is not FlagType.RESOLVED:
        abort(400, "Application already flagged")

    form = FlagApplicationForm()

    if request.method == "POST" and form.validate_on_submit():
        submit_flag(application_id, FlagType.FLAGGED.name, form.justification.data, form.section.data)
        return redirect(
            url_for(
                "assess_bp.application",
                application_id=application_id,
            )
        )

    banner_state = get_banner_state(application_id)
    fund = get_fund(banner_state["fund_id"])

    return render_template(
        "flag_application.html",
        application_id=application_id,
        fund_name=fund.name,
        banner_state=banner_state,
        form=form,
        referrer=request.referrer,
    )


@assess_bp.route("/assessor_dashboard/", methods=["GET"])
def landing():
    """
    Landing page for assessors
    Provides a summary of available applications
    with a keyword searchable and filterable list
    of applications and their statuses
    """

    search_params = {
        "search_term": "",
        "search_in": "project_name,short_id",
        "asset_type": "ALL",
        "status": "ALL",
    }

    show_clear_filters = False
    if "clear_filters" not in request.args:
        # Add request arg search params to dict
        for key, value in request.args.items():
            if key in search_params:
                search_params.update({key: value})
                show_clear_filters = True

    application_overviews = get_application_overviews(
        Config.COF_FUND_ID, Config.COF_ROUND2_ID, search_params
    )
    assessment_deadline = get_round(
        Config.COF_FUND_ID, Config.COF_ROUND2_ID
    ).assessment_deadline

    post_processed_overviews = (
        get_assessment_progress(application_overviews)
        if application_overviews
        else []
    )

    return render_template(
        "assessor_dashboard.html",
        user=g.user,
        application_overviews=post_processed_overviews,
        assessment_deadline=assessment_deadline,
        query_params=search_params,
        asset_types=asset_types,
        assessment_statuses=assessment_statuses,
        show_clear_filters=show_clear_filters,
    )


@assess_bp.route("/application/<application_id>", methods=["GET"])
def application(application_id):
    """
    Application summary page
    Shows information about the fund, application ID
    and all the application questions and their assessment status
    :param application_id:
    :return:
    """
    assessor_task_list_metadata = get_assessor_task_list_state(application_id)
    if not assessor_task_list_metadata:
        abort(404)

    # maybe there's a better way to do this?..
    fund = get_fund(assessor_task_list_metadata["fund_id"])
    if not fund:
        abort(404)
    assessor_task_list_metadata["fund_name"] = fund.name

    state = AssessorTaskList.from_json(assessor_task_list_metadata)
    current_app.logger.info(
        f"Fetching data from '{assessor_task_list_metadata}'."
    )

    flag = get_latest_flag(application_id) # TODO: handle multiple flags?

    accounts = {}
    if flag:
        if flag.flag_type == FlagType.RESOLVED:
            state.flag_resolved = True
        else:
            state.workflow_status = "FLAGGED"
            accounts = get_bulk_accounts_dict([flag.user_id])

    return render_template(
        "assessor_tasklist.html",
        state=state,
        application_id=application_id,
        flag=flag,
        flag_user_info={"full_name":"Test User Lead", "highest_role":"Lead Assessor"} if flag else None
    )


@assess_bp.route("/comments/", methods=["GET", "POST"])
def comments():
    """
    example route to call macro for text area field
    """
    form = CommentsForm()

    if form.validate_on_submit():
        comment_data = form.comment.data
        return render_template(
            "macros/example_comments_template.html",
            form=form,
            comment_data=comment_data,
        )

    return render_template("macros/example_comments_template.html", form=form)


@assess_bp.route("/fragments/sub_criteria_scoring", methods=["POST", "GET"])
def sub_crit_scoring():
    form = ScoreForm()

    if form.validate_on_submit():

        score = int(form.score.data)
        just = form.justification.data

        assessment_id = "test_assess_id"
        person_id = "test_person_id"
        sub_crit_id = "test_sub_crit_id"

        submit_score_and_justification(
            score=score,
            assessment_id=assessment_id,
            person_id=person_id,
            justification=just,
            sub_crit_id=sub_crit_id,
        )
        scores_submitted = True
    else:
        scores_submitted = False

    return render_template(
        "scores_justification.html",
        scores_submitted=scores_submitted,
        form=form,
    )


@assess_bp.route("/file/<application_id>/<file_name>", methods=["GET"])
def get_file(application_id: str, file_name: str):
<<<<<<< HEAD

    response = get_file_response(application_id=application_id, file_name=file_name)
    
    return response

@assess_bp.route("/resolve_flag/<application_id>/<section>", methods=["GET","POST"])
def resolve_flag(application_id,section):
    form = ResolveFlagForm()

    if request.method == "POST" and form.validate_on_submit():
        submit_flag(application_id, form.resolution_flag.data, form.justification.data, section)
        return redirect(
            url_for(
                "assess_bp.application",
                application_id=application_id,
            )
        )
    banner_state = get_banner_state(application_id)
    fund = get_fund(banner_state["fund_id"])
    return render_template("resolve_flag.html",
        application_id=application_id,
        fund_name=fund.name,
        banner_state=banner_state,
        form=form,
        referrer=request.referrer,
    )
=======
    response = get_file_response(
        application_id=application_id, file_name=file_name
    )

    return response
>>>>>>> ebbfe245
<|MERGE_RESOLUTION|>--- conflicted
+++ resolved
@@ -348,8 +348,7 @@
 
 @assess_bp.route("/file/<application_id>/<file_name>", methods=["GET"])
 def get_file(application_id: str, file_name: str):
-<<<<<<< HEAD
-
+    
     response = get_file_response(application_id=application_id, file_name=file_name)
     
     return response
@@ -374,11 +373,4 @@
         banner_state=banner_state,
         form=form,
         referrer=request.referrer,
-    )
-=======
-    response = get_file_response(
-        application_id=application_id, file_name=file_name
-    )
-
-    return response
->>>>>>> ebbfe245
+    )