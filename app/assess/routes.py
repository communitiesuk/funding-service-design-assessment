--- conflicted
+++ resolved
@@ -331,15 +331,9 @@
                 search_params.update({key: value})
                 show_clear_filters = True
 
-<<<<<<< HEAD
     application_overviews = get_application_overviews(
         fund_id, round_id, search_params
     )
-=======
-    assessment_deadline = get_round(
-        Config.COF_FUND_ID, Config.COF_ROUND2_ID
-    ).assessment_deadline
->>>>>>> f1d5b307
 
     round_details = {
         "assessment_deadline": round.assessment_deadline,
@@ -349,11 +343,8 @@
 
     stats = get_assessments_stats(fund_id, round_id)
 
-    application_overviews = get_application_overviews(
-        Config.COF_FUND_ID, Config.COF_ROUND2_ID, search_params
-    )
     # TODO Can we get rid of get_application_overviews for fund and round
-    # and incorporate into the following function
+    # and incorporate into the following function?
     #  (its only used to provide params for this function)
     post_processed_overviews = (
         get_assessment_progress(application_overviews)
