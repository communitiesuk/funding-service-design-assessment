from datetime import datetime
from urllib.parse import quote_plus
from urllib.parse import unquote_plus

from app.assess.auth.validation import check_access_application_id
from app.assess.auth.validation import check_access_fund_short_name
from app.assess.auth.validation import get_countries_from_roles
from app.assess.auth.validation import has_access_to_fund
from app.assess.auth.validation import has_devolved_authority_validation
from app.assess.data import *
from app.assess.data import get_all_uploaded_documents_theme_answers
from app.assess.data import get_applicant_export
from app.assess.data import get_application_json
from app.assess.data import get_application_overviews
from app.assess.data import get_assessments_stats
from app.assess.data import get_available_tags_for_fund_round
from app.assess.data import get_available_teams
from app.assess.data import get_flag
from app.assess.data import get_flags
from app.assess.data import get_fund
from app.assess.data import get_round
from app.assess.data import get_sub_criteria
from app.assess.data import get_sub_criteria_theme_answers
from app.assess.data import get_team_flag_stats
from app.assess.data import submit_score_and_justification
from app.assess.display_value_mappings import assessment_statuses
from app.assess.display_value_mappings import asset_types
from app.assess.display_value_mappings import funding_types
from app.assess.display_value_mappings import search_params_cof
from app.assess.display_value_mappings import search_params_nstf
from app.assess.forms.assessment_form import AssessmentCompleteForm
from app.assess.forms.comments_form import CommentsForm
from app.assess.forms.continue_application_form import ContinueApplicationForm
from app.assess.forms.flag_form import FlagApplicationForm
from app.assess.forms.mark_qa_complete_form import MarkQaCompleteForm
from app.assess.forms.rescore_form import RescoreForm
from app.assess.forms.resolve_flag_form import ResolveFlagForm
from app.assess.forms.scores_and_justifications import ScoreForm
from app.assess.helpers import determine_assessment_status
from app.assess.helpers import determine_flag_status
from app.assess.helpers import generate_csv_of_application
from app.assess.helpers import generate_field_info_csv
from app.assess.helpers import get_state_for_tasklist_banner
from app.assess.helpers import get_tag_map_and_tag_options
from app.assess.helpers import get_ttl_hash
from app.assess.helpers import is_flaggable
from app.assess.helpers import resolve_application
from app.assess.helpers import set_application_status_in_overview
from app.assess.models.flag_teams import TeamsFlagData
from app.assess.models.flag_v2 import FlagTypeV2
from app.assess.models.fund_summary import create_fund_summaries
from app.assess.models.fund_summary import is_after_today
from app.assess.models.theme import Theme
from app.assess.models.ui import applicants_response
from app.assess.status import all_status_completed
from app.assess.status import update_ar_status_to_completed
from app.assess.status import update_ar_status_to_qa_completed
from app.assess.views.filters import utc_to_bst
from app.aws import get_file_for_download_from_aws
from config import Config
from flask import Blueprint
from flask import current_app
from flask import g
from flask import redirect
from flask import render_template
from flask import request
from flask import Response
from flask import url_for
from fsd_utils import extract_questions_and_answers
from fsd_utils import generate_text_of_application

assess_bp = Blueprint(
    "assess_bp",
    __name__,
    url_prefix=Config.ASSESSMENT_HUB_ROUTE,
    template_folder="templates",
)


def _handle_all_uploaded_documents(application_id):
    flags_list = get_flags(application_id)
    flag_status = determine_flag_status(flags_list)

    theme_answers_response = get_all_uploaded_documents_theme_answers(
        application_id
    )
    answers_meta = applicants_response.create_ui_components(
        theme_answers_response, application_id
    )

    state = get_state_for_tasklist_banner(application_id)
    assessment_status = determine_assessment_status(
        state.workflow_status, state.is_qa_complete
    )
    return render_template(
        "all_uploaded_documents.html",
        state=state,
        application_id=application_id,
        is_flaggable=is_flaggable(flag_status),
        answers_meta=answers_meta,
        assessment_status=assessment_status,
    )


@assess_bp.route(
    "/application_id/<application_id>/sub_criteria_id/<sub_criteria_id>",
    methods=["POST", "GET"],
)
@check_access_application_id
def display_sub_criteria(
    application_id,
    sub_criteria_id,
):
    if sub_criteria_id == "all_uploaded_documents":
        return _handle_all_uploaded_documents(application_id)

    """
    Page showing sub criteria and themes for an application
    """
    current_app.logger.info(f"Processing GET to {request.path}.")
    sub_criteria = get_sub_criteria(application_id, sub_criteria_id)
    theme_id = request.args.get("theme_id", sub_criteria.themes[0].id)
    comment_form = CommentsForm()
    try:
        current_theme: Theme = next(
            iter(t for t in sub_criteria.themes if t.id == theme_id)
        )
    except StopIteration:
        current_app.logger.warn("Unknown theme ID requested: " + theme_id)
        abort(404)
    add_comment_argument = request.args.get("add_comment") == "1"
    if add_comment_argument and comment_form.validate_on_submit():
        comment = comment_form.comment.data
        submit_comment(
            comment=comment,
            application_id=application_id,
            sub_criteria_id=sub_criteria_id,
            user_id=g.account_id,
            theme_id=theme_id,
        )

        return redirect(
            url_for(
                "assess_bp.display_sub_criteria",
                application_id=application_id,
                sub_criteria_id=sub_criteria_id,
                theme_id=theme_id,
                _anchor="comments",
            )
        )

    state = get_state_for_tasklist_banner(application_id)
    flags_list = get_flags(application_id)

    comment_response = get_comments(
        application_id=application_id,
        sub_criteria_id=sub_criteria_id,
        theme_id=theme_id,
    )

    # TODO add test for this function in data_operations
    theme_matched_comments = (
        match_comment_to_theme(
            comment_response, sub_criteria.themes, state.fund_short_name
        )
        if comment_response
        else None
    )

    assessment_status = determine_assessment_status(
        sub_criteria.workflow_status, state.is_qa_complete
    )
    flag_status = determine_flag_status(flags_list)

    common_template_config = {
        "sub_criteria": sub_criteria,
        "application_id": application_id,
        "comments": theme_matched_comments,
        "is_flaggable": False,  # Flag button is disabled in sub-criteria page,
        "display_comment_box": add_comment_argument,
        "comment_form": comment_form,
        "current_theme": current_theme,
        "flag_status": flag_status,
        "assessment_status": assessment_status,
    }

    theme_answers_response = get_sub_criteria_theme_answers(
        application_id, theme_id
    )

    answers_meta = applicants_response.create_ui_components(
        theme_answers_response, application_id
    )

    return render_template(
        "sub_criteria.html",
        answers_meta=answers_meta,
        state=state,
        **common_template_config,
    )


@assess_bp.route(
    "/application_id/<application_id>/sub_criteria_id/<sub_criteria_id>/score",
    methods=["POST", "GET"],
)
@check_access_application_id(roles_required=["LEAD_ASSESSOR", "ASSESSOR"])
def score(
    application_id,
    sub_criteria_id,
):
    sub_criteria: SubCriteria = get_sub_criteria(
        application_id, sub_criteria_id
    )

    if not sub_criteria.is_scored:
        abort(404)

    state = get_state_for_tasklist_banner(application_id)

    flags_list = get_flags(application_id)

    comment_response = get_comments(
        application_id=application_id,
        sub_criteria_id=sub_criteria_id,
        theme_id=None,
    )

    theme_matched_comments = (
        match_comment_to_theme(
            comment_response, sub_criteria.themes, state.fund_short_name
        )
        if comment_response
        else None
    )

    assessment_status = determine_assessment_status(
        sub_criteria.workflow_status, state.is_qa_complete
    )
    flag_status = determine_flag_status(flags_list)
    score_form = ScoreForm()
    rescore_form = RescoreForm()
    is_rescore = rescore_form.validate_on_submit()
    if not is_rescore and request.method == "POST":
        if score_form.validate_on_submit():
            current_app.logger.info(f"Processing POST to {request.path}.")
            score = int(score_form.score.data)
            user_id = g.account_id
            justification = score_form.justification.data
            submit_score_and_justification(
                score=score,
                justification=justification,
                application_id=application_id,
                user_id=user_id,
                sub_criteria_id=sub_criteria_id,
            )
        else:
            is_rescore = True

    # call to assessment store to get latest score.
    score_list = get_score_and_justification(
        application_id, sub_criteria_id, score_history=True
    )
    # TODO add test for this function in data_operations
    scores_with_account_details = match_score_to_user_account(
        score_list, state.fund_short_name
    )
    latest_score = (
        scores_with_account_details.pop(0)
        if (score_list is not None and len(scores_with_account_details) > 0)
        else None
    )
    # TODO make COF_score_list extendable to other funds.
    scoring_list = [
        (5, "Strong"),
        (4, "Good"),
        (3, "Satisfactory"),
        (2, "Partial"),
        (1, "Poor"),
    ]

    return render_template(
        "score.html",
        application_id=application_id,
        score_list=scores_with_account_details or None,
        latest_score=latest_score,
        scoring_list=scoring_list,
        score_form=score_form,
        rescore_form=rescore_form,
        is_rescore=is_rescore,
        sub_criteria=sub_criteria,
        state=state,
        comments=theme_matched_comments,
        flag_status=flag_status,
        assessment_status=assessment_status,
        is_flaggable=False,  # Flag button is disabled in sub-criteria page
    )


@assess_bp.route(
    "/flag/<application_id>",
    methods=["GET", "POST"],
)
@check_access_application_id(roles_required=["ASSESSOR"])
def flag(application_id):

    # Get assessor tasks list
    state = get_state_for_tasklist_banner(application_id)
    choices = [
        (item["sub_section_id"], item["sub_section_name"])
        for item in state.get_sub_sections_metadata()
    ]

    teams_available = get_available_teams(
        state.fund_id,
        state.round_id,
    )

    form = FlagApplicationForm(
        section_choices=choices,
        team_choices=[team["value"] for team in teams_available],
    )

    if request.method == "POST" and form.validate_on_submit():
        submit_flag(
            application_id,
            FlagTypeV2.RAISED.name,
            g.account_id,
            form.justification.data,
            form.section.data,
            form.teams_available.data,
        )
        return redirect(
            url_for(
                "assess_bp.application",
                application_id=application_id,
            )
        )

    sub_criteria_banner_state = get_sub_criteria_banner_state(application_id)

    flags_list = get_flags(application_id)
    assessment_status = determine_assessment_status(
        state.workflow_status, state.is_qa_complete
    )
    flag_status = determine_flag_status(flags_list)
    return render_template(
        "flag_application.html",
        application_id=application_id,
        flag=flag,
        sub_criteria=sub_criteria_banner_state,
        form=form,
        assessment_status=assessment_status,
        flag_status=flag_status,
        referrer=request.referrer,
        state=state,
        teams_available=teams_available,
    )


@assess_bp.route("/qa_complete/<application_id>", methods=["GET", "POST"])
@check_access_application_id(roles_required=["LEAD_ASSESSOR"])
def qa_complete(application_id):
    """
    QA complete form html page:
    Allows you to mark an application as QA_completed by submitting the form.
    Once submitted, a call is made to the application store endpoint to save
    the QA_COMPLETED flag in the database for the given application_id
    """

    form = MarkQaCompleteForm()

    if form.validate_on_submit():
        update_ar_status_to_qa_completed(application_id, g.account_id)
        return redirect(
            url_for(
                "assess_bp.application",
                application_id=application_id,
            )
        )
    state = get_state_for_tasklist_banner(application_id)

    return render_template(
        "mark_qa_complete.html",
        application_id=application_id,
        state=state,
        form=form,
        referrer=request.referrer,
        assessment_status=assessment_statuses[state.workflow_status],
    )


@assess_bp.route("/assessor_dashboard/", methods=["GET"])
def old_landing():
    return redirect("/assess/assessor_tool_dashboard/")


@assess_bp.route("/assessor_tool_dashboard/", methods=["GET"])
def landing():
    funds = [
        f
        for f in get_funds(get_ttl_hash(seconds=300))
        if has_access_to_fund(f.short_name)
    ]
    return render_template(
        "assessor_tool_dashboard.html",
        fund_summaries={
            fund.id: create_fund_summaries(fund) for fund in funds
        },
        funds={fund.id: fund for fund in funds},
        todays_date=utc_to_bst(datetime.now().strftime("%Y-%m-%dT%H:%M:%S")),
    )


@assess_bp.route(
    "/assessor_dashboard/<fund_short_name>/<round_short_name>/",
    methods=["GET"],
)
@check_access_fund_short_name
def fund_dashboard(fund_short_name: str, round_short_name: str):
    if fund_short_name.upper() == "NSTF":
        search_params = {**search_params_nstf}
    else:
        search_params = {**search_params_cof}

    fund = get_fund(fund_short_name, use_short_name=True)
    if not fund:
        return redirect("/assess/assessor_tool_dashboard/")
    _round = get_round(fund_short_name, round_short_name, use_short_name=True)
    if not _round:
        return redirect("/assess/assessor_tool_dashboard/")
    fund_id, round_id = fund.id, _round.id

    countries = {"ALL"}
    if has_devolved_authority_validation(fund_id=fund_id):
        countries = get_countries_from_roles(fund.short_name)

    search_params = {
        **search_params,
        "countries": ",".join(countries),
    }

    show_clear_filters = False
    if "clear_filters" not in request.args:
        search_params.update(
            {
                k: v
                for k, v in request.args.items()
                if k in search_params and k != "countries"
            }
        )
        show_clear_filters = any(
            k in request.args for k in search_params if k != "countries"
        )

    application_overviews = get_application_overviews(
        fund_id, round_id, search_params
    )

    # note, we are not sending search parameters here as we don't want to filter
    # the stats at all.  see https://dluhcdigital.atlassian.net/browse/FS-3249
    stats = get_assessments_stats(fund_id, round_id)
    teams_flag_stats = get_team_flag_stats(fund_id, round_id)

    # this is only used for querying applications, so remove it from the search params,
    # so it's not reflected on the user interface
    del search_params["countries"]

    round_details = {
        "assessment_deadline": _round.assessment_deadline,
        "round_title": _round.title,
        "fund_name": fund.name,
        "fund_short_name": fund_short_name,
        "round_short_name": round_short_name,
    }

    is_active_status = is_after_today(_round.assessment_deadline)

    # TODO Can we get rid of get_application_overviews for fund and _round
    # and incorporate into the following function?
    #  (its only used to provide params for this function)
    post_processed_overviews = (
        get_assessment_progress(application_overviews)
        if application_overviews
        else []
    )

    # get and set application status
    post_processed_overviews = set_application_status_in_overview(
        post_processed_overviews
    )

    fund_round_tags = get_available_tags_for_fund_round(fund_id, round_id)
    tag_map, tag_option_groups = get_tag_map_and_tag_options(
        fund_round_tags, post_processed_overviews
    )

    def get_sorted_application_overviews(
        application_overviews, column, reverse=False
    ):
        """Sorts application_overviews list based on the specified column."""

        sort_field_to_lambda = {
            "location": lambda x: x["location_json_blob"]["country"],
            "funding_requested": lambda x: x["funding_amount_requested"],
            "local_authority": lambda x: x["local_authority"],
            "project_name": lambda x: x["project_name"],
            "asset_type": lambda x: x["asset_type"],
            "organisation_name": lambda x: x["organisation_name"],
            "funding_type": lambda x: x["funding_type"],
            "status": lambda x: x["application_status"],
            "tags": lambda x: len(tag_map.get(x["application_id"]) or []),
        }

        # Define the sorting function based on the specified column
        if sort_key := sort_field_to_lambda.get(column, None):
            return sorted(application_overviews, key=sort_key, reverse=reverse)
        else:
            return application_overviews

    # Get the sort column and order from query parameters
    sort_column = request.args.get("sort_column", "")
    sort_order = request.args.get("sort_order", "")
    if sort_column:
        post_processed_overviews = get_sorted_application_overviews(
            post_processed_overviews,
            sort_column,
            reverse=sort_order != "asc",
        )

    return render_template(
        "assessor_dashboard.html",
        user=g.user,
        application_overviews=post_processed_overviews,
        round_details=round_details,
        query_params=search_params,
        asset_types=asset_types,
        funding_types=funding_types,
        assessment_statuses=assessment_statuses,
        show_clear_filters=show_clear_filters,
        stats=stats,
        team_flag_stats=teams_flag_stats,
        is_active_status=is_active_status,
        sort_column=sort_column,
        sort_order=sort_order,
        tag_option_groups=tag_option_groups,
        tags=tag_map,
        tagging_purpose_config=Config.TAGGING_PURPOSE_CONFIG,
    )


@assess_bp.route("/fragments/sub_criteria_scoring", methods=["POST", "GET"])
def sub_crit_scoring():
    form = ScoreForm()

    if form.validate_on_submit():

        score = int(form.score.data)
        just = form.justification.data

        assessment_id = "test_assess_id"
        person_id = "test_person_id"
        sub_crit_id = "test_sub_crit_id"

        submit_score_and_justification(
            score=score,
            assessment_id=assessment_id,
            person_id=person_id,
            justification=just,
            sub_crit_id=sub_crit_id,
        )
        scores_submitted = True
    else:
        scores_submitted = False

    return render_template(
        "scores_justification.html",
        scores_submitted=scores_submitted,
        form=form,
    )


@assess_bp.route("/resolve_flag/<application_id>", methods=["GET", "POST"])
@check_access_application_id(roles_required=["LEAD_ASSESSOR"])
def resolve_flag(application_id):
    form = ResolveFlagForm()
    flag_id = request.args.get("flag_id")

    if not flag_id:
        current_app.logger.error("No flag id found in query params")
        abort(404)
    flag_data = get_flag(flag_id)
    state = get_state_for_tasklist_banner(application_id)
    section = flag_data.sections_to_flag
    return resolve_application(
        form=form,
        application_id=application_id,
        flag=form.resolution_flag.data,
        user_id=g.account_id,
        justification=form.justification.data,
        section=section,
        page_to_render="resolve_flag.html",
        state=state,
        reason_to_flag=flag_data.updates[-1]["justification"],
        allocated_team=flag_data.updates[-1]["allocation"],
        flag_id=flag_id,
    )


@assess_bp.route(
    "/continue_assessment/<application_id>", methods=["GET", "POST"]
)
@check_access_application_id(roles_required=["LEAD_ASSESSOR"])
def continue_assessment(application_id):
    form = ContinueApplicationForm()
    flag_id = request.args.get("flag_id")

    if not flag_id:
        current_app.logger.error("No flag id found in query params")
        abort(404)
    flag_data = get_flag(flag_id)
    return resolve_application(
        form=form,
        application_id=application_id,
        flag=FlagTypeV2.RESOLVED.name,
        user_id=g.account_id,
        justification=form.reason.data,
        section=["NA"],
        state=get_state_for_tasklist_banner(application_id),
        page_to_render="continue_assessment.html",
        reason_to_flag=flag_data.updates[-1]["justification"],
        allocated_team=flag_data.updates[-1]["allocation"],
        flag_id=flag_id,
    )


@assess_bp.route("/application/<application_id>/export", methods=["GET"])
@check_access_application_id(roles_required=["LEAD_ASSESSOR"])
def generate_doc_list_for_download(application_id):
    current_app.logger.info(
        f"Generating docs for application id {application_id}"
    )
    state = get_state_for_tasklist_banner(application_id)
    short_id = state.short_id[-6:]
    flags_list = get_flags(application_id)
    assessment_status = determine_assessment_status(
        state.workflow_status, flags_list
    )
    flag_status = determine_flag_status(flags_list)

    application_json = get_application_json(application_id)
    supporting_evidence = get_files_for_application_upload_fields(
        application_id=application_id,
        short_id=short_id,
        application_json=application_json,
    )
    application_answers = (
        "Application answers",
        url_for(
            "assess_bp.download_application_answers",
            application_id=application_id,
            short_id=short_id,
            file_type="txt",
        ),
    )

    return render_template(
        "contract_downloads.html",
        application_id=application_id,
        state=state,
        application_answers=application_answers,
        supporting_evidence=supporting_evidence,
        assessment_status=assessment_status,
        flag_status=flag_status,
    )


@assess_bp.route(
    "/application/<application_id>/export/<short_id>/answers.<file_type>"
)
@check_access_application_id(roles_required=["LEAD_ASSESSOR"])
def download_application_answers(
    application_id: str, short_id: str, file_type: str
):
    current_app.logger.info(
        "Generating application Q+A download for application"
        f" {application_id} in {file_type} format"
    )
    application_json = get_application_json(application_id)
    application_json_blob = application_json["jsonb_blob"]

    qanda_dict = extract_questions_and_answers(application_json_blob["forms"])
    fund = get_fund(application_json["jsonb_blob"]["fund_id"])

    if file_type == "txt":
        text = generate_text_of_application(qanda_dict, fund.name)
        return download_file(text, "text/plain", f"{short_id}_answers.txt")
    elif file_type == "csv":
        csv = generate_csv_of_application(qanda_dict, fund, application_json)
        return download_file(csv, "text/csv", f"{short_id}_answers.csv")

    abort(404)


@assess_bp.route(
    "/application/<application_id>/export/<file_name>",
    methods=["GET"],
)
def get_file(application_id: str, file_name: str):
    if request.args.get("quoted"):
        file_name = unquote_plus(file_name)
    short_id = request.args.get("short_id")
    data, mimetype = get_file_for_download_from_aws(
        application_id=application_id, file_name=file_name
    )
    if short_id:
        return download_file(data, mimetype, f"{short_id}_{file_name}")

    return download_file(data, mimetype, file_name)


def download_file(data, mimetype, file_name):
    return Response(
        data,
        mimetype=mimetype,
        headers={
            "Content-Disposition": (
                f"attachment;filename={quote_plus(file_name)}"
            )
        },
    )


@assess_bp.route("/application/<application_id>", methods=["GET", "POST"])
@check_access_application_id
def application(application_id):
    """
    Application summary page
    Shows information about the fund, application ID
    and all the application questions and their assessment status
    :param application_id:
    :return:
    """

    if request.method == "POST":
        update_ar_status_to_completed(application_id)

    state = get_state_for_tasklist_banner(application_id)
    fund_round = get_round(state.fund_id, state.round_id)

    user_id_list = []
    flags_list = get_flags(application_id)
    qa_complete = get_qa_complete(application_id)
    if qa_complete:
        user_id_list.append(qa_complete["user_id"])

    assessment_status = determine_assessment_status(
        state.workflow_status, state.is_qa_complete
    )
    flag_status = determine_flag_status(flags_list)

    if flags_list:
        for flag_data in flags_list:
            for flag_item in flag_data.updates:
                if flag_item["user_id"] not in user_id_list:
                    user_id_list.append(flag_item["user_id"])

    accounts_list = get_bulk_accounts_dict(user_id_list, state.fund_short_name)

    teams_flag_stats = TeamsFlagData.from_flags(flags_list).teams_stats

    sub_criteria_status_completed = all_status_completed(state)
    form = AssessmentCompleteForm()
    associated_tags = get_associated_tags_for_application(application_id)

    return render_template(
        "assessor_tasklist.html",
        sub_criteria_status_completed=sub_criteria_status_completed,
        tags=associated_tags,
        tag_config=Config.TAGGING_PURPOSE_CONFIG,
        form=form,
        state=state,
        application_id=application_id,
        accounts_list=accounts_list,
        teams_flag_stats=teams_flag_stats,
        flags_list=flags_list,
        is_flaggable=is_flaggable(flag_status),
        is_qa_complete=state.is_qa_complete,
        qa_complete=qa_complete,
        flag_status=flag_status,
        assessment_status=assessment_status,
<<<<<<< HEAD
        all_uploaded_documents_section_available=fund.all_uploaded_documents_section_available,
    )


@assess_bp.route(
    "/assessor_export/<fund_short_name>/<round_short_name>/",
    methods=["GET"],
)
@check_access_fund_short_name
def assessor_export(fund_short_name: str, round_short_name: str):

    fund = get_fund(fund_short_name, use_short_name=True)
    round = get_round(fund_short_name, round_short_name, use_short_name=True)
    export = get_applicant_export(fund.id, round.id)

    csv_file = generate_field_info_csv(export)

    return download_file(csv_file, "text/csv", "applicant_info.csv")
=======
        all_uploaded_documents_section_available=fund_round.all_uploaded_documents_section_available,
    )
>>>>>>> 76cf0b2b
<|MERGE_RESOLUTION|>--- conflicted
+++ resolved
@@ -789,8 +789,7 @@
         qa_complete=qa_complete,
         flag_status=flag_status,
         assessment_status=assessment_status,
-<<<<<<< HEAD
-        all_uploaded_documents_section_available=fund.all_uploaded_documents_section_available,
+        all_uploaded_documents_section_available=fund_round.all_uploaded_documents_section_available,
     )
 
 
@@ -807,8 +806,4 @@
 
     csv_file = generate_field_info_csv(export)
 
-    return download_file(csv_file, "text/csv", "applicant_info.csv")
-=======
-        all_uploaded_documents_section_available=fund_round.all_uploaded_documents_section_available,
-    )
->>>>>>> 76cf0b2b
+    return download_file(csv_file, "text/csv", "applicant_info.csv")