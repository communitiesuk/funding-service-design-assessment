from app.assess.data import *
from app.assess.models.question import Question
from app.assess.models.question_field import QuestionField
from app.assess.models.total_table import TotalMoneyTableView
from app.config import APPLICATION_STORE_API_HOST_PUBLIC
from app.config import ASSESSMENT_HUB_ROUTE
from flask import abort
from flask import Blueprint
from flask import render_template
from flask import request

assess_bp = Blueprint(
    "assess_bp",
    __name__,
    url_prefix=ASSESSMENT_HUB_ROUTE,
    template_folder="templates",
)


@assess_bp.route("/", methods=["GET"])
def funds():
    """
    Page showing available funds
    from fund store
    :return:
    """

    funds = get_funds()

    return render_template("funds.html", funds=funds)


<<<<<<< HEAD
@assess_bp.route("/fragments/structured_question", methods=["GET"])
def selection_fragment():
    """
    An example route showing passing data from select type
    answers (radio, checkbox, select) through to a base
    template that utilises the 'structured_question'
    formated template.
    """

    example_assessment_store_data_for_select_type_data = {
        "question": "Declarations",
        "status": "completed",
        "fields": [
            # Radio answer
            {
                "key": "declarations-state-aid",
                "title": (
                    "Would funding your organisation be classed as State Aid?"
                ),
                "type": "list",
                "answer": "False",
            },
            {
                "key": "declarations-environmental",
                "title": (
                    "Does your application comply with all relevant"
                    " environmental standards?"
                ),
                "type": "list",
                "answer": "True",
            },
            # Checkbox answer
            {
                "key": "who-is-endorsing-your-application",
                "title": "Who is endorsing your application?",
                "type": "list",
                "answer": "['Member of parliament (MP)']",
            },
            {
                "key": "about-your-project-policy-aims",
                "title": (
                    "Which policy aims will your project deliver against?"
                ),
                "type": "list",
                "answer": (
                    "['regeneration', 'Level up skills', 'Fight climate"
                    " change']"
                ),
            },
            # select list answer (selected '1')
            {
                "key": "your-project-sector",
                "title": "Project sector",
                "type": "list",
                "answer": "1",
            },
            {
                "key": "rDyIBy",
                "title": "Risk Level",
                "type": "list",
                "answer": "medium",
            },
            {
                "key": "XBxwLy",
                "title": "Categorise your risk",
                "type": "list",
                "answer": "reputational risk",
            },
        ],
    }
    # collect different answer types here to pass to base template such as
    # select type (radio, checkbox), free-text, table etc
    question = Question.from_json(
        example_assessment_store_data_for_select_type_data
    )
    structured_question_data = question.as_structured_question()
    question_data = {"structured_question_data": structured_question_data}

    return render_template(
        "structured_question.html", title=question.title, data=question_data
    )
=======
@assess_bp.route("/fragments/title_answer_pairs", methods=["GET"])
def text_area_1():
    """
    Page showing fragment of text_area_1
    :return:
    """

    question_data = {
        "question": "About your organisation",
        "fields": [
            {
                "key": "application-name",
                "title": "Applicant name",
                "type": "text",
                "answer": "Bobby Bob",
            },
            {
                "key": "applicant-email",
                "title": "Email",
                "type": "text",
                "answer": "a@example.com",
            },
            {
                "key": "applicant-telephone-number",
                "title": "Telephone number",
                "type": "text",
                "answer": "01632 960 000",
            },
            {
                "key": "applicant-website",
                "title": "Website",
                "type": "text",
                "answer": "https://www.onedirection.com",
            },
        ],
    }

    data_dict = {}

    data_dict["title"] = question_data["question"]

    data_dict["answers"] = [
        {"title": data_dict["title"], "answer": data_dict["answer"]}
        for data_dict in question_data["fields"]
    ]

    return render_template("title_answer_pairs.html", data_dict=data_dict)
>>>>>>> cdfa9cfa


@assess_bp.route("/fragments/total_table_view", methods=["GET"])
def total_table_view():

    question_data = {
        "question": "About your project",
        "fields": [
            {
                "key": "about-your-project-capital-expenditure",
                "title": "Capital expenditure",
                "type": "text",
                "answer": "£10",
            },
            {
                "key": "about-your-project-revenue",
                "title": "Revenue",
                "type": "text",
                "answer": "£4",
            },
            {
                "key": "about-your-project-subsidy",
                "title": "Subsidy",
                "type": "text",
                "answer": "£5",
            },
        ],
    }
            
    question_model = TotalMoneyTableView.from_question_json(question_data)

    return render_template(
        "total_table.html",
        question_data=question_data,
        row_dict=question_model.row_dict(),
    )


@assess_bp.route("/fragments/text_input")
def text_input():
    """
    Render html page with json contains question & answer.
    """

    input_text_name = {
        "questions": [
            {
                "fields": [
                    {
                        "key": "oLfixk",
                        "title": "Your name",
                        "type": "text",
                        "answer": "Steve",
                    },
                ],
            }
        ],
    }

    input_text_address = {
        "questions": [
            {
                "fields": [
                    {
                        "key": "gOgMvi",
                        "title": "Your UK address",
                        "type": "text",
                        "answer": "99 evoco, example street, London, UB5 5FF",
                    },
                ],
            }
        ],
    }

    name = QuestionField.from_json(
        input_text_name["questions"][0]["fields"][0]
    )
    address = QuestionField.from_json(
        input_text_address["questions"][0]["fields"][0]
    )

    return render_template(
        "macros/example_text_input.html",
        name=name,
        address=address,
    )


@assess_bp.route("/landing/", methods=["GET"])
def landing():
    """
    Landing page for assessors
    Provides a summary of available applications
    with a keyword searchable and filterable list
    of applications and their statuses
    """

    # Initialise empty search params
    search_params = {
        "id_contains": "",
        "order_by": "",
        "order_rev": "",
        "status_only": "",
    }

    # Add request arg search params to dict
    for key, value in request.args.items():
        if key in search_params:
            search_params.update({key: value})

    applications = get_applications(params=search_params)

    todo_summary = get_todo_summary()

    return render_template(
        "landing.html",
        applications=applications,
        search_params=search_params,
        todo_summary=todo_summary,
        applications_endpoint="".join(
            [
                APPLICATION_STORE_API_HOST_PUBLIC,
                APPLICATION_SEARCH_ENDPOINT.replace("{params}", ""),
            ]
        ),
    )


@assess_bp.route("/application/<application_id>", methods=["GET"])
def application(application_id):

    """
    Application summary page
    Shows information about the fund, application ID
    and all the application questions and their assessment status
    :param application_id:
    :return:
    """

    application = get_application_status(application_id=application_id)
    if not application:
        abort(404)

    fund = get_fund(application.fund_id)
    if not fund:
        abort(404)

    return render_template(
        "application.html", application=application, fund=fund
    )


"""
 Legacy
 The following routes serve information relating to
 individual funds and fund rounds and are not shown in the assessor views
"""


@assess_bp.route("/<fund_id>/", methods=["GET"])
def fund(fund_id: str):
    """
    Page showing available rounds for a given fund
    from round store
    :param fund_id:
    :return:
    """

    fund = get_fund(fund_id)
    if not fund:
        abort(404)

    rounds = get_rounds(fund_id)

    return render_template("fund.html", fund=fund, rounds=rounds)


@assess_bp.route("/<fund_id>/<round_id>/", methods=["GET"])
def fund_round(fund_id: str, round_id: str):
    """
    Page showing available applications
    from a given fund_id and round_id
    from the application store
    :param fund_id:
    :param round_id:
    :return:
    """

    fund = get_fund(fund_id)
    if not fund:
        abort(404)

    fund_round = get_round_with_applications(
        fund_id=fund_id, round_id=round_id
    )
    if not fund_round:
        abort(404)

    return render_template("round.html", fund=fund, round=fund_round)<|MERGE_RESOLUTION|>--- conflicted
+++ resolved
@@ -30,7 +30,6 @@
     return render_template("funds.html", funds=funds)
 
 
-<<<<<<< HEAD
 @assess_bp.route("/fragments/structured_question", methods=["GET"])
 def selection_fragment():
     """
@@ -112,7 +111,6 @@
     return render_template(
         "structured_question.html", title=question.title, data=question_data
     )
-=======
 @assess_bp.route("/fragments/title_answer_pairs", methods=["GET"])
 def text_area_1():
     """
@@ -160,7 +158,6 @@
     ]
 
     return render_template("title_answer_pairs.html", data_dict=data_dict)
->>>>>>> cdfa9cfa
 
 
 @assess_bp.route("/fragments/total_table_view", methods=["GET"])
