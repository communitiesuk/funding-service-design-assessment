--- conflicted
+++ resolved
@@ -234,12 +234,10 @@
     assessment_deadline = get_round(
         Config.COF_FUND_ID, Config.COF_ROUND2_ID
     ).assessment_deadline
-<<<<<<< HEAD
   
     # Updating assessment progress for applications
     application_overviews = get_assessment_progress(
         application_overviews
-=======
 
     stats = get_assessments_stats(Config.COF_FUND_ID, Config.COF_ROUND2_ID)
 
@@ -248,7 +246,6 @@
             get_assessment_progress(application_overviews)
             if application_overviews
             else []
->>>>>>> 2a001cf0
         )
         # TODO: remove this when we have local data for post requests.
         if not Config.USE_LOCAL_DATA
