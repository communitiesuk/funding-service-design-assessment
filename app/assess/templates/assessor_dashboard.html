{% extends "base.html" %}
{%- from 'govuk_frontend_jinja/components/inset-text/macro.html' import govukInsetText -%}
{%- from "govuk_frontend_jinja/components/button/macro.html" import govukButton -%}
{% import 'components/application_overviews_table.html' as application_overviews_table-%}
{% from "macros/banner_summary.html" import banner_summary %}
{% from "macros/logout_partial.html" import logout_partial %}
{% set pageHeading %}Team dashboard{% endset %}
{% block content %}
    <div class="govuk-phase-banner flex-parent-element">
        {{ logout_partial(sso_logout_url) }}
    </div>
    </div>

    <div class="fsd-banner-background">
        <div class="govuk-width-container">
            <div class="govuk-grid-row">
                <div class="govuk-grid-column-full">
                    <div class="govuk-grid-column-two-thirds">
                        <h1 class="govuk-heading-xl fsd-banner-content">{{pageHeading}}</h1>
                        {% if user.highest_role == "LEAD_ASSESSOR" %}
                            <div class="govuk-body fsd-banner-content lead-dashboard-stats">
                                <div class="lead-dashboard-stat">
                                    <p id="lead-dashboard-stat-assessments-qa-completed">{{ stats.qa_completed }}</p>
                                    <p class="lead-dashboard-stat-assessments-completed">QA complete</p>
                                </div>
                                <div class="lead-dashboard-stat">
                                    <p id="lead-dashboard-stat-assessments-total">{{ stats.total }}</p>
                                    <p class="">Assessments</p>
                                </div>
                            </div>
                        {% endif %}
                        <h2 class="govuk-heading-l fsd-banner-content">All active assessments</h2>
<<<<<<< HEAD
                        <h3 class="govuk-body-l fsd-banner-content fsd-banner-collapse-padding"><strong>Fund: </strong>Community Ownership Fund</h3>
                        <h3 class="govuk-body-l fsd-banner-content"><strong>Round:</strong> {{ round.title }}</h3>
=======
                        <h3 class="govuk-body-l fsd-banner-content fsd-banner-collapse-padding"><strong>Fund: </strong>{{round_details["fund_name"]}}</h3>
                        <h3 class="govuk-body-l fsd-banner-content"><strong>Round: </strong>{{round_details["round_title"]}}</h3>
>>>>>>> 693707cc
                    </div>
                </div>
            </div>
        </div>
    </div>
    <div class="govuk-width-container">
      {{ application_overviews_table.render(application_overviews, query_params, asset_types, assessment_statuses, show_clear_filters, user.highest_role) }}
 </div>
{% endblock %}<|MERGE_RESOLUTION|>--- conflicted
+++ resolved
@@ -30,13 +30,8 @@
                             </div>
                         {% endif %}
                         <h2 class="govuk-heading-l fsd-banner-content">All active assessments</h2>
-<<<<<<< HEAD
-                        <h3 class="govuk-body-l fsd-banner-content fsd-banner-collapse-padding"><strong>Fund: </strong>Community Ownership Fund</h3>
-                        <h3 class="govuk-body-l fsd-banner-content"><strong>Round:</strong> {{ round.title }}</h3>
-=======
                         <h3 class="govuk-body-l fsd-banner-content fsd-banner-collapse-padding"><strong>Fund: </strong>{{round_details["fund_name"]}}</h3>
                         <h3 class="govuk-body-l fsd-banner-content"><strong>Round: </strong>{{round_details["round_title"]}}</h3>
->>>>>>> 693707cc
                     </div>
                 </div>
             </div>
