{% from "govuk_frontend_jinja/components/input/macro.html" import govukInput %}


{% macro render(application_overviews, query_params, asset_types, assessment_statuses, show_clear_filters) -%}
<div class="govuk-grid-row">
  <div class="govuk-grid-column-full search-bar-flex-container">
    <div>
    <form method="get">
      <div class="govuk-form-group govuk-!-display-inline-block govuk-!-padding-right-2">
            <div>
                  <label class="govuk-label" for="application_search">
                    Search reference or project name
                  </label>
                  <input class="govuk-input govuk-input--width-20" type="text" s, assessment_statusespellcheck="false" aria-label="Search reference or project name" id="application_search" name="search_term", value="{{query_params['search_term']}}">
            </div>
      </div>
      <div class="govuk-form-group govuk-!-display-inline-block govuk-!-padding-right-2">
            <label class="govuk-label" for="filter_asset_type">
            Filter by asset type
            </label>
            <select class="govuk-select" id = "filter_asset_type" name="asset_type">

                  {% for item in asset_types %}
                        <option value='{{ item }}' {% if query_params.asset_type == item %} selected=""{%endif%}>{{asset_types[item]}}</option>
                  {% endfor %}

            </select>
      </div>

      <div class="govuk-form-group govuk-!-display-inline-block govuk-!-padding-right-2">
            <label class="govuk-label" for="filter_status">
            Filter by status
            </label>
            <select class="govuk-select" name="status" id="filter_status">
                  {% for item in assessment_statuses %}
                        <option value='{{ item }}' {% if query_params.status == item %} selected=""{%endif%}>{{assessment_statuses[item]}}</option>
                  {% endfor %}
            </select>
            <button class="govuk-button search-button" aria-lbel = "Search" type="submit">Search</button>
      </div>
  </form>
  </div>
  {% if show_clear_filters == true %}
  <p>
    <a class="govuk-link govuk-link--no-visited-state" href="{{url_for('assess_bp.landing', clear_filters=true)}}" aria-label="Clear Filters">Clear Filters</a>
  </p>
  {%endif%}

  </div>

</div>

{% if not application_overviews %}
<p class="govuk-body">
  <strong>No matching results.</strong>
</p>
<p class="govuk-body">Improve your results by:</p>
<ul class="govuk-list govuk-list--bullet">
  <li>removing filters</li>
  <li>double-checking your spelling</li>
</ul>
{% else %}
<table class="govuk-table" id="application_overviews_table">


  <thead class="govuk-table__head">
    <tr class="govuk-table__row">

      <th scope="col" class="govuk-table__header">
          Reference
      </th>


      <th scope="col" class="govuk-table__header">
            Project name
      </th>


      <th scope="col" class="govuk-table__header">
        Asset type
      </th>


      <th scope="col" class="govuk-table__header">
        Funding requested
      </th>

      <th scope="col" class="govuk-table__header">
        Location
      </th>

      <th scope="col" class="govuk-table__header">
        Status
      </th>

    </tr>
  </thead>

  <tbody class="govuk-table__body">
        {% for overview in application_overviews %}
            <tr class="govuk-table__row">

                <td class="govuk-table__cell">{{overview.short_id[-6:]}}</td>

                <td class="govuk-table__cell"><a class="govuk-link" href="{{url_for('assess_bp.application',application_id=overview.application_id)}}">{{overview.project_name}}</a></td>
                <td class="govuk-table__cell">{{asset_types[overview.asset_type]}}</td>
                <td class="govuk-table__cell">&pound;{{ "{:,.2f}".format(overview.funding_amount_requested|int|round) }}</td>
<<<<<<< HEAD
                <td class="govuk-table__cell">{{ overview.location_json_blob.country }}</td>
                {% if assessment_statuses[overview.workflow_status] ==  "Not Started" %}
                  <td class="govuk-table__cell"><span class="not-started-tag">{{assessment_statuses[overview.workflow_status]}}</span></td>
                {% else %}
                  <td class="govuk-table__cell">{{assessment_statuses[overview.workflow_status]}}
                    {{ '(' + overview.progress|string + '%)' if 'progress' in overview else '(0%)'}}

                 </td>
                {% endif %}
=======
                <td class="govuk-table__cell">
                    {% if overview.workflow_status == "NOT_STARTED" %}
                          <span class="not-started-tag">
                              {{assessment_statuses[overview.workflow_status]}}
                          </span>
                    {% elif overview.workflow_status == "FLAGGED" %}
                          <span class="flagged-tag">
                              {{assessment_statuses[overview.workflow_status]}}
                          </span>
                    {% else %}
                        {{assessment_statuses[overview.workflow_status]}}
                        {{ '(' + overview.progress|string + '%)' if 'progress' in overview else '(0%)'}}
                    {% endif %}
                </td>
>>>>>>> a677356e
            </tr>
        {% endfor %}
  </tbody>
</table>
{% endif %}
{%- endmacro %}<|MERGE_RESOLUTION|>--- conflicted
+++ resolved
@@ -105,17 +105,7 @@
                 <td class="govuk-table__cell"><a class="govuk-link" href="{{url_for('assess_bp.application',application_id=overview.application_id)}}">{{overview.project_name}}</a></td>
                 <td class="govuk-table__cell">{{asset_types[overview.asset_type]}}</td>
                 <td class="govuk-table__cell">&pound;{{ "{:,.2f}".format(overview.funding_amount_requested|int|round) }}</td>
-<<<<<<< HEAD
                 <td class="govuk-table__cell">{{ overview.location_json_blob.country }}</td>
-                {% if assessment_statuses[overview.workflow_status] ==  "Not Started" %}
-                  <td class="govuk-table__cell"><span class="not-started-tag">{{assessment_statuses[overview.workflow_status]}}</span></td>
-                {% else %}
-                  <td class="govuk-table__cell">{{assessment_statuses[overview.workflow_status]}}
-                    {{ '(' + overview.progress|string + '%)' if 'progress' in overview else '(0%)'}}
-
-                 </td>
-                {% endif %}
-=======
                 <td class="govuk-table__cell">
                     {% if overview.workflow_status == "NOT_STARTED" %}
                           <span class="not-started-tag">
@@ -130,7 +120,6 @@
                         {{ '(' + overview.progress|string + '%)' if 'progress' in overview else '(0%)'}}
                     {% endif %}
                 </td>
->>>>>>> a677356e
             </tr>
         {% endfor %}
   </tbody>
