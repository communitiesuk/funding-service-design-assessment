--- conflicted
+++ resolved
@@ -97,23 +97,9 @@
 
                 {% if user_role != "COMMENTER" %}
                 <td class="govuk-table__cell">
-<<<<<<< HEAD
-                {% if overview.is_qa_complete and not overview.flags[-1].flag_type in ("FLAGGED", "STOPPED") %}
-                <span>QA complete</span>
-                {% elif overview.flags
-                  and overview.flags | length > 1
-                %}
-                <span class="flagged-tag">
-                  {{ "Multple Flags To Resolve"| capitalize }}
-                </span>
-                {% elif overview.flags
-                    and overview.flags[-1].flag_type == "STOPPED"
-                %}
-=======
                 {% if overview.application_status == "QA_COMPLETED" %}
                 <span>{{ assessment_statuses[overview.application_status] }}</span>
                 {% elif overview.application_status == "STOPPED" %}
->>>>>>> 1ee57c7e
                 <span class="stopped-tag">
                   {{ assessment_statuses[overview.application_status] }}
                 </span>
