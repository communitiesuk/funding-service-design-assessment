{% extends "base.html" %}
{%- from 'govuk_frontend_jinja/components/back-link/macro.html' import govukBackLink -%}
{% from "macros/scores_justification.html" import scores_justification %}
{% from "macros/theme.jinja2" import theme %}
{% from "macros/sub_criteria_navbar.html" import navbar %}

{% block content %}
    <div class="govuk-phase-banner flex-parent-element"></div>
    <div class="flex-parent-element">
        <p class="flex-parent-element flexed-element-margins-collapse govuk-!-text-align-right"><a href="#" class="govuk-link flexed-element-margins-collapse" style="text-align:right !important;">Sign out</a></p>
        <p class="flex-parent-element flexed-element-margins-collapse govuk-!-text-align-left"><a href="{{ url_for("assess_bp.landing") }}" class="govuk-back-link">Back to <span class="govuk-!-font-weight-bold">assessment overview</span></a></p>
    </div>
    </div>
    <div class="fsd-banner-background">
        <div class="govuk-width-container">
            <div class="govuk-grid-row">
                <div class="govuk-grid-column-full">
                    <div class="govuk-grid-column-two-thirds">
                        <h1 class="govuk-heading-xl fsd-banner-content">Fund: {{ fund.name }}</h1>
                        <h2 class="govuk-heading-l fsd-banner-content">Project reference: {{ sub_criteria.project_reference }}</h2>
                        <h3 class="govuk-body-l fsd-banner-content fsd-banner-collapse-padding">Project name: {{ sub_criteria.project_name }}</h3>
                        <h3 class="govuk-body-l fsd-banner-content">Total funding requested: &pound;{{ "{:,.2f}".format(sub_criteria.funding_amount_requested) }}</h3>
                        <h3 class="govuk-body-l fsd-banner-content fsd-banner-collapse-padding">{{ sub_criteria.workflow_status | status_to_human }}</h3>
                    </div>
                </div>
            </div>
        </div>
    </div>
        <div class="govuk-width-container">
    <div class="govuk-grid-row">
        <div class="govuk-grid-column-one-third content-container">
            <h1 class="govuk-heading-l scoring-heading">{{sub_criteria.id}}</h1>
        </div>
    </div>

    <div class="govuk-grid-row">
        <div class="govuk-grid-column-full">
            <div class="govuk-grid-column-one-third">
                {{ navbar(application_id, sub_criteria, current_theme_id, on_summary) }}
            </div>
            <div class="theme govuk-grid-column-two-thirds">
                {% if on_summary %}
                    {{scores_justification(scores_submitted, form, score_list, latest_score, application_id, sub_criteria.id, COF_score_list, score_error, justification_error)}}
                {% else %}
                    {{theme(current_theme_id, answers_meta)}}
                {% endif %}
<<<<<<< HEAD
                <div class="s26-content-container">
                    <h2 class="govuk-heading govuk-heading-l" id="comments-heading">Comments</h2>
                    <section class="comment-section">
                        <h3 class="govuk-heading-m">Community engagement</h3>
                        <p class="govuk-body-s">There are currently no comments&nbsp;for this section.
                            {# <a href="#" class="govuk-link govuk-link--no-visited-state">Add a comment</a> #}
                        </p>
                    </section>
                    <section class="comment-section">
                        <h3 class="govuk-heading-m">Local support</h3>
                        <p class="govuk-body-s">There are currently no comments&nbsp;for this section.
                            {# <a href="#" class="govuk-link govuk-link--no-visited-state">Add a comment</a> #}
                        </p>
                    </section>
=======
                <div class="govuk-!-margin-top-7" id="anchor">
                    <h2 class="govuk-heading-m">Comments</h2>
                    <div id="more-detail-hint" class="govuk-hint">
                      <p class="govuk-hint">Summarise any thoughts you have on the information provided.</p>
                      <p class="govuk-hint">You cannot edit or delete your comment once you have saved it.</p>
                    </div>
                    {% if comments == None %}
                    <div class="govuk-body govuk-!-margin-top-6">
                        No comments have been left yet.
                        </div>
                    {% else %}
                    {% for comment in comments %}
                    <div class="comment-group">
                      <p class="govuk-body">{{comment.comment}}</p>
                      <p class="govuk-body-s">{{comment.full_name}} ({{comment.user_role|all_caps_to_human}}) {{comment.email_address}}</p>
                      <p class="govuk-body-s">{{comment.date_created|datetime_format_24hr}}</p>
                    </div>
                    {% endfor %}
                    {% endif %}
>>>>>>> 8a84df58
                </div>
            </div>
        </div>
    </div>
</div>
{% endblock %}<|MERGE_RESOLUTION|>--- conflicted
+++ resolved
@@ -44,22 +44,6 @@
                 {% else %}
                     {{theme(current_theme_id, answers_meta)}}
                 {% endif %}
-<<<<<<< HEAD
-                <div class="s26-content-container">
-                    <h2 class="govuk-heading govuk-heading-l" id="comments-heading">Comments</h2>
-                    <section class="comment-section">
-                        <h3 class="govuk-heading-m">Community engagement</h3>
-                        <p class="govuk-body-s">There are currently no comments&nbsp;for this section.
-                            {# <a href="#" class="govuk-link govuk-link--no-visited-state">Add a comment</a> #}
-                        </p>
-                    </section>
-                    <section class="comment-section">
-                        <h3 class="govuk-heading-m">Local support</h3>
-                        <p class="govuk-body-s">There are currently no comments&nbsp;for this section.
-                            {# <a href="#" class="govuk-link govuk-link--no-visited-state">Add a comment</a> #}
-                        </p>
-                    </section>
-=======
                 <div class="govuk-!-margin-top-7" id="anchor">
                     <h2 class="govuk-heading-m">Comments</h2>
                     <div id="more-detail-hint" class="govuk-hint">
@@ -79,7 +63,6 @@
                     </div>
                     {% endfor %}
                     {% endif %}
->>>>>>> 8a84df58
                 </div>
             </div>
         </div>
