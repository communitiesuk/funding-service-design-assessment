{% extends "base.html" %}
{%- from 'govuk_frontend_jinja/components/back-link/macro.html' import govukBackLink -%}
{% from "macros/scores_justification.html" import scores_justification %}
{% from "macros/theme.html" import theme %}
{% from "macros/sub_criteria_navbar.html" import navbar %}
<<<<<<< HEAD
{% from "macros/banner_summary.html" import banner_summary %}
{% from "macros/flag_application_button.html" import flag_application_button %}
=======
{% from "macros/comments.html" import comment %}
{% from "macros/comments_summary.html" import comment_summary %}
{% from "macros/comments_box.html" import commentBox %}

>>>>>>> e6f526fb

{% block content %}

    <div class="govuk-phase-banner flex-parent-element">
        <p class="govuk-!-text-align-left flex-parent-element flexed-element-margins-collapse">{{ govukBackLink({'href': url_for("assess_bp.application", application_id=application_id), 'text': 'Back to assessment overview'}) }}</p>
        <p class="flex-parent-element flexed-element-margins-collapse govuk-!-text-align-right"><a href="{{ sso_logout_url }}" class="govuk-link flexed-element-margins-collapse">Log out</a></p>
    </div>

    {{ banner_summary(
        fund.name,
        sub_criteria.short_id,
        sub_criteria.project_name,
        sub_criteria.funding_amount_requested,
        sub_criteria.workflow_status
    ) }}

    <div class="govuk-width-container">
        {% if not is_flagged %}
            {{ flag_application_button(application_id) }}
        {% endif %}
        <div class="govuk-grid-row">
            <div class="govuk-grid-column-one-third content-container">
                <h2 class="govuk-heading-l scoring-heading">{{ sub_criteria.name }}</h2>
            </div>
        </div>

    <div class="govuk-grid-row">
        <div class="govuk-grid-column-full">
            <div class="govuk-grid-column-one-third">
                {{ navbar(application_id, sub_criteria, current_theme_id, on_summary, role_information) }}
            </div>
            <div class="theme govuk-grid-column-two-thirds">
                {% if on_summary and role_information["scoring_permissions"] %}
                    {{scores_justification(scores_submitted, form, score_list, latest_score, application_id, sub_criteria.id, COF_score_list, score_error, justification_error)}}
                {% else %}
                    {{theme(current_theme_id, answers_meta)}}
                {% endif %}
                {%if current_theme_id == "score"%}
                {{comment_summary(comments,sub_criteria.themes,role_information["is_commenter"])}}
                {% else %}
                {{comment(comments, role_information["is_commenter"])}}
                {% endif %}
                {% if displayCommentBox != True %}
                    <form method="GET">
                        <button id="comment-button-community" class="govuk-button secondary-button govuk-!-margin-top-2" type="submit" data-module="govuk-button" value="add-comment">
                            {% if comments == None %} Add a comment
                            {% else %} Add another comment
                            {% endif %}
                        </button>
                        <input type="hidden" name="theme_id" value="{{current_theme_id}}">
                        <input type="hidden" name="add-comment" value="1">
                    </form>
                    {% endif %}

                    {% if displayCommentBox == True %}
                        {{ commentBox(commentForm) }}
                    {% endif %}
            </div>
        </div>
    </div>
</div>
{% endblock %}<|MERGE_RESOLUTION|>--- conflicted
+++ resolved
@@ -3,15 +3,12 @@
 {% from "macros/scores_justification.html" import scores_justification %}
 {% from "macros/theme.html" import theme %}
 {% from "macros/sub_criteria_navbar.html" import navbar %}
-<<<<<<< HEAD
 {% from "macros/banner_summary.html" import banner_summary %}
 {% from "macros/flag_application_button.html" import flag_application_button %}
-=======
 {% from "macros/comments.html" import comment %}
 {% from "macros/comments_summary.html" import comment_summary %}
 {% from "macros/comments_box.html" import commentBox %}
 
->>>>>>> e6f526fb
 
 {% block content %}
 
