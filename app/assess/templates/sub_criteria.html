{% extends "base.html" %}
{%- from 'govuk_frontend_jinja/components/back-link/macro.html' import govukBackLink -%}
{% from "macros/scores_justification.html" import scores_justification %}
{% from "macros/theme.html" import theme %}
{% from "macros/sub_criteria_navbar.html" import navbar %}
{% from "macros/comments.html" import comment %}
{% from "macros/comments_summary.html" import comment_summary %}

{% block content %}
    <div class="govuk-phase-banner flex-parent-element">
        <p class="govuk-!-text-align-left flex-parent-element flexed-element-margins-collapse">{{ govukBackLink({'href': url_for("assess_bp.application", application_id=application_id), 'text': 'Back to assessment overview'}) }}</p>
        <p class="flex-parent-element flexed-element-margins-collapse govuk-!-text-align-right"><a href="{{ sso_logout_url }}" class="govuk-link flexed-element-margins-collapse">Log out</a></p>
    </div>
    </div>
    <div class="fsd-banner-background">
        <div class="govuk-width-container">
            <div class="govuk-grid-row">
                <div class="govuk-grid-column-full">
                    <div class="govuk-grid-column-two-thirds">
                        <h1 class="govuk-heading-xl fsd-banner-content">Fund: {{ fund.name }}</h1>
                        <h2 class="govuk-heading-l fsd-banner-content">Project reference: {{ sub_criteria.short_id | format_project_ref }}</h2>
                        <h3 class="govuk-body-l fsd-banner-content fsd-banner-collapse-padding">Project name: {{ sub_criteria.project_name }}</h3>
                        <h3 class="govuk-body-l fsd-banner-content">Total funding requested: &pound;{{ "{:,.2f}".format(sub_criteria.funding_amount_requested) }}</h3>
                        <h3 class="govuk-body-l fsd-banner-content fsd-banner-collapse-padding">{{ sub_criteria.workflow_status | status_to_human }}</h3>
                    </div>
                </div>
            </div>
        </div>
    </div>
        <div class="govuk-width-container">
    <div class="govuk-grid-row">
        <div class="govuk-grid-column-one-third content-container">
            <h2 class="govuk-heading-l scoring-heading">{{sub_criteria.name}}</h2>
        </div>
    </div>

    <div class="govuk-grid-row">
        <div class="govuk-grid-column-full">
            <div class="govuk-grid-column-one-third">
                {{ navbar(application_id, sub_criteria, current_theme_id, on_summary, role_information) }}
            </div>
            <div class="theme govuk-grid-column-two-thirds">
                {% if on_summary and role_information["scoring_permissions"] %}
                    {{scores_justification(scores_submitted, form, score_list, latest_score, application_id, sub_criteria.id, COF_score_list, score_error, justification_error)}}
                {% else %}
                    {{theme(current_theme_id, answers_meta)}}
                {% endif %}
<<<<<<< HEAD
                {%if current_theme_id == "score"%}
                {{comment_summary(comments,sub_criteria.themes)}}
                {% else %}
                {{comment(comments)}}
                {% endif %}
=======
                <div class="govuk-!-margin-top-7" id="anchor">
                    <h2 class="govuk-heading-m">Comments</h2>
                    <div id="more-detail-hint" class="govuk-hint">
                      <p class="govuk-hint">Summarise any thoughts you have on the information provided.</p>
                      <p class="govuk-hint">You cannot edit or delete your comment once you have saved it.</p>
                    </div>
                    {% if comments == None %}
                    <div class="govuk-body govuk-!-margin-top-6">
                        No comments have been left yet.
                        </div>
                    {% else %}
                    {% for comment in comments %}
                        {% if role_information["is_commenter"] and (comment.user_role == "ASSESSOR" or comment.user_role == "LEAD_ASSESSOR") %}
                            <div class="comment-group">
                                <p class="govuk-body">Permission required to see comment.</p>
                            </div>
                        {% else %}
                            <div class="comment-group">
                                <p class="govuk-body">{{comment.user_role}}</p>
                                <p class="govuk-body-s">{{comment.full_name}} ({{comment.user_role|all_caps_to_human}}) {{comment.email_address}}</p>
                                <p class="govuk-body-s">{{comment.date_created|datetime_format_24hr}}</p>
                            </div>
                        {% endif %}
                    {% endfor %}
                    {% endif %}
                </div>
>>>>>>> aa67672a
            </div>
        </div>
    </div>
</div>
{% endblock %}<|MERGE_RESOLUTION|>--- conflicted
+++ resolved
@@ -45,40 +45,11 @@
                 {% else %}
                     {{theme(current_theme_id, answers_meta)}}
                 {% endif %}
-<<<<<<< HEAD
                 {%if current_theme_id == "score"%}
                 {{comment_summary(comments,sub_criteria.themes)}}
                 {% else %}
                 {{comment(comments)}}
                 {% endif %}
-=======
-                <div class="govuk-!-margin-top-7" id="anchor">
-                    <h2 class="govuk-heading-m">Comments</h2>
-                    <div id="more-detail-hint" class="govuk-hint">
-                      <p class="govuk-hint">Summarise any thoughts you have on the information provided.</p>
-                      <p class="govuk-hint">You cannot edit or delete your comment once you have saved it.</p>
-                    </div>
-                    {% if comments == None %}
-                    <div class="govuk-body govuk-!-margin-top-6">
-                        No comments have been left yet.
-                        </div>
-                    {% else %}
-                    {% for comment in comments %}
-                        {% if role_information["is_commenter"] and (comment.user_role == "ASSESSOR" or comment.user_role == "LEAD_ASSESSOR") %}
-                            <div class="comment-group">
-                                <p class="govuk-body">Permission required to see comment.</p>
-                            </div>
-                        {% else %}
-                            <div class="comment-group">
-                                <p class="govuk-body">{{comment.user_role}}</p>
-                                <p class="govuk-body-s">{{comment.full_name}} ({{comment.user_role|all_caps_to_human}}) {{comment.email_address}}</p>
-                                <p class="govuk-body-s">{{comment.date_created|datetime_format_24hr}}</p>
-                            </div>
-                        {% endif %}
-                    {% endfor %}
-                    {% endif %}
-                </div>
->>>>>>> aa67672a
             </div>
         </div>
     </div>
