--- conflicted
+++ resolved
@@ -5,18 +5,11 @@
         <div class="govuk-grid-row">
             <div class="govuk-grid-column-full">
                 <div class="govuk-grid-column-two-thirds">
-<<<<<<< HEAD
                     <p class="govuk-heading-xl fsd-banner-content">Fund: <span class="govuk-!-font-weight-regular">{{ fund_name }}</span></p>
                     <p class="govuk-heading-l fsd-banner-content">Project reference: <span class="govuk-!-font-weight-regular">{{ project_reference | format_project_ref }}</span></p>
                     <p class="govuk-body-l fsd-banner-content fsd-banner-collapse-padding">Project name: {{ project_name }}</p>
                     <p class="govuk-body-l fsd-banner-content ">Total funding requested: £{{ "{:,.2f}".format(funding_amount_requested | float) }}</p>
 
-=======
-                    <h1 class="govuk-heading-xl fsd-banner-content">Fund: {{ fund_name }}</h1>
-                    <h2 class="govuk-heading-l fsd-banner-content">Project reference: {{ project_reference | format_project_ref }}</h2>
-                    <h3 class="govuk-body-l fsd-banner-content fsd-banner-collapse-padding">Project name: {{ project_name }}</h3>
-                    <h3 class="govuk-body-l fsd-banner-content">Total funding requested: £{{ "{:,.2f}".format(funding_amount_requested | float) }}</h3>
->>>>>>> ef3bbdd8
                     {% if g.access_controller.has_any_assessor_role %}
                     <h3 class="govuk-body-l fsd-banner-content">Assessment status: {{ assessment_status }}</h3>
                     {% endif %}
