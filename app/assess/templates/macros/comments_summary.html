--- conflicted
+++ resolved
@@ -1,21 +1,8 @@
 {% macro comment_summary(comments, themes) %}
-<<<<<<< HEAD
+
 <div class="govuk-!-margin-top-7" id="anchor">
     <h2 class="govuk-heading-l">Comments</h2>
 
-=======
-<div class="govuk-!-margin-top-7" id="comments">
-    <h2 class="govuk-heading-m">Comments</h2>
-    <div id="more-detail-hint" class="govuk-hint">
-      <p class="govuk-hint">Summarise any thoughts you have on the information provided.</p>
-      <p class="govuk-hint">You cannot edit or delete your comment once you have saved it.</p>
-    </div>
-    {% if not comments %}
-    <div class="govuk-body govuk-!-margin-top-6">
-        No comments have been left yet.
-        </div>
-    {% else %}
->>>>>>> 5ba21f27
     {% for theme in themes %}
        <h3 class="govuk-heading-m">{{theme.name}}</h3>
 
