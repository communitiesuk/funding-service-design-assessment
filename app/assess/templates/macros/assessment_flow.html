--- conflicted
+++ resolved
@@ -32,11 +32,9 @@
   {% for fields in sections[page_index]['questions'] %}
   <span id="{{ fields }}">
   {{ TitleAnswer(fields) }}
-<<<<<<< HEAD
   <hr class="govuk-section-break govuk-section-break--visible govuk-!-margin-bottom-3">
-=======
   </span>
->>>>>>> 949f3c08
+
   {% endfor %}
 
 
