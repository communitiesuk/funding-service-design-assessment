--- conflicted
+++ resolved
@@ -17,6 +17,7 @@
 {% endblock %}
 
 {% block content %}
+
 {% if score_form.errors.get('score') or score_form.errors.get('justification') %}
 <div class="govuk-width-container">
     <div class="govuk-grid-row govuk-error-summary " data-module="govuk-error-summary" role="alert">
@@ -26,14 +27,14 @@
         <div class="govuk-error-summary__body">
             <ul class="govuk-list govuk-error-summary__list">
                 {% if score_form.errors.get('score') %}
-                    <li>
-                        <a href="#score-div">Select a score</a>
-                    </li>
+                <li>
+                    <a href="#score-div">Select a score</a>
+                </li>
                 {% endif %}
                 {% if score_form.errors.get('justification') %}
-                    <li>
-                        <a href="#just-text-area">Add rationale for score</a>
-                    </li>
+                <li>
+                    <a href="#just-text-area">Add rationale for score</a>
+                </li>
                 {% endif %}
             </ul>
         </div>
@@ -41,22 +42,10 @@
 </div>
 {% endif %}
 
-<<<<<<< HEAD
-=======
-    {{ banner_summary(
-        fund.name,
-        sub_criteria.short_id,
-        sub_criteria.project_name,
-        sub_criteria.funding_amount_requested,
-        display_status,
-        g.user.highest_role,
-        flag
-    ) }}
->>>>>>> 6c5f3f1f
+{% if is_flaggable and g.user.highest_role in ("ASSESSOR", "LEAD_ASSESSOR") %}
+{{ flag_application_button(application_id) }}
+{% endif %}
 
-{% if is_flaggable and g.user.highest_role in ("ASSESSOR", "LEAD_ASSESSOR") %}
-    {{ flag_application_button(application_id) }}
-{% endif %}
 <div class="govuk-grid-row">
     <div class="govuk-grid-column-one-third content-container">
         <h2 class="govuk-heading-l scoring-heading">{{ sub_criteria.name }}</h2>
@@ -69,10 +58,10 @@
             {{ navbar(application_id, sub_criteria, current_theme_id, is_score_page=True) }}
         </div>
         <div class="theme govuk-grid-column-two-thirds">
-            {{scores_justification(score_form, rescore_form, is_rescore, score_list, latest_score, application_id, sub_criteria.id, COF_score_list)}}
+            {{scores_justification(score_form, rescore_form, is_rescore, score_list, latest_score, application_id,
+            sub_criteria.id, COF_score_list)}}
             {{comment_summary(comments,sub_criteria.themes)}}
         </div>
     </div>
 </div>
-
 {% endblock %}