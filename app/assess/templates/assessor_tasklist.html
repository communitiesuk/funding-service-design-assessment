--- conflicted
+++ resolved
@@ -45,12 +45,9 @@
                     </p>
                 </div>
             </div>
-<<<<<<< HEAD
+        </div>
+        
     {% elif sub_criteria_status_completed and current_user_role != "COMMENTER" and not flag.is_qa_complete %}
-=======
-        </div>
-    {% elif sub_criteria_status_completed and not flag.is_qa_complete %}
->>>>>>> e5e2057f
     <form method="POST" action="{{ url_for('assess_bp.application', application_id=application_id) }}">
         {{ form.csrf_token }}
         <div class="govuk-grid-row">
