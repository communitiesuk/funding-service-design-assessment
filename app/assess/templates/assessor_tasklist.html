{% extends "base.html" %}
{%- from 'govuk_frontend_jinja/components/back-link/macro.html' import govukBackLink -%}
{%- from "govuk_frontend_jinja/components/table/macro.html" import govukTable -%}
{% from 'macros/section_element.html' import section_element -%}
{% from 'macros/criteria_element.html' import criteria_element -%}
{% from "macros/banner_summary.html" import banner_summary %}
{% from "macros/flag_application_button.html" import flag_application_button %}
{% from "macros/assessment_flag.html" import assessment_flagged %}
{% from "macros/assessment_flag.html" import assessment_stopped %}
{% from "macros/logout_partial.html" import logout_partial %}

{% block content %}
<div class="govuk-phase-banner flex-parent-element">
    <p class="govuk-!-text-align-left flex-parent-element flexed-element-margins-collapse">
        {{ govukBackLink({'href': url_for("assess_bp.landing"), 'text': 'Back to assessment dashboard'}) }}
    </p>
    {{ logout_partial(sso_logout_url) }}
</div>

{% if state.workflow_status=="COMPLETED" %}
<div class="govuk-grid-row">
    <div class="govuk-grid-column-full">
        <div class="assessment-complete  govuk-margin-bottom-8">
            <h2 class="assessment-alert__heading govuk-heading-l govuk-!-margin-top-4">
                Assessment complete</h2>
            <p class="govuk-body">You have marked this assessment as complete.</p>
            <p class="govuk-body">
                It may now be selected for quality assurance (QA). New scores and rationales could be added if this
                happens.
            </p>
        </div>
    </div>
</div>


{% elif sub_criteria_status_completed %}
<form method="POST" action="{{ url_for('assess_bp.application', application_id=application_id) }}">
    {{ form.csrf_token }}
    <div class="govuk-grid-row">
        <div class="govuk-grid-column-full">
            <div class="assessment-alert  govuk-margin-bottom-8">
                <h2 class="assessment-alert__heading govuk-heading-l govuk-!-margin-top-4">All sections assessed</h2>
                <p class="govuk-body">You can now mark the assessment as complete when you're ready.</p>
                <p class="govuk-body">It may be selected for quality assurance (QA) once you've done this.</p>
                <button class="govuk-button primary-button" data-module="govuk-button" type="submit">Mark as
                    complete</button>
            </div>
        </div>
    </div>
<<<<<<< HEAD
    {% if flag and current_user_role in ("ASSESSOR", "LEAD_ASSESSOR") and flag.flag_type.name == "FLAGGED" %}
        {{ assessment_flagged(flag, flag_user_info, application_id, current_user_role) }}
    {% elif flag and current_user_role in ("ASSESSOR", "LEAD_ASSESSOR") and flag.flag_type.name == "STOPPED" %}
        {{ assessment_stopped(flag, flag_user_info, application_id, current_user_role) }}
=======
</form>
{% endif %}


    {% if flag and g.user.highest_role in ("ASSESSOR", "LEAD_ASSESSOR") and not state.flag_resolved %}
        {{ assessment_flag(flag, flag_user_info, application_id) }}
>>>>>>> 54ce19b4
    {% endif %}

    {{ banner_summary(
        state.fund_name,
        state.short_id,
        state.project_name,
        state.funding_amount_requested,
        state.workflow_status,
        flag
    ) }}

    <div class="govuk-width-container">
        <div class="govuk-grid-row">
            <div class="govuk-grid-column-full">
                <div>
                    <div class="govuk-grid-column-two-thirds">
                        {% for section in state.sections %}
                            {{ section_element(section.name, section.sub_criterias, application_id) }}{% endfor %}
                        <h2 class="govuk-heading-l govuk-!-margin-top-8">Scored</h2>
                        <p class="govuk-body">Assess all responses under each sub criteria.</p>
                        {% for criteria in state.criterias %}
                            {% set name_classes = "govuk-heading-m govuk-!-margin-bottom-2" %}
                            {% if loop.index > 0 %}
                                {% set name_classes = "govuk-heading-m govuk-!-margin-bottom-2 govuk-!-margin-top-8" %}
                            {% endif %}
                            {{ criteria_element(criteria, name_classes, application_id) }}
                        {% endfor %}
                    </div>
                    <div class="govuk-grid-column-one-third govuk-!-margin-top-2">
                        {% if (not flag or state.flag_resolved) and g.user.highest_role in ("ASSESSOR", "LEAD_ASSESSOR") %}
                            {{ flag_application_button(application_id) }}
                        {% endif %}
                    </div>
                </div>
            </div>
        </div>
    </div>
</div>
{% endblock %}<|MERGE_RESOLUTION|>--- conflicted
+++ resolved
@@ -30,37 +30,28 @@
             </p>
         </div>
     </div>
-</div>
-
-
-{% elif sub_criteria_status_completed %}
-<form method="POST" action="{{ url_for('assess_bp.application', application_id=application_id) }}">
-    {{ form.csrf_token }}
-    <div class="govuk-grid-row">
-        <div class="govuk-grid-column-full">
-            <div class="assessment-alert  govuk-margin-bottom-8">
-                <h2 class="assessment-alert__heading govuk-heading-l govuk-!-margin-top-4">All sections assessed</h2>
-                <p class="govuk-body">You can now mark the assessment as complete when you're ready.</p>
-                <p class="govuk-body">It may be selected for quality assurance (QA) once you've done this.</p>
-                <button class="govuk-button primary-button" data-module="govuk-button" type="submit">Mark as
-                    complete</button>
-            </div>
-        </div>
-    </div>
-<<<<<<< HEAD
-    {% if flag and current_user_role in ("ASSESSOR", "LEAD_ASSESSOR") and flag.flag_type.name == "FLAGGED" %}
+    {% elif flag and current_user_role in ("ASSESSOR", "LEAD_ASSESSOR") and flag.flag_type.name == "FLAGGED" %}
         {{ assessment_flagged(flag, flag_user_info, application_id, current_user_role) }}
     {% elif flag and current_user_role in ("ASSESSOR", "LEAD_ASSESSOR") and flag.flag_type.name == "STOPPED" %}
         {{ assessment_stopped(flag, flag_user_info, application_id, current_user_role) }}
-=======
-</form>
-{% endif %}
+    {% elif sub_criteria_status_completed %}
+    <form method="POST" action="{{ url_for('assess_bp.application', application_id=application_id) }}">
+        {{ form.csrf_token }}
+        <div class="govuk-grid-row">
+            <div class="govuk-grid-column-full">
+                <div class="assessment-alert  govuk-margin-bottom-8">
+                    <h2 class="assessment-alert__heading govuk-heading-l govuk-!-margin-top-4">All sections assessed</h2>
+                    <p class="govuk-body">You can now mark the assessment as complete when you're ready.</p>
+                    <p class="govuk-body">It may be selected for quality assurance (QA) once you've done this.</p>
+                    <button class="govuk-button primary-button" data-module="govuk-button" type="submit">Mark as
+                        complete</button>
+                </div>
+            </div>
+        </div>
+    </form>
+    {% endif %}
 
 
-    {% if flag and g.user.highest_role in ("ASSESSOR", "LEAD_ASSESSOR") and not state.flag_resolved %}
-        {{ assessment_flag(flag, flag_user_info, application_id) }}
->>>>>>> 54ce19b4
-    {% endif %}
 
     {{ banner_summary(
         state.fund_name,
