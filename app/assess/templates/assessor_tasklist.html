{% extends "base.html" %}
{%- from 'govuk_frontend_jinja/components/back-link/macro.html' import govukBackLink -%}
{%- from "govuk_frontend_jinja/components/table/macro.html" import govukTable -%}
{% from 'macros/section_element.html' import section_element -%}
{% from 'macros/criteria_element.html' import criteria_element -%}
{% from "macros/banner_summary.html" import banner_summary %}
{% from "macros/flag_application_button.html" import flag_application_button %}
{% from "macros/assessment_flag.html" import assessment_flagged %}
{% from "macros/assessment_flag.html" import assessment_stopped %}
{% from "macros/logout_partial.html" import logout_partial %}

{% block content %}
<div class="govuk-phase-banner flex-parent-element">
    <p class="govuk-!-text-align-left flex-parent-element flexed-element-margins-collapse">
        {{ govukBackLink({'href': url_for("assess_bp.landing"), 'text': 'Back to assessment dashboard'}) }}
    </p>
    {{ logout_partial(sso_logout_url) }}
</div>

{% if state.workflow_status=="COMPLETED" %}
<div class="govuk-grid-row">
    <div class="govuk-grid-column-full">
        <div class="assessment-complete  govuk-margin-bottom-8">
            <h2 class="assessment-alert__heading govuk-heading-l govuk-!-margin-top-4">
                Assessment complete</h2>
            <p class="govuk-body">You have marked this assessment as complete.</p>
            <p class="govuk-body">
                It may now be selected for quality assurance (QA). New scores and rationales could be added if this
                happens.
            </p>
        </div>
    </div>
    {% elif flag and current_user_role in ("ASSESSOR", "LEAD_ASSESSOR") and flag.flag_type.name == "FLAGGED" %}
        {{ assessment_flagged(flag, flag_user_info, application_id, current_user_role) }}
    {% elif flag and current_user_role in ("ASSESSOR", "LEAD_ASSESSOR") and flag.flag_type.name == "STOPPED" %}
        {{ assessment_stopped(flag, flag_user_info, application_id, current_user_role) }}
    {% elif sub_criteria_status_completed %}
    <form method="POST" action="{{ url_for('assess_bp.application', application_id=application_id) }}">
        {{ form.csrf_token }}
        <div class="govuk-grid-row">
            <div class="govuk-grid-column-full">
                <div class="assessment-alert  govuk-margin-bottom-8">
                    <h2 class="assessment-alert__heading govuk-heading-l govuk-!-margin-top-4">All sections assessed</h2>
                    <p class="govuk-body">You can now mark the assessment as complete when you're ready.</p>
                    <p class="govuk-body">It may be selected for quality assurance (QA) once you've done this.</p>
                    <button class="govuk-button primary-button" data-module="govuk-button" type="submit">Mark as
                        complete</button>
                </div>
            </div>
        </div>
    </form>
    {% endif %}


<<<<<<< HEAD

=======
    {% if flag and g.user.highest_role in ("ASSESSOR", "LEAD_ASSESSOR") and not state.flag_resolved %}
        {{ assessment_flag(flag, flag_user_info, application_id) }}
    {% endif %}
>>>>>>> 70afadb6
    {{ banner_summary(
        state.fund_name,
        state.short_id,
        state.project_name,
        state.funding_amount_requested,
        state.workflow_status,
        flag
    ) }}

    <div class="govuk-width-container">
        <div class="govuk-grid-row">
            <div class="govuk-grid-column-full">
                <div>
                    <div class="govuk-grid-column-two-thirds">
                        {% for section in state.sections %}
                            {{ section_element(section.name, section.sub_criterias, application_id) }}{% endfor %}
                        <h2 class="govuk-heading-l govuk-!-margin-top-8">Scored</h2>
                        <p class="govuk-body">Assess all responses under each sub criteria.</p>
                        {% for criteria in state.criterias %}
                            {% set name_classes = "govuk-heading-m govuk-!-margin-bottom-2" %}
                            {% if loop.index > 0 %}
                                {% set name_classes = "govuk-heading-m govuk-!-margin-bottom-2 govuk-!-margin-top-8" %}
                            {% endif %}
                            {{ criteria_element(criteria, name_classes, application_id) }}
                        {% endfor %}
                    </div>
                    <div class="govuk-grid-column-one-third govuk-!-margin-top-2">
                        {% if (not flag or state.flag_resolved) and g.user.highest_role in ("ASSESSOR", "LEAD_ASSESSOR") %}
                            {{ flag_application_button(application_id) }}
                        {% endif %}
                    </div>
                </div>
            </div>
        </div>
    </div>
</div>
{% endblock %}<|MERGE_RESOLUTION|>--- conflicted
+++ resolved
@@ -50,15 +50,7 @@
         </div>
     </form>
     {% endif %}
-
-
-<<<<<<< HEAD
-
-=======
-    {% if flag and g.user.highest_role in ("ASSESSOR", "LEAD_ASSESSOR") and not state.flag_resolved %}
-        {{ assessment_flag(flag, flag_user_info, application_id) }}
-    {% endif %}
->>>>>>> 70afadb6
+    
     {{ banner_summary(
         state.fund_name,
         state.short_id,
