{% extends "base.html" %}
{%- from 'govuk_frontend_jinja/components/back-link/macro.html' import govukBackLink -%}
{%- from "govuk_frontend_jinja/components/table/macro.html" import govukTable -%}
{% from "macros/flag_history.html" import flag_tabs %}
{% from 'macros/section_element.html' import section_element -%}
{% from 'macros/criteria_element.html' import criteria_element -%}
{% from "macros/banner_summary.html" import banner_summary %}
{% from "macros/flag_application_button.html" import flag_application_button %}
{% from "macros/mark_qa_complete_button.html" import mark_qa_complete_button %}
{% from "macros/assessment_flag.html" import assessment_flagged %}
{% from "macros/assessment_flag.html" import assessment_stopped %}
{% from "macros/logout_partial.html" import logout_partial %}
{% from "macros/qa_complete_flag.html" import qa_complete_flag %}
{% from "macros/assessment_completion.html" import assessment_complete %}

{% set pageHeading = state.project_name %}

{% block header %}
<header role="banner" data-module="govuk-header">
    <nav class="govuk-width-container govuk-header__navigation">
        <div class="govuk-phase-banner flex-parent-element">
            <p class="govuk-!-text-align-left flex-parent-element flexed-element-margins-collapse">
                {{ govukBackLink({'href': url_for("assess_bp.fund_dashboard", fund_short_name=state['fund_short_name'], round_short_name=state['round_short_name']), 'html': 'Back to <b>assessment dashboard</b>', 'attributes': {'data-qa': 'back-to-assessment-dashboard'} }) }}
            </p>
            {{ logout_partial(sso_logout_url) }}
        </div>
    </nav>

    {{ banner_summary(
        state.fund_name,
        state.short_id,
        state.project_name,
        state.funding_amount_requested,
        display_status,
    ) }}
</header>
{% endblock header %}

{% block content %}

{% if g.access_controller.has_any_assessor_role %}
<div>
    {{ flag_tabs(state, application_id, flags_list, accounts_list) }}
</div>
{% endif %}

{# TODO: Display multiple flag banner #}
<div>
    {% if g.access_controller.has_any_assessor_role and is_qa_complete %}
        {{ qa_complete_flag(flags_list[-1], accounts_list[flags_list[-1].latest_user_id], form.csrf_token, application_id) }}
    {% endif %}

    {% if g.access_controller.has_any_assessor_role and (display_status == "Multiple Flags To Resolve" or "Flagged" in display_status) %}
        {{ assessment_flagged(state, flags_list[-1], accounts_list[flags_list[-1].latest_user_id], application_id) }}
    {% elif g.access_controller.has_any_assessor_role and display_status == "Stopped" %}
        {{ assessment_stopped(flags_list[-1], accounts_list[flags_list[-1].latest_user_id], application_id) }}
    {% endif %}

    {% if sub_criteria_status_completed and g.access_controller.has_any_assessor_role and (not is_qa_complete) %}
        {{ assessment_complete(state, flags_list[-1], form.csrf_token, application_id)}}
    {% endif %}
</div>

<div class="govuk-grid-row">
    <div class="govuk-grid-column-full">
        <div class="govuk-grid-column-two-thirds">

            {% if toggle_dict.get("TAGGING") %}
                {% for t in tags %}
                    <strong class="govuk-tag govuk-tag--{{ t.colour }} dluhc-tag govuk-!-margin-right-4">{{ t.value }}</strong>
                {% endfor %}
                {% if g.access_controller.is_lead_assessor %}
                    <p class="govuk-body-s govuk-!-padding-top-4">
                        <a class="govuk-link" href="{{ url_for('assess_bp.load_change_tags', application_id=application_id) }}">Change tags</a>
                    </p>
<<<<<<< HEAD
                {% endif %}
            {% endif %}
        </div>
        <div class="govuk-grid-column-one-third govuk-!-margin-top-2 govuk-button-group">
            <span>
                {% if g.access_controller.is_lead_assessor and state.workflow_status=="COMPLETED" and (not is_qa_complete) and display_status not in ["Stopped", "Flagged", "Multiple Flags To Resolve"] and "Flagged" not in display_status %}
                {{ mark_qa_complete_button(application_id) }}
                {% endif %}
            </span>
            <span>
                {% if is_flaggable and g.access_controller.has_any_assessor_role %}
                {{ flag_application_button(application_id) }}
                {% endif %}
            </span>
        </div>
    </div>
</div>
<div class="govuk-grid-row">
    <div class="govuk-grid-column-full">
        <div class="govuk-grid-column-two-thirds">
            {% for t in tags %}
                <strong class="govuk-tag govuk-tag--{{ t.colour }} dluhc-tag govuk-!-margin-right-4">{{ t.value }}</strong>
            {% endfor %}
            <p class="govuk-body-s govuk-!-padding-top-4">
                <a class="govuk-link" href="{{ url_for('assess_bp.load_change_tags', application_id=application_id) }}">Change tags</a>
            </p>
        </div>
    </div>
</div>
<div class="govuk-grid-row">
    <div class="govuk-grid-column-full">
        <div class="govuk-grid-column-two-thirds">
            <h2 class="govuk-heading-l govuk-!-margin-top-8">Unscored</h2>
            {% for section in state.sections %}
                {{ section_element(section.name, section.sub_criterias, application_id) }}
            {% endfor %}
            <h2 class="govuk-heading-l govuk-!-margin-top-8">Scored</h2>
            <p class="govuk-body">Assess all responses under each sub criteria.</p>
            {% for criteria in state.criterias %}
                {% set name_classes = "govuk-heading-m govuk-!-margin-bottom-2" %}
                {% if loop.index > 0 %}
                    {% set name_classes = "govuk-heading-m govuk-!-margin-bottom-2 govuk-!-margin-top-8" %}
=======
>>>>>>> 40a59cff
                {% endif %}
            {% endif %}
        </div>
    </div>
</div>
<div class="govuk-grid-row">
    <div class="govuk-grid-column-full">
        <div class="govuk-grid-column-two-thirds">
            <h2 class="govuk-heading-l govuk-!-margin-top-8">Unscored</h2>
            {% for section in state.sections %}
                {{ section_element(section.name, section.sub_criterias, application_id) }}
            {% endfor %}
            <h2 class="govuk-heading-l govuk-!-margin-top-8">Scored</h2>
            <p class="govuk-body">Assess all responses under each sub criteria.</p>
            {% for criteria in state.criterias %}
                {% set name_classes = "govuk-heading-m govuk-!-margin-bottom-2" %}
                {% if loop.index > 0 %}
                    {% set name_classes = "govuk-heading-m govuk-!-margin-bottom-2 govuk-!-margin-top-8" %}
                {% endif %}
                {{ criteria_element(criteria, name_classes, application_id) }}
            {% endfor %}
        </div>
    </div>
</div>
{% endblock content %}<|MERGE_RESOLUTION|>--- conflicted
+++ resolved
@@ -73,7 +73,6 @@
                     <p class="govuk-body-s govuk-!-padding-top-4">
                         <a class="govuk-link" href="{{ url_for('assess_bp.load_change_tags', application_id=application_id) }}">Change tags</a>
                     </p>
-<<<<<<< HEAD
                 {% endif %}
             {% endif %}
         </div>
@@ -91,38 +90,7 @@
         </div>
     </div>
 </div>
-<div class="govuk-grid-row">
-    <div class="govuk-grid-column-full">
-        <div class="govuk-grid-column-two-thirds">
-            {% for t in tags %}
-                <strong class="govuk-tag govuk-tag--{{ t.colour }} dluhc-tag govuk-!-margin-right-4">{{ t.value }}</strong>
-            {% endfor %}
-            <p class="govuk-body-s govuk-!-padding-top-4">
-                <a class="govuk-link" href="{{ url_for('assess_bp.load_change_tags', application_id=application_id) }}">Change tags</a>
-            </p>
-        </div>
-    </div>
-</div>
-<div class="govuk-grid-row">
-    <div class="govuk-grid-column-full">
-        <div class="govuk-grid-column-two-thirds">
-            <h2 class="govuk-heading-l govuk-!-margin-top-8">Unscored</h2>
-            {% for section in state.sections %}
-                {{ section_element(section.name, section.sub_criterias, application_id) }}
-            {% endfor %}
-            <h2 class="govuk-heading-l govuk-!-margin-top-8">Scored</h2>
-            <p class="govuk-body">Assess all responses under each sub criteria.</p>
-            {% for criteria in state.criterias %}
-                {% set name_classes = "govuk-heading-m govuk-!-margin-bottom-2" %}
-                {% if loop.index > 0 %}
-                    {% set name_classes = "govuk-heading-m govuk-!-margin-bottom-2 govuk-!-margin-top-8" %}
-=======
->>>>>>> 40a59cff
-                {% endif %}
-            {% endif %}
-        </div>
-    </div>
-</div>
+
 <div class="govuk-grid-row">
     <div class="govuk-grid-column-full">
         <div class="govuk-grid-column-two-thirds">
