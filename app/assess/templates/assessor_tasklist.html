--- conflicted
+++ resolved
@@ -5,15 +5,9 @@
 {% from 'macros/criteria_element.html' import criteria_element -%}
 {% from "macros/banner_summary.html" import banner_summary %}
 {% from "macros/flag_application_button.html" import flag_application_button %}
-<<<<<<< HEAD
 {% from "macros/mark_qa_complete_button.html" import mark_qa_complete_button %}
 {% from "macros/assessment_flag.html" import assessment_flag %}
-=======
-{% from "macros/assessment_flag.html" import assessment_flagged %}
-{% from "macros/assessment_flag.html" import assessment_stopped %}
->>>>>>> 586edbe9
 {% from "macros/logout_partial.html" import logout_partial %}
-
 {% block content %}
 <div class="govuk-phase-banner flex-parent-element">
     <p class="govuk-!-text-align-left flex-parent-element flexed-element-margins-collapse">
@@ -21,7 +15,6 @@
     </p>
     {{ logout_partial(sso_logout_url) }}
 </div>
-
 {% if state.workflow_status=="COMPLETED" %}
 <div class="govuk-grid-row">
     <div class="govuk-grid-column-full">
@@ -35,22 +28,7 @@
             </p>
         </div>
     </div>
-<<<<<<< HEAD
 </div>
-
-<div class="govuk-grid-row">
-    <div class="govuk-grid-column-full">
-        <div class="assessment-complete  govuk-margin-bottom-8">
-            <h2 class="assessment-alert__heading govuk-heading-l govuk-!-margin-top-4">
-                QA complete</h2>
-            <p class="govuk-body">You have marked this assessment as QA complete.</p>
-            <p class="govuk-body">
-                {{ flag }}
-            </p>
-        </div>
-    </div>
-</div>
-
 
 {% elif sub_criteria_status_completed %}
 <form method="POST" action="{{ url_for('assess_bp.application', application_id=application_id) }}">
@@ -68,32 +46,9 @@
     </div>
 </form>
 {% endif %}
-
     {% if flag and g.user.highest_role in ("ASSESSOR", "LEAD_ASSESSOR") and not state.flag_resolved %}
         {{ assessment_flag(flag, flag_user_info, application_id) }}
-=======
-    {% elif flag and current_user_role in ("ASSESSOR", "LEAD_ASSESSOR") and flag.flag_type.name == "FLAGGED" %}
-        {{ assessment_flagged(flag, flag_user_info, application_id, current_user_role) }}
-    {% elif flag and current_user_role in ("ASSESSOR", "LEAD_ASSESSOR") and flag.flag_type.name == "STOPPED" %}
-        {{ assessment_stopped(flag, flag_user_info, application_id, current_user_role) }}
-    {% elif sub_criteria_status_completed %}
-    <form method="POST" action="{{ url_for('assess_bp.application', application_id=application_id) }}">
-        {{ form.csrf_token }}
-        <div class="govuk-grid-row">
-            <div class="govuk-grid-column-full">
-                <div class="assessment-alert  govuk-margin-bottom-8">
-                    <h2 class="assessment-alert__heading govuk-heading-l govuk-!-margin-top-4">All sections assessed</h2>
-                    <p class="govuk-body">You can now mark the assessment as complete when you're ready.</p>
-                    <p class="govuk-body">It may be selected for quality assurance (QA) once you've done this.</p>
-                    <button class="govuk-button primary-button" data-module="govuk-button" type="submit">Mark as
-                        complete</button>
-                </div>
-            </div>
-        </div>
-    </form>
->>>>>>> 586edbe9
     {% endif %}
-    
     {{ banner_summary(
         state.fund_name,
         state.short_id,
@@ -102,7 +57,6 @@
         state.workflow_status,
         flag
     ) }}
-
     <div class="govuk-width-container">
         <div class="govuk-grid-row">
             <div class="govuk-grid-column-full">
@@ -120,21 +74,18 @@
                             {{ criteria_element(criteria, name_classes, application_id) }}
                         {% endfor %}
                     </div>
-
                     <div class="govuk-grid-column-one-third govuk-!-margin-top-2 govuk-button-group">
                         <span>
                               {% if g.user.highest_role == "LEAD_ASSESSOR" and state.workflow_status=="COMPLETED" %}
                                 {{ mark_qa_complete_button(application_id) }}
                               {% endif %}
                         </span>
-
                        <span>
                           {% if (not flag or state.flag_resolved) and g.user.highest_role in ("ASSESSOR", "LEAD_ASSESSOR") %}
                             {{ flag_application_button(application_id) }}
                           {% endif %}
                         </span>
                     </div>
-
                 </div>
             </div>
         </div>
