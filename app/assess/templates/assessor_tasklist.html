{% extends "base.html" %}
{%- from 'govuk_frontend_jinja/components/back-link/macro.html' import govukBackLink -%}
{%- from "govuk_frontend_jinja/components/table/macro.html" import govukTable -%}
{% from "macros/flag_history.html" import flag_tabs %}
{% from 'macros/section_element.html' import section_element -%}
{% from 'macros/criteria_element.html' import criteria_element -%}
{% from "macros/banner_summary.html" import banner_summary %}
{% from "macros/flag_application_button.html" import flag_application_button %}
{% from "macros/mark_qa_complete_button.html" import mark_qa_complete_button %}
{% from "macros/assessment_flag.html" import assessment_flagged %}
{% from "macros/assessment_flag.html" import assessment_stopped %}
{% from "macros/logout_partial.html" import logout_partial %}
{% from "macros/qa_complete_flag.html" import qa_complete_flag %}
{% from "macros/assessment_completion.html" import assessment_complete %}

{% set pageHeading = state.project_name %}

{% block header %}
<header role="banner" data-module="govuk-header">
    <nav class="govuk-width-container govuk-header__navigation">
        <div class="govuk-phase-banner flex-parent-element">
            <p class="govuk-!-text-align-left flex-parent-element flexed-element-margins-collapse">
                {{ govukBackLink({'href': url_for("assess_bp.fund_dashboard", fund_short_name=fund_short_name, round_short_name=round_short_name), 'html': 'Back to <b>assessment dashboard</b>', 'attributes': {'data-qa': 'back-to-assessment-dashboard'} }) }}
            </p>
            {{ logout_partial(sso_logout_url) }}
        </div>
    </nav>

    {{ banner_summary(
        state.fund_name,
        state.short_id,
        state.project_name,
        state.funding_amount_requested,
        display_status,
        flag,
    ) }}
</header>
{% endblock header %}

{% block content %}

<<<<<<< HEAD
{% if flag and g.access_controller.has_any_assessor_role and flag.is_qa_complete %}
    {{ qa_complete_flag(flag, flag_user_info, form.csrf_token, application_id) }}
{% endif %}

{% if flag and g.access_controller.has_any_assessor_role and flag.flag_type.name == "FLAGGED" %}
    {{ assessment_flagged(state, flag, flag_user_info, application_id) }}
{% elif flag and g.access_controller.has_any_assessor_role and display_status == "STOPPED" %}
    {{ assessment_stopped(flag, flag_user_info, application_id) }}
{% endif %}

{% if sub_criteria_status_completed and g.access_controller.has_any_assessor_role and not flag.is_qa_complete %}
    {{ assessment_complete(state, flag, form.csrf_token, application_id)}}
{% endif %}
=======
<div>
    {{ flag_tabs(state, application_id, flags_list, accounts_list) }}
</div>

<div>
    {% if flag and current_user_role in ["ASSESSOR", "LEAD_ASSESSOR"] and flag.is_qa_complete %}
        {{ qa_complete_flag(flag, flag_user_info, form.csrf_token, application_id, current_user_role) }}
    {% endif %}

    {% if flag and current_user_role in ("ASSESSOR", "LEAD_ASSESSOR") and flag.flag_type.name == "FLAGGED" %}
        {{ assessment_flagged(state, flag, flag_user_info, application_id, current_user_role) }}
    {% elif flag and current_user_role in ("ASSESSOR", "LEAD_ASSESSOR") and display_status == "STOPPED" %}
        {{ assessment_stopped(flag, flag_user_info, application_id, current_user_role) }}
    {% endif %}

    {% if sub_criteria_status_completed and current_user_role != "COMMENTER" and not flag.is_qa_complete %}
    {{ assessment_complete(state, flag, form.csrf_token, application_id, current_user_role )}}
    {% endif %}
</div>
>>>>>>> ff99c428

<div class="govuk-grid-row">
    <div class="govuk-grid-column-full">
        <div class="govuk-grid-column-two-thirds">
            <h2 class="govuk-heading-l govuk-!-margin-top-8">Unscored</h2>
            {% for section in state.sections %}
                {{ section_element(section.name, section.sub_criterias, application_id) }}
            {% endfor %}
            <h2 class="govuk-heading-l govuk-!-margin-top-8">Scored</h2>
            <p class="govuk-body">Assess all responses under each sub criteria.</p>
            {% for criteria in state.criterias %}
                {% set name_classes = "govuk-heading-m govuk-!-margin-bottom-2" %}
                {% if loop.index > 0 %}
                    {% set name_classes = "govuk-heading-m govuk-!-margin-bottom-2 govuk-!-margin-top-8" %}
                {% endif %}
                {{ criteria_element(criteria, name_classes, application_id) }}
            {% endfor %}
        </div>
        <div class="govuk-grid-column-one-third govuk-!-margin-top-2 govuk-button-group">
            <span>
                {% if g.access_controller.is_lead_assessor and state.workflow_status=="COMPLETED" and not flag.is_qa_complete and not (flag and (flag.flag_type.name == "STOPPED" or flag.flag_type.name == "FLAGGED" )) %}
                {{ mark_qa_complete_button(application_id) }}
                {% endif %}
            </span>
            <span>
                {% if is_flaggable and g.access_controller.has_any_assessor_role %}
                {{ flag_application_button(application_id) }}
                {% endif %}
            </span>
        </div>
    </div>
</div>
{% endblock content %}<|MERGE_RESOLUTION|>--- conflicted
+++ resolved
@@ -39,41 +39,25 @@
 
 {% block content %}
 
-<<<<<<< HEAD
-{% if flag and g.access_controller.has_any_assessor_role and flag.is_qa_complete %}
-    {{ qa_complete_flag(flag, flag_user_info, form.csrf_token, application_id) }}
-{% endif %}
-
-{% if flag and g.access_controller.has_any_assessor_role and flag.flag_type.name == "FLAGGED" %}
-    {{ assessment_flagged(state, flag, flag_user_info, application_id) }}
-{% elif flag and g.access_controller.has_any_assessor_role and display_status == "STOPPED" %}
-    {{ assessment_stopped(flag, flag_user_info, application_id) }}
-{% endif %}
-
-{% if sub_criteria_status_completed and g.access_controller.has_any_assessor_role and not flag.is_qa_complete %}
-    {{ assessment_complete(state, flag, form.csrf_token, application_id)}}
-{% endif %}
-=======
 <div>
     {{ flag_tabs(state, application_id, flags_list, accounts_list) }}
 </div>
 
 <div>
-    {% if flag and current_user_role in ["ASSESSOR", "LEAD_ASSESSOR"] and flag.is_qa_complete %}
-        {{ qa_complete_flag(flag, flag_user_info, form.csrf_token, application_id, current_user_role) }}
+    {% if flag and g.access_controller.has_any_assessor_role and flag.is_qa_complete %}
+        {{ qa_complete_flag(flag, flag_user_info, form.csrf_token, application_id) }}
     {% endif %}
 
-    {% if flag and current_user_role in ("ASSESSOR", "LEAD_ASSESSOR") and flag.flag_type.name == "FLAGGED" %}
-        {{ assessment_flagged(state, flag, flag_user_info, application_id, current_user_role) }}
-    {% elif flag and current_user_role in ("ASSESSOR", "LEAD_ASSESSOR") and display_status == "STOPPED" %}
-        {{ assessment_stopped(flag, flag_user_info, application_id, current_user_role) }}
+    {% if flag and g.access_controller.has_any_assessor_role and flag.flag_type.name == "FLAGGED" %}
+        {{ assessment_flagged(state, flag, flag_user_info, application_id) }}
+    {% elif flag and g.access_controller.has_any_assessor_role and display_status == "STOPPED" %}
+        {{ assessment_stopped(flag, flag_user_info, application_id) }}
     {% endif %}
 
-    {% if sub_criteria_status_completed and current_user_role != "COMMENTER" and not flag.is_qa_complete %}
-    {{ assessment_complete(state, flag, form.csrf_token, application_id, current_user_role )}}
+    {% if sub_criteria_status_completed and g.access_controller.has_any_assessor_role and not flag.is_qa_complete %}
+        {{ assessment_complete(state, flag, form.csrf_token, application_id)}}
     {% endif %}
 </div>
->>>>>>> ff99c428
 
 <div class="govuk-grid-row">
     <div class="govuk-grid-column-full">
