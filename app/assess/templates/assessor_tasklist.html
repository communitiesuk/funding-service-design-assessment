{% extends "base.html" %}
{%- from 'govuk_frontend_jinja/components/back-link/macro.html' import govukBackLink -%}
{%- from "govuk_frontend_jinja/components/table/macro.html" import govukTable -%}
{% from 'macros/section_element.html' import section_element -%}
{% from 'macros/criteria_element.html' import criteria_element -%}
{% from "macros/banner_summary.html" import banner_summary %}
{% from "macros/flag_application_button.html" import flag_application_button %}
{% from "macros/mark_qa_complete_button.html" import mark_qa_complete_button %}
{% from "macros/assessment_flag.html" import assessment_flagged %}
{% from "macros/assessment_flag.html" import assessment_stopped %}
{% from "macros/logout_partial.html" import logout_partial %}
{% from "macros/qa_complete_flag.html" import qa_complete_flag %}


{% block content %}
<div class="govuk-phase-banner flex-parent-element">
    <p class="govuk-!-text-align-left flex-parent-element flexed-element-margins-collapse">
        {{ govukBackLink({'href': url_for("assess_bp.landing"), 'text': 'Back to assessment dashboard'}) }}
    </p>
    {{ logout_partial(sso_logout_url) }}
</div>

<<<<<<< HEAD

    {% if flag and current_user_role in ("ASSESSOR", "LEAD_ASSESSOR") and flag.flag_type.name == "FLAGGED" %}
=======
{% if state.workflow_status=="COMPLETED" %}
<div class="govuk-grid-row">
    <div class="govuk-grid-column-full">
        <div class="assessment-complete  govuk-margin-bottom-8">
            <h2 class="assessment-alert__heading govuk-heading-l govuk-!-margin-top-4">
                Assessment complete</h2>
            <p class="govuk-body">You have marked this assessment as complete.</p>
            <p class="govuk-body">
                It may now be selected for quality assurance (QA). New scores and rationales could be added if this
                happens.
            </p>
        </div>
    </div>
    {% elif flag and current_user_role in ("ASSESSOR", "LEAD_ASSESSOR") and state.display_status == "FLAGGED" %}
>>>>>>> c548325b
        {{ assessment_flagged(flag, flag_user_info, application_id, current_user_role) }}
    {% elif flag and current_user_role in ("ASSESSOR", "LEAD_ASSESSOR") and state.display_status == "STOPPED" %}
        {{ assessment_stopped(flag, flag_user_info, application_id, current_user_role) }}
    {% elif flag and current_user_role in ("LEAD_ASSESSOR") and flag.is_qa_complete %}
        {{ qa_complete_flag() }}
    {% elif state.workflow_status=="COMPLETED" %}
        <div class="govuk-grid-row">
            <div class="govuk-grid-column-full">
                <div class="assessment-complete  govuk-margin-bottom-8">
                    <h2 class="assessment-alert__heading govuk-heading-l govuk-!-margin-top-4">
                        Assessment complete</h2>
                    <p class="govuk-body">You have marked this assessment as complete.</p>
                    <p class="govuk-body">
                        It may now be selected for quality assurance (QA). New scores and rationales could be added if this
                        happens.
                    </p>
                </div>
            </div>
    {% elif sub_criteria_status_completed %}
    <form method="POST" action="{{ url_for('assess_bp.application', application_id=application_id) }}">
        {{ form.csrf_token }}
        <div class="govuk-grid-row">
            <div class="govuk-grid-column-full">
                <div class="assessment-alert  govuk-margin-bottom-8">
                    <h2 class="assessment-alert__heading govuk-heading-l govuk-!-margin-top-4">All sections assessed</h2>
                    <p class="govuk-body">You can now mark the assessment as complete when you're ready.</p>
                    <p class="govuk-body">It may be selected for quality assurance (QA) once you've done this.</p>
                    <button class="govuk-button primary-button" data-module="govuk-button" type="submit">Mark as
                        complete</button>
                </div>
            </div>
        </div>
    </form>
    {% endif %}

    {{ banner_summary(
        state.fund_name,
        state.short_id,
        state.project_name,
        state.funding_amount_requested,
        state.display_status,
        flag
    ) }}

    <div class="govuk-width-container">
        <div class="govuk-grid-row">
            <div class="govuk-grid-column-full">
                <div>
                    <div class="govuk-grid-column-two-thirds">
                        {% for section in state.sections %}
                            {{ section_element(section.name, section.sub_criterias, application_id) }}{% endfor %}
                        <h2 class="govuk-heading-l govuk-!-margin-top-8">Scored</h2>
                        <p class="govuk-body">Assess all responses under each sub criteria.</p>
                        {% for criteria in state.criterias %}
                            {% set name_classes = "govuk-heading-m govuk-!-margin-bottom-2" %}
                            {% if loop.index > 0 %}
                                {% set name_classes = "govuk-heading-m govuk-!-margin-bottom-2 govuk-!-margin-top-8" %}
                            {% endif %}
                            {{ criteria_element(criteria, name_classes, application_id) }}
                        {% endfor %}
                    </div>
                    <div class="govuk-grid-column-one-third govuk-!-margin-top-2 govuk-button-group">
                        <span>
                              {% if g.user.highest_role == "LEAD_ASSESSOR" and state.workflow_status=="COMPLETED" %}
                                {{ mark_qa_complete_button(application_id) }}
                              {% endif %}
                        </span>
                       <span>
                          {% if (not flag or state.flag_resolved or flag.flag_type.name == "QA_COMPLETED") and g.user.highest_role in ("ASSESSOR", "LEAD_ASSESSOR") %}
                            {{ flag_application_button(application_id) }}
                          {% endif %}
                        </span>
                    </div>
                    </div>
                </div>
            </div>
        </div>
    </div>
</div>
{% endblock %}<|MERGE_RESOLUTION|>--- conflicted
+++ resolved
@@ -20,25 +20,8 @@
     {{ logout_partial(sso_logout_url) }}
 </div>
 
-<<<<<<< HEAD
 
     {% if flag and current_user_role in ("ASSESSOR", "LEAD_ASSESSOR") and flag.flag_type.name == "FLAGGED" %}
-=======
-{% if state.workflow_status=="COMPLETED" %}
-<div class="govuk-grid-row">
-    <div class="govuk-grid-column-full">
-        <div class="assessment-complete  govuk-margin-bottom-8">
-            <h2 class="assessment-alert__heading govuk-heading-l govuk-!-margin-top-4">
-                Assessment complete</h2>
-            <p class="govuk-body">You have marked this assessment as complete.</p>
-            <p class="govuk-body">
-                It may now be selected for quality assurance (QA). New scores and rationales could be added if this
-                happens.
-            </p>
-        </div>
-    </div>
-    {% elif flag and current_user_role in ("ASSESSOR", "LEAD_ASSESSOR") and state.display_status == "FLAGGED" %}
->>>>>>> c548325b
         {{ assessment_flagged(flag, flag_user_info, application_id, current_user_role) }}
     {% elif flag and current_user_role in ("ASSESSOR", "LEAD_ASSESSOR") and state.display_status == "STOPPED" %}
         {{ assessment_stopped(flag, flag_user_info, application_id, current_user_role) }}
