--- conflicted
+++ resolved
@@ -13,11 +13,7 @@
         <p class="flex-parent-element flexed-element-margins-collapse govuk-!-text-align-right"><a href="{{ sso_logout_url }}" class="govuk-link flexed-element-margins-collapse">Log out</a></p>
     </div>
 
-<<<<<<< HEAD
     {% if flag and g.user.highest_role in ("ASSESSOR", "LEAD_ASSESSOR") %}
-=======
-     {% if flag %}
->>>>>>> c1113d42
         {{ assessment_flag(flag, flag_user_info) }}
     {% endif %}
 
