import json
import os
from typing import Dict
from typing import List
from typing import Union
from urllib.parse import urlencode

import requests
from app.assess.models.application import Application
from app.assess.models.fund import Fund
from app.assess.models.round import Round
from app.assess.models.sub_criteria import SubCriteria
from config import Config
from flask import abort
from flask import current_app


def get_data(
    endpoint: str,
    use_local_data: bool = Config.USE_LOCAL_DATA,
    payload: Dict = None,
):
    if use_local_data:
        current_app.logger.info(f"Fetching local data from '{endpoint}'.")
        return get_local_data(endpoint)
    else:
        if payload:
            current_app.logger.info(
                f"Fetching data from '{endpoint}', with payload: {payload}."
            )
            response = requests.get(endpoint, payload)
        else:
            current_app.logger.info(f"Fetching data from '{endpoint}'.")
            response = requests.get(endpoint)
        if response.status_code == 200:
            return response.json()
        else:
            current_app.logger.error(
                f"Could not get data for endpoint '{endpoint}' "
            )
            return None


def get_local_data(endpoint: str):
    api_data_json = os.path.join(
        Config.FLASK_ROOT, "tests", "api_data", "endpoint_data.json"
    )
    fp = open(api_data_json)
    api_data = json.load(fp)
    fp.close()
    if endpoint in api_data:
        return api_data.get(endpoint)


def call_search_applications(params: dict | str):
    applications_endpoint = (
        Config.APPLICATION_STORE_API_HOST
        + Config.APPLICATION_SEARCH_ENDPOINT.format(params=urlencode(params))
    )
    applications_response = get_data(applications_endpoint)
    return applications_response


def get_application_overviews(fund_id, round_id, search_params):
    overviews_endpoint = (
        Config.ASSESSMENT_STORE_API_HOST
    ) + Config.APPLICATION_OVERVIEW_ENDPOINT_FUND_ROUND_PARAMS.format(
        fund_id=fund_id, round_id=round_id, params=urlencode(search_params)
    )

    overviews_response = get_data(overviews_endpoint)
    return overviews_response


def get_funds() -> Union[List[Fund], None]:
    endpoint = Config.FUND_STORE_API_HOST + Config.FUNDS_ENDPOINT
    response = get_data(endpoint)
    if response and len(response) > 0:
        funds = []
        for fund in response:
            funds.append(Fund.from_json(fund))
        return funds
    return None


def get_fund(fund_id: str) -> Union[Fund, None]:
    endpoint = Config.FUND_STORE_API_HOST + Config.FUND_ENDPOINT.format(
        fund_id=fund_id
    )
    response = get_data(endpoint)
<<<<<<< HEAD
    fund = Fund.from_json(response)
    if "rounds" in response and len(response["rounds"]) > 0:
        for fund_round in response["rounds"]:
            fund.add_round(Round.from_json(fund_round))
    return fund
=======
    if type(response) == dict:
        return response
    if len(response) > 0:
        fund = Fund.from_json(response[0])
        if "rounds" in response and len(response["rounds"]) > 0:
            for fund_round in response["rounds"]:
                fund.add_round(Round.from_json(fund_round))
        return fund
    return None
>>>>>>> 7c122014


def get_rounds(fund_id: str) -> Union[Fund, List]:
    endpoint = Config.FUND_STORE_API_HOST + Config.ROUNDS_ENDPOINT.format(
        fund_id=fund_id
    )
    response = get_data(endpoint)

    rounds = []
    if response and len(response) > 0:
        for round_data in response:
            rounds.append(Round.from_json(round_data))
    return rounds


def get_round(fund_id: str, round_id: str) -> Union[Round, None]:
    round_endpoint = Config.FUND_STORE_API_HOST + Config.ROUND_ENDPOINT.format(
        fund_id=fund_id, round_id=round_id
    )
    round_response = get_data(round_endpoint)
    current_app.logger.info(round_response)
    if round_response and "assessment_deadline" in round_response:
        round_dict = Round.from_dict(round_response)
        return round_dict
    return None


def get_round_with_applications(
    fund_id: str, round_id: str
) -> Union[Round, None]:
    round_response = get_round(fund_id, round_id)
    if round_response:
        fund_round = Round.from_json(round_response)
        applications_response = call_search_applications(
            {
                "fund_id": fund_id,
                "datetime_start": fund_round.opens,
                "datetime_end": fund_round.deadline,
            }
        )
        if applications_response and len(applications_response) > 0:
            for application in applications_response:
                fund_round.add_application(Application.from_json(application))

        return fund_round
    return None


def get_score_and_justification(application_id, sub_criteria_id):
    url = Config.ASSESSMENT_SCORES_ENDPOINT
    params = {
        "application_id": application_id,
        "sub_criteria_id": sub_criteria_id,
    }
    response_json = get_data(url, params)
    current_app.logger.info(
        f"Response from Assessment Store: '{response_json}'."
    )
    return response_json


def submit_score_and_justification(
    score, justification, application_id, user_id, sub_criteria_id
):
    data_dict = {
        "score": score,
        "justification": justification,
        "user_id": user_id,
        "application_id": application_id,
        "sub_criteria_id": sub_criteria_id,
    }
    url = Config.ASSESSMENT_SCORES_ENDPOINT
    response = requests.post(url, json=data_dict)
    current_app.logger.info(
        f"Response from Assessment Store: '{response.json()}'."
    )
    if response.status_code == 200:
        return True
    else:
        return False


def get_applications(params: dict) -> Union[List[Application], None]:
    applications_response = call_search_applications(params)
    if applications_response and len(applications_response) > 0:
        applications = []
        for application_data in applications_response:
            applications.append(Application.from_json(application_data))

        return applications
    return None


def get_todo_summary() -> Union[Dict, None]:
    applications = call_search_applications("")
    if applications and len(applications) > 0:
        todo_summary = {}
        todo_summary.update(
            {
                "completed": len(
                    [
                        1
                        for application in applications
                        if application["status"] == "COMPLETED"
                    ]
                ),
                "assessing": len(
                    [
                        1
                        for application in applications
                        if application["status"] == "ASSESSING"
                    ]
                ),
                "not_started": len(
                    [
                        1
                        for application in applications
                        if application["status"] == "NOT_STARTED"
                    ]
                ),
            }
        )

        return todo_summary
    return None


def get_application(identifier: str) -> Union[Application, None]:
    application_endpoint = (
        Config.APPLICATION_STORE_API_HOST
        + Config.APPLICATION_ENDPOINT.format(application_id=identifier)
    )
    application_response = get_data(application_endpoint)
    if application_response and "id" in application_response:
        application = Application.from_json(application_response)

        return application
    return None


def get_assessor_task_list_state(application_id: str) -> Union[dict, None]:
    overviews_endpoint = (
        Config.ASSESSMENT_STORE_API_HOST
    ) + Config.APPLICATION_OVERVIEW_ENDPOINT_APPLICATION_ID.format(
        application_id=application_id
    )

    metadata = get_data(overviews_endpoint)

    return metadata


def get_questions(application_id):
    """_summary_: Function is set up to retrieve
    the data from application store with
    get_data() function.

    Args:
        application_id: Takes an application_id.

    Returns:
        Returns a dictionary of questions & their statuses.
    """
    status_endpoint = (
        Config.APPLICATION_STORE_API_HOST
        + Config.APPLICATION_STATUS_ENDPOINT.format(
            application_id=application_id
        )
    )

    questions = get_data(status_endpoint)
    if questions:
        data = {title: status for title, status in questions.items()}
        return data


def get_sub_criteria(sub_criteria_id):
    """_summary_: Function is set up to retrieve
    the data from assessment store with
    get_data() function.

    Args:
        sub_criteria_id: Takes an sub_criteria id.

    Returns:
      {
        "sub_criteria_id": "",
        "sub_criteria_name": "",
        "score_submitted": "",
        "themes": []
    }
    """
    sub_criteria_endpoint = (
        Config.ASSESSMENT_STORE_API_HOST
        + Config.SUB_CRITERIA_OVERVIEW_ENDPOINT.format(
            sub_criteria_id=sub_criteria_id
        )
    )
    sub_criteria_response = get_data(sub_criteria_endpoint)
    if sub_criteria_response and "id" in sub_criteria_response:
        return SubCriteria.from_filtered_dict(sub_criteria_response)
    else:
        msg = f"sub_criteria: '{sub_criteria_id}' not found."
        current_app.logger.warn(msg)
        abort(404, description=msg)


def get_assessment_config_mapping(
    fund_id: str, round_id: str
) -> Union[Dict, None]:
    assessment_mapping_endpoint = (
        Config.ASSESSMENT_MAPPING_CONFIG_ENDPOINT.format(
            fund_id=fund_id, round_id=round_id
        )
    )
    current_app.logger.info(assessment_mapping_endpoint)
    assessment_mapping_response = get_data(
        assessment_mapping_endpoint, use_local_data=False
    )
    if assessment_mapping_response:
        return assessment_mapping_response
    return None<|MERGE_RESOLUTION|>--- conflicted
+++ resolved
@@ -88,23 +88,11 @@
         fund_id=fund_id
     )
     response = get_data(endpoint)
-<<<<<<< HEAD
     fund = Fund.from_json(response)
     if "rounds" in response and len(response["rounds"]) > 0:
         for fund_round in response["rounds"]:
             fund.add_round(Round.from_json(fund_round))
     return fund
-=======
-    if type(response) == dict:
-        return response
-    if len(response) > 0:
-        fund = Fund.from_json(response[0])
-        if "rounds" in response and len(response["rounds"]) > 0:
-            for fund_round in response["rounds"]:
-                fund.add_round(Round.from_json(fund_round))
-        return fund
-    return None
->>>>>>> 7c122014
 
 
 def get_rounds(fund_id: str) -> Union[Fund, List]:
