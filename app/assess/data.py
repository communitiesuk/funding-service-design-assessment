--- conflicted
+++ resolved
@@ -815,9 +815,6 @@
     return round_response
 
 
-<<<<<<< HEAD
-def get_applicant_export(fund_id, round_id, report_type):
-=======
 def get_tag(fund_id, round_id, tag_id) -> Tag:
     endpoint = Config.ASSESSMENT_GET_TAG_ENDPOINT.format(
         fund_id=fund_id, round_id=round_id, tag_id=tag_id
@@ -840,8 +837,7 @@
     return None
 
 
-def get_applicant_export(fund_id, round_id):
->>>>>>> ee1450cc
+def get_applicant_export(fund_id, round_id, report_type):
     applicant_export_endpoint = Config.APPLICANT_EXPORT_ENDPOINT.format(
         fund_id=fund_id, round_id=round_id, report_type=report_type
     )
