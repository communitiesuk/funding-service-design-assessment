import json
import os
from typing import Dict
from typing import List
from typing import Union
from urllib.parse import urlencode

import requests
from app.assess.models.application import Application
from app.assess.models.comment import Comment
from app.assess.models.fund import Fund
from app.assess.models.round import Round
from app.assess.models.score import Score
from app.assess.models.sub_criteria import SubCriteria
from app.assess.models.comment import Comment
from config import Config
from flask import abort
from flask import current_app

import boto3
import requests  
from config import Config
from botocore.exceptions import ClientError

if "VCAP_SERVICES" in os.environ:   
        vcap_services = json.loads(os.environ["VCAP_SERVICES"])

        if "aws-s3-bucket" in vcap_services:
            s3_credentials = vcap_services["aws-s3-bucket"][0]["credentials"]
            Config.AWS_ACCESS_KEY_ID = s3_credentials["aws_access_key_id"]
            Config.AWS_SECRET_ACCESS_KEY = s3_credentials["aws_secret_access_key"]
            Config.AWS_BUCKET_NAME = s3_credentials["bucket_name"]

def get_data(
    endpoint: str,
    payload: Dict = None,
    use_local_data: bool = Config.USE_LOCAL_DATA,
):
    if use_local_data:
        current_app.logger.info(f"Fetching local data from '{endpoint}'.")
        return get_local_data(endpoint)
    else:
        if payload:
            current_app.logger.info(
                f"Fetching data from '{endpoint}', with payload: {payload}."
            )
            response = requests.get(endpoint, payload)
        else:
            current_app.logger.info(f"Fetching data from '{endpoint}'.")
            response = requests.get(endpoint)
        if response.status_code == 200:
            return response.json()
        else:
            current_app.logger.error(
                f"Could not get data for endpoint '{endpoint}' "
            )
            return None


def get_local_data(endpoint: str):
    api_data_json = os.path.join(
        Config.FLASK_ROOT, "tests", "api_data", "endpoint_data.json"
    )
    fp = open(api_data_json)
    api_data = json.load(fp)
    fp.close()
    if endpoint in api_data:
        return api_data.get(endpoint)


def call_search_applications(params: dict | str):
    applications_endpoint = (
        Config.APPLICATION_STORE_API_HOST
        + Config.APPLICATION_SEARCH_ENDPOINT.format(params=urlencode(params))
    )
    applications_response = get_data(applications_endpoint)
    return applications_response


def get_application_overviews(fund_id, round_id, search_params):
    overviews_endpoint = (
        Config.ASSESSMENT_STORE_API_HOST
    ) + Config.APPLICATION_OVERVIEW_ENDPOINT_FUND_ROUND_PARAMS.format(
        fund_id=fund_id, round_id=round_id, params=urlencode(search_params)
    )
    current_app.logger.info(f"Endpoint '{overviews_endpoint}'.")
    overviews_response = get_data(overviews_endpoint)
    return overviews_response


def get_funds() -> Union[List[Fund], None]:
    endpoint = Config.FUND_STORE_API_HOST + Config.FUNDS_ENDPOINT
    response = get_data(endpoint)
    if response and len(response) > 0:
        funds = []
        for fund in response:
            funds.append(Fund.from_json(fund))
        return funds
    return None


def get_fund(fund_id: str) -> Union[Fund, None]:
    endpoint = Config.FUND_STORE_API_HOST + Config.FUND_ENDPOINT.format(
        fund_id=fund_id
    )
    response = get_data(endpoint)
    fund = Fund.from_json(response)
    if "rounds" in response and len(response["rounds"]) > 0:
        for fund_round in response["rounds"]:
            fund.add_round(Round.from_json(fund_round))
    return fund


def get_rounds(fund_id: str) -> Union[Fund, List]:
    endpoint = Config.FUND_STORE_API_HOST + Config.ROUNDS_ENDPOINT.format(
        fund_id=fund_id
    )
    response = get_data(endpoint)

    rounds = []
    if response and len(response) > 0:
        for round_data in response:
            rounds.append(Round.from_json(round_data))
    return rounds


def get_round(fund_id: str, round_id: str) -> Union[Round, None]:
    round_endpoint = Config.FUND_STORE_API_HOST + Config.ROUND_ENDPOINT.format(
        fund_id=fund_id, round_id=round_id
    )
    round_response = get_data(round_endpoint)
    current_app.logger.info(round_response)
    if round_response and "assessment_deadline" in round_response:
        round_dict = Round.from_dict(round_response)
        return round_dict
    return None


def get_round_with_applications(
    fund_id: str, round_id: str
) -> Union[Round, None]:
    round_response = get_round(fund_id, round_id)
    if round_response:
        fund_round = Round.from_json(round_response)
        applications_response = call_search_applications(
            {
                "fund_id": fund_id,
                "datetime_start": fund_round.opens,
                "datetime_end": fund_round.deadline,
            }
        )
        if applications_response and len(applications_response) > 0:
            for application in applications_response:
                fund_round.add_application(Application.from_json(application))

        return fund_round
    return None


def get_bulk_accounts_dict(account_ids: List):
    account_url = Config.BULK_ACCOUNTS_ENDPOINT
    account_params = {"account_id": account_ids}
    return get_data(account_url, account_params)


def get_score_and_justification(
    application_id, sub_criteria_id, score_history=True
):
    score_url = Config.ASSESSMENT_SCORES_ENDPOINT
    score_params = {
        "application_id": application_id,
        "sub_criteria_id": sub_criteria_id,
        "score_history": score_history,
    }
    score_response = get_data(score_url, score_params)
    current_app.logger.info(
        f"Response from Assessment Store: '{score_response}'."
    )
    account_ids = [score["user_id"] for score in score_response]
    bulk_accounts_dict = get_bulk_accounts_dict(account_ids)
    scores: list[Score] = [
        Score.from_dict(
            score
            | {
                "user_full_name": bulk_accounts_dict[score["user_id"]][
                    "full_name"
                ],
                "user_email": bulk_accounts_dict[score["user_id"]][
                    "email_address"
                ],
            }
        )
        for score in score_response
    ]
    return scores


def submit_score_and_justification(
    score, justification, application_id, user_id, sub_criteria_id
):
    data_dict = {
        "score": score,
        "justification": justification,
        "user_id": user_id,
        "application_id": application_id,
        "sub_criteria_id": sub_criteria_id,
    }
    url = Config.ASSESSMENT_SCORES_ENDPOINT
    response = requests.post(url, json=data_dict)
    current_app.logger.info(
        f"Response from Assessment Store: '{response.json()}'."
    )
    if response.status_code == 200:
        return True
    else:
        return False


def get_applications(params: dict) -> Union[List[Application], None]:
    applications_response = call_search_applications(params)
    if applications_response and len(applications_response) > 0:
        applications = []
        for application_data in applications_response:
            applications.append(Application.from_json(application_data))

        return applications
    return None


def get_todo_summary() -> Union[Dict, None]:
    applications = call_search_applications("")
    if applications and len(applications) > 0:
        todo_summary = {}
        todo_summary.update(
            {
                "completed": len(
                    [
                        1
                        for application in applications
                        if application["status"] == "COMPLETED"
                    ]
                ),
                "assessing": len(
                    [
                        1
                        for application in applications
                        if application["status"] == "ASSESSING"
                    ]
                ),
                "not_started": len(
                    [
                        1
                        for application in applications
                        if application["status"] == "NOT_STARTED"
                    ]
                ),
            }
        )

        return todo_summary
    return None


def get_application(identifier: str) -> Union[Application, None]:
    application_endpoint = (
        Config.APPLICATION_STORE_API_HOST
        + Config.APPLICATION_ENDPOINT.format(application_id=identifier)
    )
    application_response = get_data(application_endpoint)
    if application_response and "id" in application_response:
        application = Application.from_json(application_response)

        return application
    return None


def get_assessor_task_list_state(application_id: str) -> Union[dict, None]:
    overviews_endpoint = (
        Config.ASSESSMENT_STORE_API_HOST
    ) + Config.APPLICATION_OVERVIEW_ENDPOINT_APPLICATION_ID.format(
        application_id=application_id
    )

    metadata = get_data(overviews_endpoint)

    return metadata


def get_questions(application_id):
    """_summary_: Function is set up to retrieve
    the data from application store with
    get_data() function.
    Args:
        application_id: Takes an application_id.
    Returns:
        Returns a dictionary of questions & their statuses.
    """
    status_endpoint = (
        Config.APPLICATION_STORE_API_HOST
        + Config.APPLICATION_STATUS_ENDPOINT.format(
            application_id=application_id
        )
    )

    questions = get_data(status_endpoint)
    if questions:
        data = {title: status for title, status in questions.items()}
        return data


def get_sub_criteria(application_id, sub_criteria_id):
    """_summary_: Function is set up to retrieve
    the data from assessment store with
    get_data() function.
    Args:
        application_id:
        sub_criteria_id
    Returns:
      {
        "sub_criteria_id": "",
        "sub_criteria_name": "",
        "score_submitted": "",
        "themes": []
    }
    """
    sub_criteria_endpoint = (
        Config.ASSESSMENT_STORE_API_HOST
        + Config.SUB_CRITERIA_OVERVIEW_ENDPOINT.format(
            application_id=application_id, sub_criteria_id=sub_criteria_id
        )
    )
    sub_criteria_response = get_data(sub_criteria_endpoint)
    if sub_criteria_response and "id" in sub_criteria_response:
        return SubCriteria.from_filtered_dict(sub_criteria_response)
    else:
        msg = f"sub_criteria: '{sub_criteria_id}' not found."
        current_app.logger.warn(msg)
        abort(404, description=msg)


def get_sub_criteria_theme_answers(
    application_id: str, theme_id: str
) -> Union[list, None]:
    theme_answers_endpoint = (
        Config.ASSESSMENT_STORE_API_HOST
        + Config.SUB_CRITERIA_THEME_ANSWERS_ENDPOINT.format(
            application_id=application_id, theme_id=theme_id
        )
    )
    theme_answers_response = get_data(theme_answers_endpoint)

    if theme_answers_response:
        return theme_answers_response
    else:
        msg = f"theme_answers: '{theme_id}' not found."
        current_app.logger.warn(msg)
        abort(404, description=msg)


def get_comments(application_id: str, sub_criteria_id: str, theme_id):
    """_summary_: Function is set up to retrieve
    the data from application store with
    get_data() function.
    Args:
        application_id: Takes an application_id, sub_criteria_id: takes a sub_criteria_id # noqa
    Returns:
        Returns a dictionary of comments.
    """
    comment_endpoint = (
        Config.ASSESSMENT_STORE_API_HOST
        + Config.COMMENTS_ENDPOINT.format(
            application_id=application_id, sub_criteria_id=sub_criteria_id, theme_id=theme_id
        )
    )

    comment_response = get_data(comment_endpoint)
<<<<<<< HEAD
    comments = None
    if comment_response != None:
        account_ids = [comment["user_id"] for comment in comment_response]
        bulk_accounts_dict = get_bulk_accounts_dict(account_ids)

        comments: list[Comment] = [
            Comment.from_dict(
                comment
                | {
                    "full_name": bulk_accounts_dict[comment["user_id"]][
                       "full_name"
                    ],
                    "email_address": bulk_accounts_dict[comment["user_id"]][
                       "email_address"
                    ],
                    "highest_role": bulk_accounts_dict[comment["user_id"]][
                       "highest_role"
                    ],
                }
            )
            for comment in comment_response
        ]

    return comments
=======
    if comment_response and (type(comment_response) is list):
        comments = []
        for comment in comment_response:
            comments.append(Comment.from_filtered_dict(comment))
        return comments
    else:
        msg = f"No comment response for application: '{application_id}'."
        current_app.logger.warn(msg)
        abort(404, description=msg)
>>>>>>> aa67672a

def get_file_url(filename: str, application_id: str):
    """_summary_: Function is set up to retrieve
    files from aws bucket.
    Args:
        filename: Takes an filename
        application_id: Takes an application_id # noqa
    Returns:
        Returns a presigned url.
    """

    if (filename == None):
        return None   

    prefixed_file_name = application_id + "/" + filename    

    s3_client = boto3.client('s3', 
                      aws_access_key_id=Config.AWS_ACCESS_KEY_ID, 
                      aws_secret_access_key=Config.AWS_SECRET_ACCESS_KEY, 
                      region_name=Config.AWS_REGION
                      )
    try:
        response = s3_client.generate_presigned_url('get_object',
                            Params={'Bucket':  Config.AWS_BUCKET_NAME, 'Key': prefixed_file_name},
                            ExpiresIn=3600)
        
        return response
    except ClientError as e:
        current_app.logger.error(e)
        return None<|MERGE_RESOLUTION|>--- conflicted
+++ resolved
@@ -7,7 +7,6 @@
 
 import requests
 from app.assess.models.application import Application
-from app.assess.models.comment import Comment
 from app.assess.models.fund import Fund
 from app.assess.models.round import Round
 from app.assess.models.score import Score
@@ -374,7 +373,6 @@
     )
 
     comment_response = get_data(comment_endpoint)
-<<<<<<< HEAD
     comments = None
     if comment_response != None:
         account_ids = [comment["user_id"] for comment in comment_response]
@@ -399,17 +397,6 @@
         ]
 
     return comments
-=======
-    if comment_response and (type(comment_response) is list):
-        comments = []
-        for comment in comment_response:
-            comments.append(Comment.from_filtered_dict(comment))
-        return comments
-    else:
-        msg = f"No comment response for application: '{application_id}'."
-        current_app.logger.warn(msg)
-        abort(404, description=msg)
->>>>>>> aa67672a
 
 def get_file_url(filename: str, application_id: str):
     """_summary_: Function is set up to retrieve
