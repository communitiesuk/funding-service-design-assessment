from datetime import datetime


def status_to_human(status: str):
    status_to_human_map = {
        "NOT_STARTED": "Not started",
        "IN_PROGRESS": "In progress",
        "SUBMITTED": "Submitted",
        "COMPLETED": "Completed",
    }
    return status_to_human_map[status]


def slash_separated_day_month_year(value: str):
    parsed = datetime.strptime(value, "%Y-%m-%dT%H:%M:%S.%f")
    return parsed.strftime("%d/%m/%y")


def datetime_format(value, format):
    am_pm_format = "%p"
    formatted_time = datetime.strptime(value, "%Y-%m-%d %X").strftime(format)
    formatted_time = (
        formatted_time
        + datetime.strptime(value, "%Y-%m-%d %X")
        .strftime(am_pm_format)
        .lower()
    )
    return formatted_time


def format_date(value, from_, to_):
    return datetime.strptime(value, from_).strftime(to_)


def datetime_format_24hr(value):
    return datetime.fromisoformat(value).strftime("%d/%m/%Y at %H:%M")


def remove_dashes_underscores_capitalize(s: str) -> str:
    return s.replace("-", " ").replace("_", " ").capitalize()


def format_address(address: str) -> str:
    address_parts = address.split(", ")
    address_parts = [part for part in address_parts if part != "null"]
    return address_parts


def all_caps_to_human(word):
    if word:
<<<<<<< HEAD
        result = word.replace("_", " ")
        return result.capitalize()
=======
        result = word.replace('_', ' ')
        return result.capitalize()

def format_project_ref(value: str):
    secions = value.split("-")
    return secions[len(secions) - 1]
>>>>>>> 2ffd0c3a
<|MERGE_RESOLUTION|>--- conflicted
+++ resolved
@@ -48,14 +48,10 @@
 
 def all_caps_to_human(word):
     if word:
-<<<<<<< HEAD
         result = word.replace("_", " ")
         return result.capitalize()
-=======
-        result = word.replace('_', ' ')
-        return result.capitalize()
+
 
 def format_project_ref(value: str):
     secions = value.split("-")
-    return secions[len(secions) - 1]
->>>>>>> 2ffd0c3a
+    return secions[len(secions) - 1]