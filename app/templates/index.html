{% extends "base.html" %}
{%- from 'govuk_frontend_jinja/components/inset-text/macro.html' import govukInsetText -%}
{%- from "govuk_frontend_jinja/components/button/macro.html" import govukButton -%}

{% block content %}
    <div class="govuk-phase-banner flex-parent-element">
        <p></p>
    </div>
    </div>
  <div class="govuk-width-container">
      <h1 class="govuk-heading-xl">Assessment Hub</h1>
      {{ govukButton({ "isStartButton": True, "href" : assessment_url, "text": "Get started"}) }}
  </div>
<<<<<<< HEAD
  <p class="govuk-body">
    Welcome to the assessment service.
    <br /><br />Please sign in to continue.</p>

    {{ govukButton({
    "isStartButton": false,
    "href" : login_url,
    "text": "Sign in"
    }) }}
=======
>>>>>>> 2920ab0d
{% endblock %}<|MERGE_RESOLUTION|>--- conflicted
+++ resolved
@@ -9,18 +9,15 @@
     </div>
   <div class="govuk-width-container">
       <h1 class="govuk-heading-xl">Assessment Hub</h1>
-      {{ govukButton({ "isStartButton": True, "href" : assessment_url, "text": "Get started"}) }}
-  </div>
-<<<<<<< HEAD
-  <p class="govuk-body">
-    Welcome to the assessment service.
-    <br /><br />Please sign in to continue.</p>
+
+      <p class="govuk-body">
+        Welcome to the assessment service.
+        <br /><br />Please sign in to continue.</p>
 
     {{ govukButton({
     "isStartButton": false,
     "href" : login_url,
     "text": "Sign in"
     }) }}
-=======
->>>>>>> 2920ab0d
+  </div>
 {% endblock %}