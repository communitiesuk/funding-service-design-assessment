--- conflicted
+++ resolved
@@ -34,11 +34,7 @@
         and Config.DEBUG_USER_ON
     ):
         g.is_authenticated = True
-<<<<<<< HEAD
-        g.account_id = "d01a60c7-f9b3-4b5e-9285-23c71fdd410b"
-=======
         g.account_id = Config.DEBUG_USER_ACCOUNT_ID
->>>>>>> a23d020f
         g.user = User(**Config.DEBUG_USER)
         g.is_debug_user = True
         if request.path in ["/"]:
