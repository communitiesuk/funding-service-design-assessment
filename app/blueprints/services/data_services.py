import traceback
from copy import deepcopy
from functools import lru_cache
from typing import Dict
from typing import List
from typing import Optional
from typing import Union
from urllib.parse import urlencode

import requests
from app.blueprints.scoring.models.score import Score
from app.blueprints.services.models.application import Application
from app.blueprints.services.models.banner import Banner
from app.blueprints.services.models.comment import Comment
from app.blueprints.services.models.flag import Flag
from app.blueprints.services.models.flag import FlagType
from app.blueprints.services.models.fund import Fund
from app.blueprints.services.models.round import Round
from app.blueprints.services.models.sub_criteria import SubCriteria
from app.blueprints.tagging.models.tag import AssociatedTag
from app.blueprints.tagging.models.tag import Tag
from app.blueprints.tagging.models.tag import TagType
from config import Config
from flask import abort
from flask import current_app
from fsd_utils.locale_selector.get_lang import get_lang


def get_data(endpoint: str, payload: Dict = None):
    try:
        if payload:
            current_app.logger.info(
                f"Fetching data from '{endpoint}', with payload: {payload}."
            )
            response = requests.get(endpoint, payload)
        else:
            current_app.logger.info(f"Fetching data from '{endpoint}'.")
            response = requests.get(endpoint)
        if response.status_code == 200:
            if "application/json" == response.headers["Content-Type"]:
                return response.json()
            else:
                return response.content
        elif response.status_code == 204:
            current_app.logger.warn(
                "Request successful but no resources returned for endpoint"
                f" '{endpoint}'."
            )
        else:
            current_app.logger.error(
                f"Could not get data for endpoint '{endpoint}' "
            )
    except requests.exceptions.RequestException as e:
        stack_trace = traceback.format_exc()
        current_app.logger.error(f"{e}\n{stack_trace}")


def get_assessment_progress(application_metadata, fund_id, round_id):
    application_ids_list = {
        "application_ids": [
            x.get("application_id") for x in application_metadata
        ]
    }
    endpoint_url = Config.ASSESSMENT_PROGRESS_ENDPOINT.format(
        fund_id=fund_id, round_id=round_id
    )
    current_app.logger.info(
        f"Fetching assessment progress from '{endpoint_url}', with json"
        f" payload: {application_ids_list}."
    )
    response = requests.post(endpoint_url, json=application_ids_list)

    if not response.ok:
        current_app.logger.error(
            f"Could not get assessment progress for endpoint '{endpoint_url}'"
        )
        return application_metadata

    response_json = response.json()
    for res in response_json:
        for am in application_metadata:
            if am.get("application_id") == res.get("application_id"):
                am["progress"] = res.get("progress")

    return application_metadata


def call_search_applications(params: dict | str):
    applications_endpoint = (
        Config.APPLICATION_STORE_API_HOST
        + Config.APPLICATION_SEARCH_ENDPOINT.format(params=urlencode(params))
    )
    applications_response = get_data(applications_endpoint)
    return applications_response


def get_application_overviews(fund_id, round_id, search_params):
    overviews_endpoint = (
        Config.ASSESSMENT_STORE_API_HOST
    ) + Config.APPLICATION_OVERVIEW_ENDPOINT_FUND_ROUND_PARAMS.format(
        fund_id=fund_id, round_id=round_id, params=urlencode(search_params)
    )
    current_app.logger.info(f"Endpoint '{overviews_endpoint}'.")
    overviews_response = get_data(overviews_endpoint)

    return overviews_response


def get_tags_for_fund_round(
    fund_id, round_id, search_params: dict = {}
) -> List[Tag]:
    endpoint = Config.ASSESSMENT_TAGS_ENDPOINT.format(
        fund_id=fund_id, round_id=round_id, params=urlencode(search_params)
    )
    response = get_data(endpoint)
    if response is not None:
        current_app.logger.info(f"tags returned: {len(response)}")
        result = [Tag.from_dict(item) for item in response]
        return result
    else:
        current_app.logger.info(
            f"No tags found for fund {fund_id}, round {round_id}."
        )
        return []


def get_tag_for_fund_round(fund_id, round_id, tag_id) -> Tag:
    endpoint = Config.ASSESSMENT_TAG_ENDPOINT.format(
        fund_id=fund_id, round_id=round_id, tag_id=tag_id
    )
    response = get_data(endpoint)
    if response is not None:
        current_app.logger.info(f"tag returned: {len(response)}")
        result = Tag.from_dict(response)
        return result
    else:
        current_app.logger.info(
            f"No tag found for fund {fund_id}, round {round_id}, tag_id"
            f" {tag_id}."
        )
        return None


def update_tags(fund_id, round_id, tags) -> bool:
    endpoint = Config.ASSESSMENT_UPDATE_TAGS_ENDPOINT.format(
        fund_id=fund_id, round_id=round_id
    )
    payload = [
        {
            "id": tag.get("id", None),
            "tag_type_id": tag.get("tag_type_id", None),
            "active": tag.get("active", None),
        }
        for tag in tags
    ]

    current_app.logger.info(
        f"Requesting update for of the following tags: {payload}"
    )
    response = requests.put(endpoint, json=payload)

    was_successful = response.ok
    if not was_successful:
        current_app.logger.error(
            f"Update associated tags failed, code: {response.status_code}."
        )
    return was_successful


def get_tag_types() -> List[TagType]:
    endpoint = Config.ASSESSMENT_TAG_TYPES_ENDPOINT
    response = get_data(endpoint)
    if response is not None:
        current_app.logger.info(f"tags returned: {len(response)}")
        result = [TagType.from_dict(item) for item in response]
        return result
    else:
        current_app.logger.info("No tag types found.")
        return []


def post_new_tag_for_fund_round(fund_id, round_id, tag) -> bool:
    endpoint = Config.ASSESSMENT_TAGS_ENDPOINT.format(
        fund_id=fund_id, round_id=round_id, params=None
    )
    current_app.logger.info(
        f"Posting the following tag: {tag}"
        f"for fund {fund_id} and round {round_id}."
    )
    response = requests.post(endpoint, json=tag)
    tag_created = response.ok
    if not tag_created:
        current_app.logger.error(
            f"Post tag failed, code: {response.status_code}."
        )

    return tag_created


def get_associated_tags_for_application(application_id) -> List[Tag]:
    endpoint = Config.ASSESSMENT_ASSOCIATE_TAGS_ENDPOINT.format(
        application_id=application_id
    )
    result = get_data(endpoint)
    if result:
        current_app.logger.info(f"tags returned: {len(result)}")
        result = [
            AssociatedTag.from_dict(item)
            for item in result
            if item["associated"] is True
        ]
        return result
    else:
        current_app.logger.info(
            f"No associated tags found for application: {application_id}."
        )
        return None


def get_all_associated_tags_for_application(application_id) -> List[Tag]:
    endpoint = Config.APPLICATION_ASSOCIATED_ALL_TAGS_ENDPOINT.format(
        application_id=application_id
    )
    result = get_data(endpoint)
    if result:
        result = [AssociatedTag.from_dict(item) for item in result]
        return result
    else:
        current_app.logger.info(
            f"No associated tags found for application: {application_id}."
        )
        return []


def update_associated_tags(application_id, tags) -> bool:
    endpoint = Config.ASSESSMENT_ASSOCIATE_TAGS_ENDPOINT.format(
        application_id=application_id
    )
    payload = [
        {"id": tag["tag_id"], "user_id": tag["user_id"]} for tag in tags
    ]

    current_app.logger.info(
        f"Requesting the following tags: {payload} associate with"
        f" application_id '{application_id}'"
    )
    response = requests.put(endpoint, json=payload)
    was_successful = response.ok
    if not was_successful:
        current_app.logger.error(
            f"Update associated tags failed, code: {response.status_code}."
        )
    return was_successful


@lru_cache(maxsize=1)
def get_funds(ttl_hash=None) -> Union[List[Fund], None]:
    del ttl_hash  # unused, but required for lru_cache
    current_app.logger.info("Fetching funds from fund store.")
    endpoint = Config.FUND_STORE_API_HOST + Config.FUNDS_ENDPOINT
    response = get_data(endpoint)
    if response and len(response) > 0:
        funds = []
        for fund in response:
            funds.append(Fund.from_json(fund))
        return funds
    current_app.logger.error(
        "Error retrieving funds from fund store, please check this."
    )
    return []


@lru_cache(maxsize=1)
def get_fund(
    fid: str, use_short_name: bool = False, ttl_hash=None
) -> Union[Fund, None]:
    del ttl_hash  # unused, but required for lru_cache
    endpoint = Config.FUND_STORE_API_HOST + Config.FUND_ENDPOINT.format(
        fund_id=fid, use_short_name=use_short_name
    )
    response = get_data(endpoint)
    if not response:
        return None

    fund = Fund.from_json(response)
    if "rounds" in response and len(response["rounds"]) > 0:
        for fund_round in response["rounds"]:
            fund.add_round(Round.from_json(fund_round))
    return fund


@lru_cache(maxsize=1)
def get_rounds(fund_id: str, ttl_hash=None) -> list[Round]:
    del ttl_hash  # unused, but required for lru_cache
    endpoint = Config.FUND_STORE_API_HOST + Config.ROUNDS_ENDPOINT.format(
        fund_id=fund_id
    )
    response = get_data(endpoint)

    rounds = []
    if response and len(response) > 0:
        for round_data in response:
            rounds.append(Round.from_dict(round_data))
    return rounds


@lru_cache(maxsize=1)
def get_round(
    fid: str, rid: str, use_short_name: bool = False, ttl_hash=None
) -> Union[Round, None]:
    del ttl_hash  # unused, but required for lru_cache
    round_endpoint = Config.FUND_STORE_API_HOST + Config.ROUND_ENDPOINT.format(
        fund_id=fid, round_id=rid, use_short_name=use_short_name
    )
    round_response = get_data(round_endpoint)
    current_app.logger.info(round_response)
    if round_response and "assessment_deadline" in round_response:
        round_dict = Round.from_dict(round_response)
        return round_dict
    return None


@lru_cache(maxsize=1)
def get_available_teams(fund_id: str, round_id: str, ttl_hash=None) -> list:
    del ttl_hash  # unused, but required for lru_cache
    teams_available = get_data(
        Config.GET_AVIALABLE_TEAMS_FOR_FUND.format(
            fund_id=fund_id,
            round_id=round_id,
        )
    )
    return teams_available or []


def get_bulk_accounts_dict(account_ids: List, fund_short_name: str):
    if account_ids:
        account_ids_to_retrieve = list(set(account_ids))
        account_url = Config.BULK_ACCOUNTS_ENDPOINT
        account_params = {"account_id": account_ids_to_retrieve}
        users_result = get_data(account_url, account_params)
        if Config.FLASK_ENV == "development":
            debug_user_config = deepcopy(Config.DEBUG_USER)
            debug_user_config["email_address"] = Config.DEBUG_USER["email"]
            debug_user_config["highest_role_map"] = {
                fund_short_name: Config.DEBUG_USER_ROLE
            }
            users_result[Config.DEBUG_USER_ACCOUNT_ID] = debug_user_config

        for user_result in users_result.values():
            # we only need the highest role for the fund we are currently viewing
            highest_role = user_result["highest_role_map"].get(
                fund_short_name, ""
            )
            user_result["highest_role"] = highest_role
            del user_result["highest_role_map"]

        return users_result
    else:
        current_app.logger.info("No account ids supplied")
        return {}


def get_score_and_justification(
    application_id, sub_criteria_id=None, score_history=True
):
    score_url = Config.ASSESSMENT_SCORES_ENDPOINT
    score_params = {
        "application_id": application_id,
        "sub_criteria_id": sub_criteria_id,
        "score_history": score_history,
    }
    score_response = get_data(score_url, score_params)
    if score_response:
        current_app.logger.info(
            f"Response from Assessment Store: '{score_response}'."
        )

    else:
        current_app.logger.info(
            f"No scores found for application: {application_id},"
            f" sub_criteria_id: {sub_criteria_id}"
        )
    return score_response


def match_score_to_user_account(scores, fund_short_name):
    account_ids = [score["user_id"] for score in scores]
    bulk_accounts_dict = get_bulk_accounts_dict(
        account_ids,
        fund_short_name,
    )
    scores_with_account: list[Score] = [
        Score.from_dict(
            score
            | {
                "user_full_name": bulk_accounts_dict[score["user_id"]][
                    "full_name"
                ],
                "user_email": bulk_accounts_dict[score["user_id"]][
                    "email_address"
                ],
                "highest_role": bulk_accounts_dict[score["user_id"]][
                    "highest_role"
                ],
            }
        )
        for score in scores
    ]
    return scores_with_account


def submit_score_and_justification(
    score, justification, application_id, user_id, sub_criteria_id
):
    data_dict = {
        "score": score,
        "justification": justification,
        "user_id": user_id,
        "application_id": application_id,
        "sub_criteria_id": sub_criteria_id,
    }
    url = Config.ASSESSMENT_SCORES_ENDPOINT
    response = requests.post(url, json=data_dict)
    current_app.logger.info(
        f"Response from Assessment Store: '{response.json()}'."
    )
    return response.ok


def get_applications(params: dict) -> Union[List[Application], None]:
    applications_response = call_search_applications(params)
    if applications_response and len(applications_response) > 0:
        applications = []
        for application_data in applications_response:
            applications.append(Application.from_json(application_data))

        return applications
    return None


def get_application_stats(fund_ids: List = None, round_ids: List = None):
    url = Config.APPLICATION_METRICS_ENDPOINT
    url += f"&fund_id={'&fund_id='.join(fund_ids)}" if fund_ids else None
    url += f"&round_id={'&round_id='.join(round_ids)}" if round_ids else None
    return get_data(url)


def get_assessments_stats(
    fund_id: str, round_id: str, search_params: dict = {}
) -> Dict | None:
    assessments_stats_endpoint = (
        Config.ASSESSMENT_STORE_API_HOST
    ) + Config.ASSESSMENTS_STATS_ENDPOINT.format(
        fund_id=fund_id, round_id=round_id, params=urlencode(search_params)
    )
    current_app.logger.info(f"Endpoint '{assessments_stats_endpoint}'.")
    return get_data(assessments_stats_endpoint)


def get_assessor_task_list_state(application_id: str) -> Union[dict, None]:
    overviews_endpoint = (
        Config.ASSESSMENT_STORE_API_HOST
    ) + Config.APPLICATION_OVERVIEW_ENDPOINT_APPLICATION_ID.format(
        application_id=application_id
    )

    metadata = get_data(overviews_endpoint)
    return metadata


def get_application_metadata(application_id: str) -> Union[dict, None]:
    application_endpoint = Config.APPLICATION_METADATA_ENDPOINT.format(
        application_id=application_id
    )
    application_metadata = get_data(application_endpoint)
    return application_metadata


def get_questions(application_id):
    """_summary_: Function is set up to retrieve
    the data from application store with
    get_data() function.
    Args:
        application_id: Takes an application_id.
    Returns:
        Returns a dictionary of questions & their statuses.
    """
    status_endpoint = (
        Config.APPLICATION_STORE_API_HOST
        + Config.APPLICATION_STATUS_ENDPOINT.format(
            application_id=application_id
        )
    )

    questions = get_data(status_endpoint)
    if questions:
        data = {title: status for title, status in questions.items()}
        return data


def get_sub_criteria(application_id, sub_criteria_id):
    """_summary_: Function is set up to retrieve
    the data from assessment store with
    get_data() function.
    Args:
        application_id:
        sub_criteria_id
    Returns:
      {
        "sub_criteria_id": "",
        "sub_criteria_name": "",
        "score_submitted": "",
        "themes": []
    }
    """
    sub_criteria_endpoint = (
        Config.ASSESSMENT_STORE_API_HOST
        + Config.SUB_CRITERIA_OVERVIEW_ENDPOINT.format(
            application_id=application_id, sub_criteria_id=sub_criteria_id
        )
    )
    sub_criteria_response = get_data(sub_criteria_endpoint)
    if sub_criteria_response and "id" in sub_criteria_response:
        return SubCriteria.from_filtered_dict(sub_criteria_response)
    else:
        msg = f"sub_criteria: '{sub_criteria_id}' not found."
        current_app.logger.warn(msg)
        abort(404, description=msg)


def get_sub_criteria_banner_state(application_id: str):
    SUB_CRITERIA_BANNER_STATE_ENDPOINT = (
        Config.ASSESSMENT_STORE_API_HOST
        + Config.SUB_CRITERIA_BANNER_STATE_ENDPOINT.format(
            application_id=application_id
        )
    )

    banner = get_data(SUB_CRITERIA_BANNER_STATE_ENDPOINT)

    if banner:
        return Banner.from_filtered_dict(banner)
    else:
        msg = f"banner_state: '{application_id}' not found."
        current_app.logger.warn(msg)
        abort(404, description=msg)


def get_flag(flag_id: str) -> Optional[Flag]:
    flag = get_data(Config.ASSESSMENT_FLAG_ENDPOINT.format(flag_id=flag_id))
    if flag:
        return Flag.from_dict(flag)
    else:
        msg = f"flag for id: '{flag_id}' not found."
        current_app.logger.warn(msg)
        return None


def get_flags(application_id: str) -> List[Flag]:
    flag = get_data(
        Config.ASSESSMENT_FLAGS_ENDPOINT.format(application_id=application_id)
    )
    if flag:
        return Flag.from_list(flag)
    else:
        return []


def get_qa_complete(application_id: str) -> dict:
    qa_complete = get_data(
        Config.ASSESSMENT_GET_QA_STATUS_ENDPOINT.format(
            application_id=application_id
        )
    )
    return qa_complete


def submit_flag(
    application_id: str,
    flag_type: str,
    user_id: str,
    justification: str = None,
    section: str = None,
    allocation: str = None,
    flag_id: str = None,
) -> Flag | None:
    """Submits a new flag to the assessment store for an application.
    Returns Flag if a flag is created

    :param application_d: The application the flag belongs to.
    :param flag_type: The type of flag (e.g: 'FLAGGED' or 'STOPPED')
    :param user_id: The id of the user raising the flag
    :param justification: The justification for raising the flag
    :param section: The assessment section the flag has been raised for.
    """
    flag_type = FlagType[flag_type]
    if flag_id:
        flag = requests.put(
            Config.ASSESSMENT_FLAGS_POST_ENDPOINT,
            json={
                "assessment_flag_id": flag_id,
                "justification": justification,
                "user_id": user_id,
                "allocation": allocation,
                "status": flag_type.value,
            },
        )
    else:
        flag = requests.post(
            Config.ASSESSMENT_FLAGS_POST_ENDPOINT,
            json={
                "application_id": application_id,
                "justification": justification,
                "sections_to_flag": section,
                "user_id": user_id,
                "allocation": allocation,
                "status": flag_type.value,
            },
        )
    if flag:
        flag_json = flag.json()
        return Flag.from_dict(flag_json)


def get_all_uploaded_documents_theme_answers(
    application_id: str,
) -> Union[list, None]:
    all_uploaded_documents_theme_answers_endpoint = (
        Config.ALL_UPLOADED_DOCUMENTS_THEME_ANSWERS_ENDPOINT.format(
            application_id=application_id
        )
    )
    all_uploaded_documents_theme_answers_response = get_data(
        all_uploaded_documents_theme_answers_endpoint
    )

    if isinstance(all_uploaded_documents_theme_answers_response, list):
        return all_uploaded_documents_theme_answers_response
    else:
        msg = (
            f"all_uploaded_documents_theme_answers: '{application_id}' not"
            " found."
        )
        current_app.logger.warn(msg)
        abort(404, description=msg)


def get_sub_criteria_theme_answers(
    application_id: str, theme_id: str
) -> Union[list, None]:
    theme_answers_endpoint = (
        Config.ASSESSMENT_STORE_API_HOST
        + Config.SUB_CRITERIA_THEME_ANSWERS_ENDPOINT.format(
            application_id=application_id, theme_id=theme_id
        )
    )
    theme_answers_response = get_data(theme_answers_endpoint)

    if theme_answers_response:
        return theme_answers_response
    else:
        msg = f"theme_answers: '{theme_id}' not found."
        current_app.logger.warn(msg)
        abort(404, description=msg)


def get_comments(
<<<<<<< HEAD
    application_id: str, sub_criteria_id: str = None, theme_id: str = None
=======
    application_id: str = None,
    sub_criteria_id: str = None,
    theme_id: str = None,
    comment_id: str = None,
>>>>>>> 5e3d7541
):
    """_summary_: Get comments from the assessment store
    Args:
        application_id: application_id,
        sub_criteria_id: sub_criteria_id
        theme_id: optional theme_id (else returns all comments for subcriteria)
    Returns:
        Returns a dictionary of comments.
    """
    query_params = {
        "application_id": application_id,
        "sub_criteria_id": sub_criteria_id,
        "theme_id": theme_id,
        "comment_id": comment_id,
    }
    # Strip theme_id from dict if None
    query_params_strip_nones = {
        k: v for k, v in query_params.items() if v is not None
    }
    comment_endpoint = (
        f"{Config.ASSESSMENT_COMMENT_ENDPOINT}"
        f"?{urlencode(query=query_params_strip_nones)}"
    )
    comment_response = get_data(comment_endpoint)

    if not comment_response or len(comment_response) == 0:
        current_app.logger.info(
            f"No comments found for application: {application_id},"
            f" sub_criteria_id: {sub_criteria_id}"
        )
        return None
    else:
        return comment_response


def match_comment_to_theme(comment_response, themes, fund_short_name):
    """_summary_: match the comment response to its theme and account information
    Args:
        comment_response: assessment store comments response for a theme,
        themes: list of subcriteria themes
        fund_short_name: fund short name
    Returns:
        Returns a dictionary of comments.
    """
    account_ids = [comment["user_id"] for comment in comment_response]
    bulk_accounts_dict = get_bulk_accounts_dict(
        account_ids,
        fund_short_name,
    )

    comments: list[Comment] = [
        Comment.from_dict(
            comment
            | {
                "full_name": bulk_accounts_dict[comment["user_id"]][
                    "full_name"
                ],
                "email_address": bulk_accounts_dict[comment["user_id"]][
                    "email_address"
                ],
                "highest_role": bulk_accounts_dict[comment["user_id"]][
                    "highest_role"
                ],
                "fund_short_name": fund_short_name,
            }
        )
        for comment in comment_response
    ]
    theme_id_to_comments_list_map = {
        theme.id: [
            comment for comment in comments if comment.theme_id == theme.id
        ]
        for theme in themes
    }
    return theme_id_to_comments_list_map


def submit_comment(
    comment,
    application_id=None,
    sub_criteria_id=None,
    user_id=None,
    theme_id=None,
    comment_id=None,
):
    if not comment_id:
        data_dict = {
            "comment": comment,
            "user_id": user_id,
            "application_id": application_id,
            "sub_criteria_id": sub_criteria_id,
            "comment_type": "COMMENT",
            "theme_id": theme_id,
        }
        url = Config.ASSESSMENT_COMMENT_ENDPOINT
        response = requests.post(url, json=data_dict)
    else:
        data_dict = {
            "comment": comment,
            "comment_id": comment_id,
        }
        url = Config.ASSESSMENT_COMMENT_ENDPOINT
        response = requests.put(url, json=data_dict)

    current_app.logger.info(
        f"Response from Assessment Store: '{response.json()}'."
    )
    return response.ok


def get_application_json(application_id):
    endpoint = Config.APPLICATION_JSON_ENDPOINT.format(
        application_id=application_id
    )
    response = requests.get(endpoint)
    return response.json()


def get_default_round_data():
    language = {"language": get_lang()}
    round_request_url = Config.GET_ROUND_DATA_FOR_FUND_ENDPOINT.format(
        fund_id=Config.DEFAULT_FUND_ID, round_id=Config.DEFAULT_ROUND_ID
    )
    round_response = get_data(round_request_url, language)
    return round_response


def get_application_sections_display_config(
    fund_id: str, round_id: str, language: str
):
    application_display_request_url = (
        Config.GET_APPLICATION_DISPLAY_FOR_FUND_ENDPOINT.format(
            fund_id=fund_id, round_id=round_id, language=language
        )
    )
    application_display_response = get_data(application_display_request_url)
    return application_display_response


def get_tag(fund_id, round_id, tag_id) -> Tag:
    endpoint = Config.ASSESSMENT_GET_TAG_ENDPOINT.format(
        fund_id=fund_id, round_id=round_id, tag_id=tag_id
    )
    response = get_data(endpoint)
    if response:
        return Tag.from_dict(response)
    return None


def update_tag(fund_id: str, round_id: str, updated_tag: Dict) -> Tag:
    endpoint = Config.ASSESSMENT_UPDATE_TAGS_ENDPOINT.format(
        fund_id=fund_id, round_id=round_id
    )
    response = requests.put(url=endpoint, json=[updated_tag])
    if response.status_code == 200:
        return response.json()[0]

    current_app.logger.error(f"Unable to update tag: {updated_tag}")
    return None


def get_applicant_export(fund_id, round_id, report_type):
    applicant_export_endpoint = Config.APPLICANT_EXPORT_ENDPOINT.format(
        fund_id=fund_id, round_id=round_id, report_type=report_type
    )

    current_app.logger.info(f"Endpoint '{applicant_export_endpoint}'.")
    applicant_export_response = get_data(applicant_export_endpoint)

    return applicant_export_response


def get_applicant_feedback_and_survey_report(fund_id, round_id, status_only):
    applicant_feedback_endpoint = (
        Config.APPLICATION_FEEDBACK_SURVEY_REPORT_ENDPOINT.format(
            fund_id=fund_id, round_id=round_id, status_only=status_only
        )
    )

    current_app.logger.info(f"Endpoint '{applicant_feedback_endpoint}'.")
    response = get_data(applicant_feedback_endpoint)

    return response


def get_scoring_system(round_id: str) -> List[Flag]:
    scoring_endpoint = Config.ASSESSMENT_SCORING_SYSTEM_ENDPOINT.format(
        round_id=round_id
    )
    current_app.logger.info(f"Calling endpoint '{scoring_endpoint}'.")
    scoring_system = get_data(scoring_endpoint)["scoring_system"]
    return scoring_system<|MERGE_RESOLUTION|>--- conflicted
+++ resolved
@@ -665,14 +665,10 @@
 
 
 def get_comments(
-<<<<<<< HEAD
-    application_id: str, sub_criteria_id: str = None, theme_id: str = None
-=======
     application_id: str = None,
     sub_criteria_id: str = None,
     theme_id: str = None,
     comment_id: str = None,
->>>>>>> 5e3d7541
 ):
     """_summary_: Get comments from the assessment store
     Args:
