--- conflicted
+++ resolved
@@ -16,12 +16,7 @@
     <div class="govuk-width-container">
         <h1 class="govuk-heading-xl">Funding service dashboard</h1>
         <div class="govuk-grid-column">
-<<<<<<< HEAD
-            {{ has_any_assessor_role }}
             {{ assessor_tool_dashboard_filters(landing_filters, has_any_assessor_role) }}
-=======
-            {{ assessor_tool_dashboard_filters(landing_filters) }}
->>>>>>> 503387c1
         </div>
 
         <h2 class="govuk-heading-l">
@@ -42,11 +37,7 @@
                     <div class="govuk-accordion__section-header">
                         <h2 class="govuk-accordion__section-heading">
                             <button type="button" aria-controls="accordion-default-content-{{ loop.index }}"
-<<<<<<< HEAD
                                     class="govuk-accordion__section-button landing-accordion" data-qa="show"
-=======
-                                    class="govuk-accordion__section-button landing-accordion"
->>>>>>> 503387c1
                                     aria-label="{{ funds[fund_id].name }} ({{ fund_summaries[fund_id] | length }}), Show this section">
                                 <span class="govuk-accordion__section-heading-text" id="accordion-default-heading-{{ loop.index }}">
                                     <span class="govuk-accordion__section-heading-text-focus">
