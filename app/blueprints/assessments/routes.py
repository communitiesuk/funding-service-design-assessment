--- conflicted
+++ resolved
@@ -456,13 +456,7 @@
         "assessment_status": assessment_status,
     }
 
-<<<<<<< HEAD
-    theme_answers_response = get_sub_criteria_theme_answers_all(
-        application_id, theme_id
-    )
-=======
-    theme_answers_response = get_sub_criteria_theme_answers(application_id, theme_id)
->>>>>>> 25116561
+    theme_answers_response = get_sub_criteria_theme_answers_all(application_id, theme_id)
 
     answers_meta = applicants_response.create_ui_components(theme_answers_response, application_id)
 
