import io
import time
import zipfile
from collections import OrderedDict
from datetime import datetime
from urllib.parse import quote_plus
from urllib.parse import unquote_plus

from app.blueprints.assessments.activity_trail import (
    add_user_info,
)
from app.blueprints.assessments.activity_trail import AssociatedTags
from app.blueprints.assessments.activity_trail import CheckboxForm
from app.blueprints.assessments.activity_trail import Comments
from app.blueprints.assessments.activity_trail import filter_all_activities
from app.blueprints.assessments.activity_trail import Flags
from app.blueprints.assessments.activity_trail import Scores
from app.blueprints.assessments.activity_trail import SearchForm
from app.blueprints.assessments.forms.assessment_form import (
    AssessmentCompleteForm,
)
from app.blueprints.assessments.forms.comments_form import CommentsForm
from app.blueprints.assessments.forms.mark_qa_complete_form import (
    MarkQaCompleteForm,
)
from app.blueprints.assessments.helpers import download_file
from app.blueprints.assessments.helpers import generate_assessment_info_csv
from app.blueprints.assessments.helpers import generate_maps_from_form_names
from app.blueprints.assessments.helpers import (
    get_files_for_application_upload_fields,
)
from app.blueprints.assessments.helpers import get_tag_map_and_tag_options
from app.blueprints.assessments.helpers import get_team_flag_stats
from app.blueprints.assessments.helpers import (
    set_application_status_in_overview,
)
from app.blueprints.assessments.models import applicants_response
from app.blueprints.assessments.models.file_factory import (
    ApplicationFileRepresentationArgs,
)
from app.blueprints.assessments.models.file_factory import FILE_GENERATORS
from app.blueprints.assessments.models.file_factory import (
    generate_file_content,
)
from app.blueprints.assessments.models.flag_teams import TeamsFlagData
from app.blueprints.assessments.models.fund_summary import (
    create_round_summaries,
)
from app.blueprints.assessments.models.fund_summary import is_after_today
from app.blueprints.assessments.models.location_data import LocationData
from app.blueprints.assessments.status import all_status_completed
from app.blueprints.assessments.status import update_ar_status_to_completed
from app.blueprints.assessments.status import update_ar_status_to_qa_completed
from app.blueprints.authentication.validation import (
    check_access_application_id,
)
from app.blueprints.authentication.validation import (
    check_access_fund_short_name_round_sn,
)
from app.blueprints.authentication.validation import get_countries_from_roles
from app.blueprints.authentication.validation import has_access_to_fund
from app.blueprints.authentication.validation import (
    has_devolved_authority_validation,
)
from app.blueprints.scoring.helpers import get_scoring_class
from app.blueprints.services.aws import get_file_for_download_from_aws
from app.blueprints.services.data_services import (
    get_all_associated_tags_for_application,
)
from app.blueprints.services.data_services import (
    get_all_uploaded_documents_theme_answers,
)
from app.blueprints.services.data_services import get_applicant_export
from app.blueprints.services.data_services import (
    get_applicant_feedback_and_survey_report,
)
from app.blueprints.services.data_services import get_application_json
from app.blueprints.services.data_services import get_application_overviews
from app.blueprints.services.data_services import (
    get_application_sections_display_config,
)
from app.blueprints.services.data_services import get_assessment_progress
from app.blueprints.services.data_services import (
    get_associated_tags_for_application,
)
from app.blueprints.services.data_services import get_bulk_accounts_dict
from app.blueprints.services.data_services import get_comments
from app.blueprints.services.data_services import get_flags
from app.blueprints.services.data_services import get_fund
from app.blueprints.services.data_services import get_funds
from app.blueprints.services.data_services import get_qa_complete
from app.blueprints.services.data_services import get_round
from app.blueprints.services.data_services import get_score_and_justification
from app.blueprints.services.data_services import get_sub_criteria
from app.blueprints.services.data_services import (
    get_sub_criteria_theme_answers,
)
from app.blueprints.services.data_services import get_tags_for_fund_round
from app.blueprints.services.data_services import match_comment_to_theme
from app.blueprints.services.data_services import submit_comment
from app.blueprints.services.models.theme import Theme
from app.blueprints.services.shared_data_helpers import (
    get_state_for_tasklist_banner,
)
from app.blueprints.shared.filters import utc_to_bst
from app.blueprints.shared.helpers import determine_assessment_status
from app.blueprints.shared.helpers import determine_flag_status
from app.blueprints.shared.helpers import fund_matches_filters
from app.blueprints.shared.helpers import get_ttl_hash
from app.blueprints.shared.helpers import is_flaggable
from app.blueprints.shared.helpers import match_search_params
from app.blueprints.shared.helpers import process_assessments_stats
from config import Config
from config.display_value_mappings import assessment_statuses
from config.display_value_mappings import asset_types
from config.display_value_mappings import cohort
from config.display_value_mappings import dpi_filters
from config.display_value_mappings import funding_types
from config.display_value_mappings import landing_filters
from config.display_value_mappings import search_params_cof
from config.display_value_mappings import search_params_cyp
from config.display_value_mappings import search_params_dpif
from config.display_value_mappings import search_params_nstf
from flask import abort
from flask import Blueprint
from flask import current_app
from flask import g
from flask import redirect
from flask import render_template
from flask import request
from flask import Response
from flask import url_for
from fsd_utils import extract_questions_and_answers

assessment_bp = Blueprint(
    "assessment_bp",
    __name__,
    url_prefix=Config.ASSESSMENT_HUB_ROUTE,
    template_folder="templates",
)


def _handle_all_uploaded_documents(application_id):
    flags_list = get_flags(application_id)
    flag_status = determine_flag_status(flags_list)

    theme_answers_response = get_all_uploaded_documents_theme_answers(
        application_id
    )
    answers_meta = applicants_response.create_ui_components(
        theme_answers_response, application_id
    )

    state = get_state_for_tasklist_banner(application_id)
    assessment_status = determine_assessment_status(
        state.workflow_status, state.is_qa_complete
    )
    return render_template(
        "all_uploaded_documents.html",
        state=state,
        application_id=application_id,
        is_flaggable=is_flaggable(flag_status),
        answers_meta=answers_meta,
        assessment_status=assessment_status,
    )


@assessment_bp.route("/assessor_dashboard/", methods=["GET"])
def old_landing():
    return redirect("/assess/assessor_tool_dashboard/")


@assessment_bp.route("/assessor_tool_dashboard/", methods=["GET"])
def landing():
    filters = landing_filters._replace(
        **{
            k: v
            for k, v in request.args.items()
            if k in landing_filters._fields
        }
    )  # noqa
    funds = [
        f
        for f in get_funds(get_ttl_hash(seconds=Config.LRU_CACHE_TIME))
        if has_access_to_fund(f.short_name)
        and fund_matches_filters(f, filters)
    ]
    sorted_funds_map = OrderedDict(
        (fund.id, fund) for fund in sorted(funds, key=lambda f: f.name)
    )
    round_summaries = {
        fund.id: create_round_summaries(fund, filters) for fund in funds
    }
    return render_template(
        "assessor_tool_dashboard.html",
        fund_summaries=round_summaries,
        funds=sorted_funds_map,
        todays_date=utc_to_bst(datetime.now().strftime("%Y-%m-%dT%H:%M:%S")),
        landing_filters=filters,
        has_any_assessor_role=any(
            rs.access_controller.has_any_assessor_role
            for rsl in round_summaries.values()
            for rs in rsl
        ),
        force_open_all_live_assessment_rounds=Config.FORCE_OPEN_ALL_LIVE_ASSESSMENT_ROUNDS,
        migration_banner_enabled=Config.MIGRATION_BANNER_ENABLED,
    )


@assessment_bp.route(
    "/assessor_dashboard/<fund_short_name>/<round_short_name>/",
    methods=["GET"],
)
@check_access_fund_short_name_round_sn
def fund_dashboard(fund_short_name: str, round_short_name: str):
    if fund_short_name.upper() == "NSTF":
        search_params = {**search_params_nstf}
    elif fund_short_name.upper() == "COF":
        search_params = {**search_params_cof}
    elif fund_short_name.upper() == "CYP":
        search_params = {**search_params_cyp}
    elif fund_short_name.upper() == "DPIF":
        search_params = {**search_params_dpif}
    else:
        search_params = {**search_params_cof}

    fund = get_fund(
        fund_short_name,
        use_short_name=True,
        ttl_hash=get_ttl_hash(Config.LRU_CACHE_TIME),
    )
    if not fund:
        return redirect("/assess/assessor_tool_dashboard/")
    _round = get_round(
        fund_short_name,
        round_short_name,
        use_short_name=True,
        ttl_hash=get_ttl_hash(Config.LRU_CACHE_TIME),
    )
    if not _round:
        return redirect("/assess/assessor_tool_dashboard/")
    fund_id, round_id = fund.id, _round.id

    countries = {"ALL"}
    if has_devolved_authority_validation(fund_id=fund_id):
        countries = get_countries_from_roles(fund.short_name)

    # This call is to get the location data such as country, region and local_authority
    # from all the existing applications.
    all_applications_metadata = get_application_overviews(
        fund_id, round_id, search_params=""
    )
    # note, we are not sending search parameters here as we don't want to filter
    # the stats at all.  see https://dluhcdigital.atlassian.net/browse/FS-3249
    unfiltered_stats = process_assessments_stats(all_applications_metadata)
    all_application_locations = LocationData.from_json_blob(
        all_applications_metadata
    )

    search_params = {
        **search_params,
        "countries": ",".join(countries),
    }

    # matches the query parameters provided in the search and filter form
    search_params, show_clear_filters = match_search_params(
        search_params, request.args
    )

    # request all the application overviews based on the search parameters
    application_overviews = get_application_overviews(
        fund_id, round_id, search_params
    )

    teams_flag_stats = get_team_flag_stats(application_overviews)

    # this is only used for querying applications, so remove it from the search params,
    # so it's not reflected on the user interface
    del search_params["countries"]

    round_details = {
        "assessment_deadline": _round.assessment_deadline,
        "round_title": _round.title,
        "fund_name": fund.name,
        "fund_short_name": fund_short_name,
        "round_short_name": round_short_name,
    }

    is_active_status = is_after_today(_round.assessment_deadline)
    post_processed_overviews = (
        get_assessment_progress(application_overviews, fund_id, round_id)
        if application_overviews
        else []
    )

    # get and set application status
    post_processed_overviews = set_application_status_in_overview(
        post_processed_overviews
    )

    active_fund_round_tags = get_tags_for_fund_round(
        fund_id, round_id, {"tag_status": "True"}
    )
    tags_in_application_map, tag_option_groups = get_tag_map_and_tag_options(
        active_fund_round_tags, post_processed_overviews
    )

    def get_sorted_application_overviews(
        application_overviews, column, reverse=False
    ):
        """Sorts application_overviews list based on the specified column."""

        sort_field_to_lambda = {
            "location": lambda x: x["location_json_blob"]["country"],
            "funding_requested": lambda x: x["funding_amount_requested"],
            "local_authority": lambda x: x["local_authority"],
            "project_name": lambda x: x["project_name"],
            "asset_type": lambda x: x["asset_type"],
            "organisation_name": lambda x: x["organisation_name"],
            "funding_type": lambda x: x["funding_type"],
            "status": lambda x: x["application_status"],
            "tags": lambda x: len(
                tags_in_application_map.get(x["application_id"]) or []
            ),
            "team_in_place": lambda x: x["team_in_place"],
            "datasets": lambda x: x["datasets"],
            "publish_datasets": lambda x: x["publish_datasets"]
            if x["publish_datasets"]
            else str(x["publish_datasets"]),
        }

        # Define the sorting function based on the specified column
        if sort_key := sort_field_to_lambda.get(column, None):
            return sorted(application_overviews, key=sort_key, reverse=reverse)
        else:
            return application_overviews

    # Get the sort column and order from query parameters
    sort_column = request.args.get("sort_column", "")
    sort_order = request.args.get("sort_order", "")
    if sort_column:
        post_processed_overviews = get_sorted_application_overviews(
            post_processed_overviews,
            sort_column,
            reverse=sort_order != "asc",
        )

    return render_template(
        "assessor_dashboard.html",
        user=g.user,
        application_overviews=post_processed_overviews,
        round_details=round_details,
        query_params=search_params,
        asset_types=asset_types,
        funding_types=funding_types,
        cohort=cohort,
        assessment_statuses=assessment_statuses,
        show_clear_filters=show_clear_filters,
        stats=unfiltered_stats,
        team_flag_stats=teams_flag_stats,
        is_active_status=is_active_status,
        sort_column=sort_column,
        sort_order=sort_order,
        tag_option_groups=tag_option_groups,
        tags=tags_in_application_map,
        tagging_purpose_config=Config.TAGGING_PURPOSE_CONFIG,
        countries=all_application_locations.countries,
        regions=all_application_locations.regions,
        local_authorities=all_application_locations._local_authorities,
<<<<<<< HEAD
        migration_banner_enabled=Config.MIGRATION_BANNER_ENABLED,
=======
        migration_banner=Config.MIGRATION_BANNER_ENABLED,
        dpi_filters=dpi_filters,
>>>>>>> d8d8fa5b
    )


@assessment_bp.route(
    "/application_id/<application_id>/sub_criteria_id/<sub_criteria_id>",
    methods=["POST", "GET"],
)
@check_access_application_id
def display_sub_criteria(
    application_id,
    sub_criteria_id,
):
    if sub_criteria_id == "all_uploaded_documents":
        return _handle_all_uploaded_documents(application_id)

    """
    Page showing sub criteria and themes for an application
    """
    current_app.logger.info(f"Processing GET to {request.path}.")
    sub_criteria = get_sub_criteria(application_id, sub_criteria_id)
    theme_id = request.args.get("theme_id", sub_criteria.themes[0].id)
    comment_form = CommentsForm()
    try:
        current_theme: Theme = next(
            iter(t for t in sub_criteria.themes if t.id == theme_id)
        )
    except StopIteration:
        current_app.logger.warn("Unknown theme ID requested: " + theme_id)
        abort(404)
    add_comment_argument = request.args.get("add_comment") == "1"
    if add_comment_argument and comment_form.validate_on_submit():
        comment = comment_form.comment.data
        submit_comment(
            comment=comment,
            application_id=application_id,
            sub_criteria_id=sub_criteria_id,
            user_id=g.account_id,
            theme_id=theme_id,
        )

        return redirect(
            url_for(
                "assessment_bp.display_sub_criteria",
                application_id=application_id,
                sub_criteria_id=sub_criteria_id,
                theme_id=theme_id,
                _anchor="comments",
            )
        )

    state = get_state_for_tasklist_banner(application_id)
    flags_list = get_flags(application_id)

    comment_response = get_comments(
        application_id=application_id,
        sub_criteria_id=sub_criteria_id,
        theme_id=theme_id,
    )

    # TODO add test for this function in data_operations
    theme_matched_comments = (
        match_comment_to_theme(
            comment_response, sub_criteria.themes, state.fund_short_name
        )
        if comment_response
        else None
    )

    assessment_status = determine_assessment_status(
        sub_criteria.workflow_status, state.is_qa_complete
    )
    flag_status = determine_flag_status(flags_list)

    edit_comment_argument = request.args.get("edit_comment")
    comment_id = request.args.get("comment_id")
    show_comment_history = request.args.get("show_comment_history")

    if comment_id and show_comment_history:
        for comment_data in theme_matched_comments[theme_id]:
            if comment_data.id == comment_id:
                return render_template(
                    "comments_history.html",
                    comment_data=comment_data,
                    back_href=url_for(
                        "assessment_bp.display_sub_criteria",
                        application_id=application_id,
                        sub_criteria_id=sub_criteria_id,
                        theme_id=theme_id,
                        migration_banner_enabled=Config.MIGRATION_BANNER_ENABLED,
                    ),
                    application_id=application_id,
                    state=state,
                    flag_status=flag_status,
                    assessment_status=assessment_status,
                    migration_banner_enabled=Config.MIGRATION_BANNER_ENABLED,
                )

    if edit_comment_argument and comment_form.validate_on_submit():
        comment = comment_form.comment.data
        submit_comment(comment=comment, comment_id=comment_id)

        return redirect(
            url_for(
                "assessment_bp.display_sub_criteria",
                application_id=application_id,
                sub_criteria_id=sub_criteria_id,
                theme_id=theme_id,
                migration_banner_enabled=Config.MIGRATION_BANNER_ENABLED,
                _anchor="comments",
            )
        )

    common_template_config = {
        "sub_criteria": sub_criteria,
        "application_id": application_id,
        "comments": theme_matched_comments,
        "is_flaggable": False,  # Flag button is disabled in sub-criteria page,
        "display_comment_box": add_comment_argument,
        "display_comment_edit_box": edit_comment_argument,
        "comment_id": comment_id,
        "comment_form": comment_form,
        "current_theme": current_theme,
        "flag_status": flag_status,
        "assessment_status": assessment_status,
    }

    theme_answers_response = get_sub_criteria_theme_answers(
        application_id, theme_id
    )

    answers_meta = applicants_response.create_ui_components(
        theme_answers_response, application_id
    )

    return render_template(
        "sub_criteria.html",
        answers_meta=answers_meta,
        state=state,
        migration_banner_enabled=Config.MIGRATION_BANNER_ENABLED,
        **common_template_config,
    )


@assessment_bp.route("/application/<application_id>/export", methods=["GET"])
@check_access_application_id(roles_required=["LEAD_ASSESSOR"])
def generate_doc_list_for_download(application_id):
    current_app.logger.info(
        f"Generating docs for application id {application_id}"
    )
    state = get_state_for_tasklist_banner(application_id)
    short_id = state.short_id[-6:]
    flags_list = get_flags(application_id)
    assessment_status = determine_assessment_status(
        state.workflow_status, flags_list
    )
    flag_status = determine_flag_status(flags_list)

    application_json = get_application_json(application_id)
    supporting_evidence = get_files_for_application_upload_fields(
        application_id=application_id,
        short_id=short_id,
        application_json=application_json,
    )

    file_links = [
        (
            f"Download applicant answers as {file_type.upper()} file",
            url_for(
                "assessment_bp.download_application_answers",
                application_id=application_id,
                short_id=short_id,
                file_type=file_type,
            ),
        )
        for file_type in FILE_GENERATORS.keys()
    ]

    return render_template(
        "contract_downloads.html",
        application_id=application_id,
        state=state,
        file_links=file_links,
        supporting_evidence=supporting_evidence,
        assessment_status=assessment_status,
        flag_status=flag_status,
        migration_banner_enabled=Config.MIGRATION_BANNER_ENABLED,
    )


@assessment_bp.route(
    "/application/<application_id>/export/<short_id>/answers.<file_type>"
)
@check_access_application_id(roles_required=["LEAD_ASSESSOR"])
def download_application_answers(
    application_id: str, short_id: str, file_type: str
):
    current_app.logger.info(
        "Generating application Q+A download for application"
        f" {application_id} in {file_type} format"
    )
    application_json = get_application_json(application_id)
    application_json_blob = application_json["jsonb_blob"]

    fund = get_fund(
        application_json["jsonb_blob"]["fund_id"],
        ttl_hash=get_ttl_hash(Config.LRU_CACHE_TIME),
    )
    round_ = get_round(
        fund.id,
        application_json["round_id"],
        use_short_name=False,
        ttl_hash=get_ttl_hash(Config.LRU_CACHE_TIME),
    )

    qanda_dict = extract_questions_and_answers(application_json_blob["forms"])
    application_sections_display_config = (
        get_application_sections_display_config(
            fund.id, round_.id, application_json["language"]
        )
    )

    (
        form_name_to_title_map,
        form_name_to_path_map,
    ) = generate_maps_from_form_names(application_sections_display_config)

    qanda_dict = {
        key: qanda_dict[key]
        for key in form_name_to_title_map
        if key in qanda_dict
    }

    all_uploaded_documents = []
    if file_type == "pdf":
        all_uploaded_documents = get_all_uploaded_documents_theme_answers(
            application_id
        )

    args = ApplicationFileRepresentationArgs(
        fund=fund,
        round=round_,
        question_to_answer=qanda_dict,
        application_json=application_json,
        form_name_to_title_map=form_name_to_title_map,
        short_id=short_id,
        all_uploaded_documents=all_uploaded_documents,
    )

    return generate_file_content(args, file_type)


@assessment_bp.route(
    "/application/<application_id>/export/<file_name>",
    methods=["GET"],
)
def get_file(application_id: str, file_name: str):
    if request.args.get("quoted"):
        file_name = unquote_plus(file_name)
    short_id = request.args.get("short_id")
    data, mimetype = get_file_for_download_from_aws(
        application_id=application_id, file_name=file_name
    )
    if short_id:
        return download_file(data, mimetype, f"{short_id}_{file_name}")

    return download_file(data, mimetype, file_name)


def download_multiple_files(files, folder_name):
    zip_buffer = io.BytesIO()

    with zipfile.ZipFile(zip_buffer, "w", zipfile.ZIP_DEFLATED) as zip_archive:
        for file_name, file_data in files:
            zip_archive.writestr(file_name, file_data)

    zip_buffer.seek(0)

    return Response(
        zip_buffer.read(),
        mimetype="application/zip",
        headers={
            "Content-Disposition": (
                f"attachment;filename={quote_plus(f'{folder_name}.zip')}"
            )
        },
    )


@assessment_bp.route("/application/<application_id>", methods=["GET", "POST"])
@check_access_application_id
def application(application_id):
    """
    Application summary page
    Shows information about the fund, application ID
    and all the application questions and their assessment status
    :param application_id:
    :return:
    """

    if request.method == "POST":
        update_ar_status_to_completed(application_id)

    state = get_state_for_tasklist_banner(application_id)

    scoring_form = get_scoring_class(state.round_id)()

    fund_round = get_round(
        state.fund_id,
        state.round_id,
        ttl_hash=get_ttl_hash(Config.LRU_CACHE_TIME),
    )
    user_id_list = []
    flags_list = get_flags(application_id)
    qa_complete = get_qa_complete(application_id)
    if qa_complete:
        user_id_list.append(qa_complete["user_id"])

    assessment_status = determine_assessment_status(
        state.workflow_status, state.is_qa_complete
    )
    flag_status = determine_flag_status(flags_list)

    if flags_list:
        for flag_data in flags_list:
            for flag_item in flag_data.updates:
                if flag_item["user_id"] not in user_id_list:
                    user_id_list.append(flag_item["user_id"])

    accounts_list = get_bulk_accounts_dict(
        user_id_list,
        state.fund_short_name,
    )

    teams_flag_stats = TeamsFlagData.from_flags(flags_list).teams_stats

    sub_criteria_status_completed = all_status_completed(state)
    form = AssessmentCompleteForm()
    associated_tags = get_associated_tags_for_application(application_id)

    return render_template(
        "assessor_tasklist.html",
        sub_criteria_status_completed=sub_criteria_status_completed,
        tags=associated_tags,
        tag_config=Config.TAGGING_PURPOSE_CONFIG,
        form=form,
        state=state,
        application_id=application_id,
        accounts_list=accounts_list,
        teams_flag_stats=teams_flag_stats,
        flags_list=flags_list,
        is_flaggable=is_flaggable(flag_status),
        is_qa_complete=state.is_qa_complete,
        qa_complete=qa_complete,
        flag_status=flag_status,
        assessment_status=assessment_status,
        all_uploaded_documents_section_available=fund_round.all_uploaded_documents_section_available,
        max_possible_sub_criteria_score=scoring_form.max_score,
        migration_banner_enabled=Config.MIGRATION_BANNER_ENABLED,
    )


@assessment_bp.route("/activity_trail/<application_id>", methods=["GET"])
@check_access_application_id
def activity_trail(application_id: str):
    state = get_state_for_tasklist_banner(application_id)

    # There is a better way of doing it by moving
    # all activity related logics to an endpoint in the
    # assessment store and write up a query to fetch all the information.

    # ALL FLAGS
    flags_list = get_flags(application_id)
    all_flags = Flags.from_list(flags_list)

    # ALL COMMENTS
    comments_list = get_comments(application_id)
    all_comments = Comments.from_list(comments_list)

    # ALL SCORES
    scores = get_score_and_justification(
        application_id=application_id, score_history=True
    )
    all_scores = Scores.from_list(scores)

    # ALL TAGS
    tags = get_all_associated_tags_for_application(application_id)
    all_tags = AssociatedTags.from_associated_tags_list(tags)

    # Add search box and checkbox filters
    available_filters = ["All activity", "Comments", "Score", "Flags", "Tags"]
    search_form = SearchForm(request.form)
    checkbox_form = CheckboxForm(request.form)

    # Filter all activities
    search_keyword = request.args.get("search")
    checkbox_filters = request.args.getlist("filter")
    all_activities = all_scores + all_comments + all_tags + all_flags

    update_user_info = add_user_info(all_activities, state)
    _all_activities = filter_all_activities(
        update_user_info, search_keyword, checkbox_filters
    )

    return render_template(
        "activity_trail.html",
        application_id=application_id,
        state=state,
        activities=_all_activities,
        search_form=search_form,
        checkbox_form=checkbox_form,
        available_filters=available_filters,
        search_keyword=search_keyword,
        checkbox_filters=checkbox_filters,
    )


@assessment_bp.route(
    "/assessor_export/<fund_short_name>/<round_short_name>/<report_type>",
    methods=["GET"],
)
@check_access_fund_short_name_round_sn(roles_required=["LEAD_ASSESSOR"])
def assessor_export(
    fund_short_name: str, round_short_name: str, report_type: str
):
    _round = get_round(
        fund_short_name,
        round_short_name,
        use_short_name=True,
        ttl_hash=get_ttl_hash(Config.LRU_CACHE_TIME),
    )
    export = get_applicant_export(_round.fund_id, _round.id, report_type)

    en_export_data = generate_assessment_info_csv(export["en_list"])
    cy_export_data = generate_assessment_info_csv(export["cy_list"])

    formatted_datetime = datetime.utcnow().strftime("%Y-%m-%d_%H-%M-%S")
    files_to_download = [
        (f"{report_type.lower()}_{formatted_datetime}_en.csv", en_export_data),
        (f"{report_type.lower()}_{formatted_datetime}_cy.csv", cy_export_data),
    ]

    return download_multiple_files(files_to_download, report_type)


@assessment_bp.route(
    "/feedback_export/<fund_short_name>/<round_short_name>",
    methods=["GET"],
)
@check_access_fund_short_name_round_sn(roles_required=["LEAD_ASSESSOR"])
def feedback_export(fund_short_name: str, round_short_name: str):
    _round = get_round(
        fund_short_name,
        round_short_name,
        use_short_name=True,
        ttl_hash=get_ttl_hash(Config.LRU_CACHE_TIME),
    )
    fund_id = _round.fund_id
    round_id = _round.id
    status_only = "SUBMITTED"

    content = get_applicant_feedback_and_survey_report(
        fund_id, round_id, status_only
    )
    if content:
        short_name = (fund_short_name + "_" + round_short_name).lower()
        return download_file(
            content,
            "application/vnd.ms-excel",
            f"fsd_feedback_{short_name}_{str(int(time.time())) }.xlsx",
        )
    else:
        abort(404)


@assessment_bp.route("/qa_complete/<application_id>", methods=["GET", "POST"])
@check_access_application_id(roles_required=["LEAD_ASSESSOR"])
def qa_complete(application_id):
    """
    QA complete form html page:
    Allows you to mark an application as QA_completed by submitting the form.
    Once submitted, a call is made to the application store endpoint to save
    the QA_COMPLETED flag in the database for the given application_id
    """

    form = MarkQaCompleteForm()

    if form.validate_on_submit():
        update_ar_status_to_qa_completed(application_id, g.account_id)
        return redirect(
            url_for(
                "assessment_bp.application",
                application_id=application_id,
            )
        )
    state = get_state_for_tasklist_banner(application_id)

    return render_template(
        "mark_qa_complete.html",
        application_id=application_id,
        state=state,
        form=form,
        referrer=request.referrer,
        assessment_status=assessment_statuses[state.workflow_status],
    )<|MERGE_RESOLUTION|>--- conflicted
+++ resolved
@@ -367,12 +367,8 @@
         countries=all_application_locations.countries,
         regions=all_application_locations.regions,
         local_authorities=all_application_locations._local_authorities,
-<<<<<<< HEAD
         migration_banner_enabled=Config.MIGRATION_BANNER_ENABLED,
-=======
-        migration_banner=Config.MIGRATION_BANNER_ENABLED,
         dpi_filters=dpi_filters,
->>>>>>> d8d8fa5b
     )
 
 
