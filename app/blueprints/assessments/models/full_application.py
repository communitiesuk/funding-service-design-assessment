from dataclasses import dataclass
from functools import partial

from fsd_utils.mapping.application.application_utils import format_answer

from app.blueprints.assessments.pdf_generator import generate_pdf
from app.blueprints.shared.filters import format_date


@dataclass
class QuestionAndAnswer:
    question: str
    answer: str
    number: str


@dataclass
class Section:
    number: str
    title: str
    questions_and_answers: list[QuestionAndAnswer]


@dataclass
class FullApplicationPdfContext:
    title: str
    response_id: str
    submission_to: str
    submitted_on: str
    organisation_name: str
    organisation_shortname: str
    organisation_logo_uri: str
    sections: list[Section]

    @classmethod
    def from_data(cls, args):
        sections = [
            Section(
                number="",
                title=args.form_name_to_title_map.get(section),
                questions_and_answers=[
                    QuestionAndAnswer(question=q, answer=a, number="")
                    for q, a in q_and_a.items()
                ],
            )
            for section, q_and_a in args.question_to_answer.items()
        ]

        if args.round.all_uploaded_documents_section_available:
            sections.insert(
                0,
                Section(
                    number="",
                    title="All uploaded documents",
                    questions_and_answers=[
                        QuestionAndAnswer(
                            question=i["question"],
                            answer=format_answer(i.get("answer")),
                            number="",
                        )
                        for i in args.all_uploaded_documents
                    ],
                ),
            )

        return cls(
            title=args.fund.name,
            response_id=args.short_id,
            submission_to=f"{args.fund.name} {args.round.title}",
            submitted_on=format_date(
                args.application_json["date_submitted"],
                "%Y-%m-%dT%H:%M:%S.%f",
                "%d/%m/%Y at %H:%M",
            ),
            organisation_name=args.fund.owner_organisation_name,
            organisation_shortname=args.fund.owner_organisation_shortname,
            organisation_logo_uri=(
<<<<<<< HEAD
                args.fund.owner_organisation_logo_uri if args.round.display_logo_on_pdf_exports else None
=======
                args.fund.owner_organisation_logo_uri
                if args.round.display_logo_on_pdf_exports
                else None
>>>>>>> b92e9b16
            ),
            sections=sections,
        )


generate_full_application_pdf = partial(
    generate_pdf, "app/blueprints/assessments/templates/full_application.html"
)<|MERGE_RESOLUTION|>--- conflicted
+++ resolved
@@ -75,13 +75,9 @@
             organisation_name=args.fund.owner_organisation_name,
             organisation_shortname=args.fund.owner_organisation_shortname,
             organisation_logo_uri=(
-<<<<<<< HEAD
-                args.fund.owner_organisation_logo_uri if args.round.display_logo_on_pdf_exports else None
-=======
                 args.fund.owner_organisation_logo_uri
                 if args.round.display_logo_on_pdf_exports
                 else None
->>>>>>> b92e9b16
             ),
             sections=sections,
         )
