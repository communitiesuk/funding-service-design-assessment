from datetime import datetime
from datetime import timedelta

import pytest

from app.blueprints.assessments.models.round_status import RoundStatus
from app.blueprints.assessments.models.round_status import determine_round_status
from app.blueprints.services.models.round import Round


def test_determine_round_status_open():
    r = Round(
        id="",
        assessment_start=(datetime.now() + timedelta(days=5)).strftime(
            "%Y-%m-%d %H:%M:%S"
        ),
        assessment_deadline=(datetime.now() + timedelta(days=10)).strftime(
            "%Y-%m-%d %H:%M:%S"
        ),
        deadline=(datetime.now() + timedelta(days=4)).strftime("%Y-%m-%d %H:%M:%S"),
        opens=(datetime.now() - timedelta(days=5)).strftime("%Y-%m-%d %H:%M:%S"),
        fund_id="",
        title="",
        short_name="",
    )
    result: RoundStatus = determine_round_status(r)
    assert result.has_assessment_closed is False
    assert result.has_assessment_opened is False
    assert result.has_application_closed is False
    assert result.is_application_open is True
    assert result.is_application_not_yet_open is False
    assert result.is_assessment_active is False


@pytest.mark.parametrize(
    "deadline_delta,assessment_start_delta,assessment_deadline_delta,exp_assessment_active",
    [
        (5, None, 10, False),
        (5, 5, 10, False),
        (-5, -5, 10, True),
        (-5, None, 10, True),
        (-5, None, -2, False),
        (-5, -5, -2, False),
    ],
)
def test_determine_round_status_is_assessment_active(
    deadline_delta,
    assessment_start_delta,
    assessment_deadline_delta,
    exp_assessment_active: bool,
):
    r = Round(
        id="",
        assessment_start=(
<<<<<<< HEAD
            (datetime.now() + timedelta(days=assessment_start_delta)).strftime("%Y-%m-%d %H:%M:%S")
            if assessment_start_delta
            else None
        ),
        assessment_deadline=(datetime.now() + timedelta(days=assessment_deadline_delta)).strftime("%Y-%m-%d %H:%M:%S"),
        deadline=(datetime.now() + timedelta(days=deadline_delta)).strftime("%Y-%m-%d %H:%M:%S"),
=======
            (datetime.now() + timedelta(days=assessment_start_delta)).strftime(
                "%Y-%m-%d %H:%M:%S"
            )
            if assessment_start_delta
            else None
        ),
        assessment_deadline=(
            datetime.now() + timedelta(days=assessment_deadline_delta)
        ).strftime("%Y-%m-%d %H:%M:%S"),
        deadline=(datetime.now() + timedelta(days=deadline_delta)).strftime(
            "%Y-%m-%d %H:%M:%S"
        ),
>>>>>>> b92e9b16
        opens=datetime.now().strftime("%Y-%m-%d %H:%M:%S"),
        fund_id="",
        title="",
        short_name="",
    )
    result: RoundStatus = determine_round_status(r)
    assert result.is_assessment_active is exp_assessment_active


@pytest.mark.parametrize(
    "deadline_delta,assessment_start_delta,assessment_deadline_delta,exp_assessment_opened",
    [
        (5, None, 10, False),
        (5, 5, 10, False),
        (-5, -5, 10, True),
        (-5, None, 10, True),
        (-5, None, -2, True),
        (-5, -5, -2, True),
    ],
)
def test_determine_round_status_has_assessment_opened(
    deadline_delta,
    assessment_start_delta,
    assessment_deadline_delta,
    exp_assessment_opened: bool,
):
    r = Round(
        id="",
        assessment_start=(
<<<<<<< HEAD
            (datetime.now() + timedelta(days=assessment_start_delta)).strftime("%Y-%m-%d %H:%M:%S")
            if assessment_start_delta
            else None
        ),
        assessment_deadline=(datetime.now() + timedelta(days=assessment_deadline_delta)).strftime("%Y-%m-%d %H:%M:%S"),
        deadline=(datetime.now() + timedelta(days=deadline_delta)).strftime("%Y-%m-%d %H:%M:%S"),
=======
            (datetime.now() + timedelta(days=assessment_start_delta)).strftime(
                "%Y-%m-%d %H:%M:%S"
            )
            if assessment_start_delta
            else None
        ),
        assessment_deadline=(
            datetime.now() + timedelta(days=assessment_deadline_delta)
        ).strftime("%Y-%m-%d %H:%M:%S"),
        deadline=(datetime.now() + timedelta(days=deadline_delta)).strftime(
            "%Y-%m-%d %H:%M:%S"
        ),
>>>>>>> b92e9b16
        opens=datetime.now().strftime("%Y-%m-%d %H:%M:%S"),
        fund_id="",
        title="",
        short_name="",
    )
    result: RoundStatus = determine_round_status(r)
    assert result.has_assessment_opened is exp_assessment_opened


@pytest.mark.parametrize(
    "deadline_delta,assessment_start_delta,assessment_deadline_delta,exp_assessment_closed",
    [
        (5, None, 10, False),
        (5, 5, 10, False),
        (-5, -5, 10, False),
        (-5, None, 10, False),
        (-5, None, -2, True),
        (-5, -5, -2, True),
    ],
)
def test_determine_round_status_has_assessment_closed(
    deadline_delta,
    assessment_start_delta,
    assessment_deadline_delta,
    exp_assessment_closed: bool,
):
    r = Round(
        id="",
        assessment_start=(
<<<<<<< HEAD
            (datetime.now() + timedelta(days=assessment_start_delta)).strftime("%Y-%m-%d %H:%M:%S")
            if assessment_start_delta
            else None
        ),
        assessment_deadline=(datetime.now() + timedelta(days=assessment_deadline_delta)).strftime("%Y-%m-%d %H:%M:%S"),
        deadline=(datetime.now() + timedelta(days=deadline_delta)).strftime("%Y-%m-%d %H:%M:%S"),
=======
            (datetime.now() + timedelta(days=assessment_start_delta)).strftime(
                "%Y-%m-%d %H:%M:%S"
            )
            if assessment_start_delta
            else None
        ),
        assessment_deadline=(
            datetime.now() + timedelta(days=assessment_deadline_delta)
        ).strftime("%Y-%m-%d %H:%M:%S"),
        deadline=(datetime.now() + timedelta(days=deadline_delta)).strftime(
            "%Y-%m-%d %H:%M:%S"
        ),
>>>>>>> b92e9b16
        opens=datetime.now().strftime("%Y-%m-%d %H:%M:%S"),
        fund_id="",
        title="",
        short_name="",
    )
    result: RoundStatus = determine_round_status(r)
    assert result.has_assessment_closed is exp_assessment_closed


@pytest.mark.parametrize(
    "opens_delta,deadline_delta,exp_app_open",
    [
        (5, 10, False),
        (-5, 10, True),
        (-5, -1, False),
    ],
)
def test_determine_round_status_is_app_open(
    deadline_delta, opens_delta, exp_app_open: bool
):
    r = Round(
        id="",
        assessment_start=None,
        assessment_deadline=datetime.now().strftime("%Y-%m-%d %H:%M:%S"),
        deadline=(datetime.now() + timedelta(days=deadline_delta)).strftime(
            "%Y-%m-%d %H:%M:%S"
        ),
        opens=(datetime.now() + timedelta(days=opens_delta)).strftime(
            "%Y-%m-%d %H:%M:%S"
        ),
        fund_id="",
        title="",
        short_name="",
    )
    result: RoundStatus = determine_round_status(r)
    assert result.is_application_open is exp_app_open


@pytest.mark.parametrize(
    "opens_delta,deadline_delta,exp_app_closed",
    [
        (5, 10, False),
        (-5, 10, False),
        (-5, -1, True),
    ],
)
def test_determine_round_status_is_app_closed(
    deadline_delta, opens_delta, exp_app_closed: bool
):
    r = Round(
        id="",
        assessment_start=None,
        assessment_deadline=datetime.now().strftime("%Y-%m-%d %H:%M:%S"),
        deadline=(datetime.now() + timedelta(days=deadline_delta)).strftime(
            "%Y-%m-%d %H:%M:%S"
        ),
        opens=(datetime.now() + timedelta(days=opens_delta)).strftime(
            "%Y-%m-%d %H:%M:%S"
        ),
        fund_id="",
        title="",
        short_name="",
    )
    result: RoundStatus = determine_round_status(r)
    assert result.has_application_closed is exp_app_closed


@pytest.mark.parametrize(
    "opens_delta,deadline_delta,exp_app_not_yet_open",
    [
        (5, 10, True),
        (-5, 10, False),
        (-5, -1, False),
    ],
)
def test_determine_round_status_is_app_not_yet_open(
    deadline_delta, opens_delta, exp_app_not_yet_open: bool
):
    r = Round(
        id="",
        assessment_start=None,
        assessment_deadline=datetime.now().strftime("%Y-%m-%d %H:%M:%S"),
        deadline=(datetime.now() + timedelta(days=deadline_delta)).strftime(
            "%Y-%m-%d %H:%M:%S"
        ),
        opens=(datetime.now() + timedelta(days=opens_delta)).strftime(
            "%Y-%m-%d %H:%M:%S"
        ),
        fund_id="",
        title="",
        short_name="",
    )
    result: RoundStatus = determine_round_status(r)
    assert result.is_application_not_yet_open is exp_app_not_yet_open<|MERGE_RESOLUTION|>--- conflicted
+++ resolved
@@ -52,14 +52,6 @@
     r = Round(
         id="",
         assessment_start=(
-<<<<<<< HEAD
-            (datetime.now() + timedelta(days=assessment_start_delta)).strftime("%Y-%m-%d %H:%M:%S")
-            if assessment_start_delta
-            else None
-        ),
-        assessment_deadline=(datetime.now() + timedelta(days=assessment_deadline_delta)).strftime("%Y-%m-%d %H:%M:%S"),
-        deadline=(datetime.now() + timedelta(days=deadline_delta)).strftime("%Y-%m-%d %H:%M:%S"),
-=======
             (datetime.now() + timedelta(days=assessment_start_delta)).strftime(
                 "%Y-%m-%d %H:%M:%S"
             )
@@ -72,7 +64,6 @@
         deadline=(datetime.now() + timedelta(days=deadline_delta)).strftime(
             "%Y-%m-%d %H:%M:%S"
         ),
->>>>>>> b92e9b16
         opens=datetime.now().strftime("%Y-%m-%d %H:%M:%S"),
         fund_id="",
         title="",
@@ -102,14 +93,6 @@
     r = Round(
         id="",
         assessment_start=(
-<<<<<<< HEAD
-            (datetime.now() + timedelta(days=assessment_start_delta)).strftime("%Y-%m-%d %H:%M:%S")
-            if assessment_start_delta
-            else None
-        ),
-        assessment_deadline=(datetime.now() + timedelta(days=assessment_deadline_delta)).strftime("%Y-%m-%d %H:%M:%S"),
-        deadline=(datetime.now() + timedelta(days=deadline_delta)).strftime("%Y-%m-%d %H:%M:%S"),
-=======
             (datetime.now() + timedelta(days=assessment_start_delta)).strftime(
                 "%Y-%m-%d %H:%M:%S"
             )
@@ -122,7 +105,6 @@
         deadline=(datetime.now() + timedelta(days=deadline_delta)).strftime(
             "%Y-%m-%d %H:%M:%S"
         ),
->>>>>>> b92e9b16
         opens=datetime.now().strftime("%Y-%m-%d %H:%M:%S"),
         fund_id="",
         title="",
@@ -152,14 +134,6 @@
     r = Round(
         id="",
         assessment_start=(
-<<<<<<< HEAD
-            (datetime.now() + timedelta(days=assessment_start_delta)).strftime("%Y-%m-%d %H:%M:%S")
-            if assessment_start_delta
-            else None
-        ),
-        assessment_deadline=(datetime.now() + timedelta(days=assessment_deadline_delta)).strftime("%Y-%m-%d %H:%M:%S"),
-        deadline=(datetime.now() + timedelta(days=deadline_delta)).strftime("%Y-%m-%d %H:%M:%S"),
-=======
             (datetime.now() + timedelta(days=assessment_start_delta)).strftime(
                 "%Y-%m-%d %H:%M:%S"
             )
@@ -172,7 +146,6 @@
         deadline=(datetime.now() + timedelta(days=deadline_delta)).strftime(
             "%Y-%m-%d %H:%M:%S"
         ),
->>>>>>> b92e9b16
         opens=datetime.now().strftime("%Y-%m-%d %H:%M:%S"),
         fund_id="",
         title="",
