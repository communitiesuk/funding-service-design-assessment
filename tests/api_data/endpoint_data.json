{
  "fund_store/funds": [
    {
      "fund_name": "Funding Service Design",
      "fund_id": "funding-service-design",
      "fund_description": "An example fund for testing the funding service"
    }
  ],
  "fund_store/funds/funding-service-design": {
    "fund_name": "Funding Service Design",
    "fund_id": "funding-service-design",
    "fund_description": "An example fund for testing the funding service"
  },
  "fund_store/funds/funding-service-design/rounds": [
    {
      "fund_id": "funding-service-design",
      "title": "Spring",
      "id": "spring",
      "short_name": "SPR",
      "eligibility_criteria": {
        "maximum_project_cost": 1000000
      },
      "opens": "2022-02-01T00:00:01",
      "deadline": "2022-06-01T00:00:00",
      "assessment_deadline": "2023-02-28 12:00:00",
      "application_url": "https://funding-service-design-form-runner.london.cloudapps.digital/funding-application",
      "assessment_criteria_weighting": [
        {
          "id": "123",
          "name": "one",
          "value": 0.25
        }
      ]
    },
    {
      "fund_id": "funding-service-design",
      "title": "Summer",
      "id": "summer",
      "short_name": "SUM",
      "eligibility_criteria": {
        "maximum_project_cost": 1000000
      },
      "opens": "2022-06-01T00:00:01",
      "deadline": "2022-08-31T00:00:00",
      "assessment_deadline": "2023-02-28 12:00:00",
      "application_url": "https://funding-service-design-form-runner.london.cloudapps.digital/funding-application",
      "assessment_criteria_weighting": [
        {
          "id": "123",
          "name": "one",
          "value": 0.25
        }
      ]
    },
    {
      "fund_id": "funding-service-design",
      "round_title": "Autumn",
      "round_id": "autumn",
      "short_name": "AUT",
      "eligibility_criteria": {
        "maximum_project_cost": 10000000
      },
      "opens": "2022-09-01T00:00:01",
      "deadline": "2022-11-30T00:00:00",
      "assessment_deadline": "2023-02-28 12:00:00",
      "application_url": "https://funding-service-design-form-runner.london.cloudapps.digital/funding-application",
      "assessment_criteria_weighting": [
        {
          "id": "123",
          "name": "one",
          "value": 0.25
        }
      ]
    }
  ],
  "fund_store/funds/funding-service-design/rounds/spring": {
    "fund_id": "funding-service-design",
    "title": "Spring",
    "id": "spring",
    "short_name": "SPR",
    "eligibility_criteria": {
      "maximum_project_cost": 1000000
    },
    "opens": "2022-02-01T00:00:01",
    "deadline": "2022-06-01T00:00:00",
    "assessment_deadline": "2023-02-28T00:00:00",
    "application_url": "https://funding-service-design-form-runner.london.cloudapps.digital/funding-application",
    "assessment_criteria_weighting": [
      {
        "id": "123",
        "name": "one",
        "value": 0.25
      }
    ]
  },
  "fund_store/funds/funding-service-design/rounds/summer": {
    "fund_id": "funding-service-design",
    "title": "Summer",
    "id": "summer",
    "short_name": "SUM",
    "eligibility_criteria": {
      "maximum_project_cost": 1000000
    },
    "opens": "2022-06-01T00:00:01",
    "deadline": "2022-08-31T00:00:00",
    "assessment_deadline": "2023-03-30T00:00:00",
    "application_url": "https://funding-service-design-form-runner.london.cloudapps.digital/funding-application",
    "assessment_criteria_weighting": [
      {
        "id": "123",
        "name": "one",
        "value": 0.25
      }
    ]
  },
  "fund_store/funds/funding-service-design/rounds/autumn": {
    "fund_id": "funding-service-design",
    "round_title": "Autumn",
    "round_id": "autumn",
    "short_name": "AUT",
    "eligibility_criteria": {
      "maximum_project_cost": 10000000
    },
    "opens": "2022-09-01T00:00:01",
    "deadline": "2022-11-30T00:00:00",
    "assessment_deadline": "2023-01-30T00:00:00",
    "application_url": "https://funding-service-design-form-runner.london.cloudapps.digital/funding-application",
    "assessment_criteria_weighting": [
      {
        "id": "123",
        "name": "one",
        "value": 0.25
      }
    ]
  },
  "application_store/applications/app_123/status": {
    "fund_id": "47aef2f5-3fcb-4d45-acb5-f0152b5f03c4",
    "round_id": "c603d114-5364-4474-a0c4-c41cbf4d3bbd",
    "date_submitted": "2022-02-23T12:00:00.000",
    "assessment_deadline": "2022-06-23T12:00:00.000",
    "status": "NOT_STARTED",
    "id": "app_123",
    "questions": [
      {
        "question": "About you",
        "status": "qa-ready"
      }
    ]
  },
  "application_store/applications/fund-app123-a/status": {
    "round_id": "spring",
    "fund_id": "funding-service-design",
    "date_submitted": "2022-02-23T12:00:00.000",
    "assessment_deadline": "2022-06-23T12:00:00.000",
    "status": "NOT_STARTED",
    "id": "fund-app123-a",
    "questions": [
      {
        "question": "About you",
        "status": "qa-ready"
      },
      {
        "question": "About your organisation",
        "status": "qa-ready"
      },
      {
        "question": "About your organisation",
        "status": "qa-ready"
      },
      {
        "question": "Choose your country",
        "status": "qa-ready"
      },
      {
        "question": "England",
        "status": "IN PROGRESS"
      },
      {
        "question": "Declaration",
        "status": "NOT STARTED"
      }
    ]
  },
  "application_store/applications/fund-app123-a": {
    "round_id": "spring",
    "fund_id": "funding-service-design",
    "date_submitted": "2022-02-23T12:00:00.000",
    "assessment_deadline": "2022-06-23T12:00:00.000",
    "status": "NOT_STARTED",
    "id": "fund-app123-a",
    "questions": [
      {
        "question": "About you",
        "status": "qa-ready",
        "fields": [
          {
            "key": "applicant_name",
            "title": "Applicant name",
            "type": "text",
            "answer": "e"
          },
          {
            "key": "email-about-you",
            "title": "Email",
            "type": "text",
            "answer": "e2e@w"
          },
          {
            "key": "applicant_telephone_number",
            "title": "Telephone number",
            "type": "text",
            "answer": "1"
          },
          {
            "key": "NXTkod",
            "title": "Website",
            "type": "text",
            "answer": "http://www.error.com"
          }
        ],
        "index": 0
      },
      {
        "category": "kfFsQz",
        "question": "About your organisation",
        "status": "qa-ready",
        "fields": [
          {
            "key": "org_name",
            "title": "Organisation name",
            "type": "text",
            "answer": "sa"
          },
          {
            "key": "org_address",
            "title": "Organisation address",
            "type": "text",
            "answer": "sas, asa, as, as"
          },
          {
            "key": "org_type",
            "title": "Type of organisation",
            "type": "list",
            "answer": "Limited Company"
          },
          {
            "key": "delivered_before",
            "title": "Have you delivered projects like this before?",
            "type": "list",
            "answer": true
          },
          {
            "key": "evidence_of_prev_projects",
            "title": "Upload evidence to support your answer",
            "type": "file",
            "answer": null
          }
        ],
        "index": 0
      },
      {
        "category": "cxVIPK",
        "question": "About your organisation",
        "status": "qa-ready",
        "fields": [
          {
            "key": "org_accountant",
            "title": "Your Accountant",
            "type": "text",
            "answer": "as"
          },
          {
            "key": "uoDsSL",
            "title": "Responsible person",
            "type": "text",
            "answer": "as"
          },
          {
            "key": "cFmoxP",
            "title": "Do you have endorsements to support your application?",
            "type": "list",
            "answer": false
          },
          {
            "key": "QKxzxf",
            "title": "Who is endorsing your application?",
            "type": "text",
            "answer": "weqwe"
          },
          {
            "key": "ymIxKr",
            "title": "Upload evidence to support your answer",
            "type": "file",
            "answer": null
          }
        ],
        "index": 0
      },
      {
        "question": "Choose your country",
        "status": "qa-ready",
        "fields": [
          {
            "key": "country",
            "title": "What country is your project in",
            "type": "list",
            "answer": "england"
          }
        ],
        "index": 0
      },
      {
        "question": "England",
        "status": "IN PROGRESS",
        "fields": [
          {
            "key": "local_authority",
            "title": "What local authority is your project in?",
            "type": "list",
            "answer": "Adur and Worthing Borough Council"
          }
        ],
        "index": 0
      },
      {
        "category": null,
        "question": "Declaration",
        "status": "NOT STARTED",
        "fields": [
          {
            "key": "declaration",
            "title": "Declaration",
            "type": "boolean",
            "answer": true
          }
        ]
      }
    ],
    "metadata": {
      "paymentSkipped": false
    }
  },
  "assessment_store/application_overviews/47aef2f5-3fcb-4d45-acb5-f0152b5f03c4/c603d114-5364-4474-a0c4-c41cbf4d3bbd?search_term=&search_in=project_name%2Cshort_id&asset_type=ALL&status=ALL": [
    {
      "short_id": "COF-R2W2-IRNWPB",
<<<<<<< HEAD
      "workflow_status": "in-progress",
      "application_id": "app_123",
=======
      "workflow_status": "IN_PROGRESS",
      "application_id": "123123123-123123123",
>>>>>>> c986efd2
      "type_of_application": "pub",
      "project_name": "Save the Dog and Duck",
      "funding_amount_requested": "10000",
      "location": "Wales"
    },
    {
      "short_id": "COF-R2W2-AJTRIB",
      "workflow_status": "QA_READY",
      "application_id": "234234234-123123123",
      "type_of_application": "sporting",
      "project_name": "Save the rugby pitch",
      "funding_amount_requested": "25000",
      "location": "Scotland"
    },
    {
      "short_id": "COF-R2W2-BMEQLK",
      "workflow_status": "NOT_STARTED",
      "application_id": "789789789-879789",
      "type_of_application": "community-centre",
      "project_name": "Save our village hall",
      "funding_amount_requested": "12345",
      "location": "Northern Ireland"
    }
  ],
  "fund_store/funds/47aef2f5-3fcb-4d45-acb5-f0152b5f03c4": [
    {
      "description": "The Community Ownership Fund is a £150 million fund over 4 years to support community groups across England, Wales, Scotland and Northern Ireland to take ownership of assets which are at risk of being lost to the community.",
      "id": "47aef2f5-3fcb-4d45-acb5-f0152b5f03c4",
      "name": "Community Ownership Fund",
      "short_name": "COF"
    }
  ],
  "fund_store/funds/47aef2f5-3fcb-4d45-acb5-f0152b5f03c4/rounds/c603d114-5364-4474-a0c4-c41cbf4d3bbd": {
    "assessment_criteria_weighting": [
      {
        "id": "e2fd30d2-9207-421c-b8b3-c961bcee138b",
        "name": "Strategic case",
        "value": 0.3
      },
      {
        "id": "e557773a-74c9-43ee-a52c-88ccae279d08",
        "name": "Management case",
        "value": 0.3
      },
      {
        "id": "9e282cdb-6c42-4430-9563-dc4995b59bdd",
        "name": "Potential to delivery community benefits",
        "value": 0.3
      },
      {
        "id": "6020db6c-df67-4932-a2f3-2e9dd1934164",
        "name": "Added value to the community",
        "value": 0.1
      }
    ],
    "assessment_deadline": "2023-03-30 12:00:00",
    "contact_details": {
      "email_address": "COF@levellingup.gov.uk",
      "phone": "",
      "text_phone": ""
    },
    "deadline": "2022-12-14 11:59:00",
    "fund_id": "47aef2f5-3fcb-4d45-acb5-f0152b5f03c4",
    "id": "c603d114-5364-4474-a0c4-c41cbf4d3bbd",
    "opens": "2022-10-04 12:00:00",
    "short_name": "R2W2",
    "support_availability": {
      "closed": "Easter Sunday, Christmas Day, Boxing Day and New Year’s Day",
      "days": "Monday to Friday",
      "time": "9am to 5pm"
    },
    "title": "Round 2 Window 2",
    "eligibility_criteria": {
      "maximum_project_cost": 1000000
    }
  },
  "assessment_store/application_overviews/47aef2f5-3fcb-4d45-acb5-f0152b5f03c4/c603d114-5364-4474-a0c4-c41cbf4d3bbd?search_term=AJTRIB&search_in=project_name%2Cshort_id&asset_type=ALL&status=ALL": [
    {
      "short_id": "COF-R2W2-AJTRIB",
      "workflow_status": "QA_READY",
      "application_id": "234234234-123123123",
      "type_of_application": "sporting",
      "project_name": "Save the rugby pitch",
      "funding_amount_requested": "25000",
      "location": "Scotland"
    }
  ],
  "assessment_store/application_overviews/47aef2f5-3fcb-4d45-acb5-f0152b5f03c4/c603d114-5364-4474-a0c4-c41cbf4d3bbd?search_term=Save+our+village&search_in=project_name%2Cshort_id&asset_type=ALL&status=ALL": [
    {
      "short_id": "COF-R2W2-BMEQLK",
      "workflow_status": "NOT_STARTED",
      "application_id": "789789789-879789",
      "type_of_application": "community-centre",
      "project_name": "Save our village hall",
      "funding_amount_requested": "12345",
      "location": "Northern Ireland"
    }
  ],
  "assessment_store/application_overviews/47aef2f5-3fcb-4d45-acb5-f0152b5f03c4/c603d114-5364-4474-a0c4-c41cbf4d3bbd?search_term=&search_in=project_name%2Cshort_id&asset_type=ALL&status=QA_READY": [
    {
      "short_id": "COF-R2W2-AJTRIB",
      "workflow_status": "QA_READY",
      "application_id": "234234234-123123123",
      "type_of_application": "sporting",
      "project_name": "Save the rugby pitch",
      "funding_amount_requested": "25000",
      "location": "Scotland"
    }
  ],
  "assessment_store/application_overviews/47aef2f5-3fcb-4d45-acb5-f0152b5f03c4/c603d114-5364-4474-a0c4-c41cbf4d3bbd?search_term=&search_in=project_name%2Cshort_id&asset_type=pub&status=ALL": [
    {
      "short_id": "COF-R2W2-IRNWPB",
<<<<<<< HEAD
      "workflow_status": "in-progress",
      "application_id": "app_123",
=======
      "workflow_status": "IN_PROGRESS",
      "application_id": "123123123-123123123",
>>>>>>> c986efd2
      "type_of_application": "pub",
      "project_name": "Save the Dog and Duck",
      "funding_amount_requested": "10000",
      "location": "Wales"
    }
  ],
  "assessment_store/application_overviews/47aef2f5-3fcb-4d45-acb5-f0152b5f03c4/c603d114-5364-4474-a0c4-c41cbf4d3bbd?search_term=&search_in=project_name%2Cshort_id&asset_type=sporting&status=ALL": [
    {
      "short_id": "COF-R2W2-AJTRIB",
      "workflow_status": "QA_READY",
      "application_id": "234234234-123123123",
      "type_of_application": "sporting",
      "project_name": "Save the rugby pitch",
      "funding_amount_requested": "25000",
      "location": "Scotland"
    }
  ],
  "assessment_store/application_overviews/47aef2f5-3fcb-4d45-acb5-f0152b5f03c4/c603d114-5364-4474-a0c4-c41cbf4d3bbd?search_term=&search_in=project_name%2Cshort_id&asset_type=ALL&status=IN_PROGRESS": [
    {
      "short_id": "COF-R2W2-IRNWPB",
<<<<<<< HEAD
      "workflow_status": "in-progress",
      "application_id": "app_123",
=======
      "workflow_status": "IN_PROGRESS",
      "application_id": "123123123-123123123",
>>>>>>> c986efd2
      "type_of_application": "pub",
      "project_name": "Save the Dog and Duck",
      "funding_amount_requested": "10000",
      "location": "Wales"
    }
  ],
  "assessment_store/application_overviews/47aef2f5-3fcb-4d45-acb5-f0152b5f03c4/c603d114-5364-4474-a0c4-c41cbf4d3bbd?search_term=&search_in=project_name%2Cshort_id&asset_type=community-centre&status=NOT_STARTED": [
    {
      "short_id": "COF-R2W2-BMEQLK",
      "workflow_status": "NOT_STARTED",
      "application_id": "789789789-879789",
      "type_of_application": "community-centre",
      "project_name": "Save our village hall",
      "funding_amount_requested": "12345",
      "location": "Northern Ireland"
    }
  ],
  "assessment_store/sub_criteria_overview/app_123/1a2b3c4d": {
    "id": "1a2b3c4d",
    "name": "Engagement",
    "score_submitted": "false",
    "themes": [
      {
        "id": "general-information",
        "name": "General information"
      },
      {
        "id": "activities",
        "name": "Activities"
      },
      {
        "id": "partnerships",
        "name": "Partnerships"
      }
    ],
    "funding_amount_requested": 250000,
    "project_name": "Community Gym",
    "fund_id": "test_fund_id",
    "workflow_status": "NOT_STARTED",
    "short_id": "COF-123-LKMBNS"
  },
  "assessment_store/application_overviews/app_123": {
    "criterias": [
      {
        "name": "Strategic case",
        "sub_criterias": [
          {
            "id": "benefits",
            "name": "Benefits",
            "score": -1,
            "status": "Not started",
            "theme_count": 2
          },
          {
            "id": "engagement",
            "name": "Engagement",
            "score": -1,
            "status": "Not started",
            "theme_count": 2
          },
          {
            "id": "environmental_sustainability",
            "name": "Environmental Sustainability",
            "score": -1,
            "status": "Not started",
            "theme_count": 1
          }
        ],
        "total_criteria_score": -1,
        "total_criteria_score_possible": -1,
        "weighting": 0.3
      },
      {
        "name": "Management case",
        "sub_criterias": [
          {
            "id": "funding_breakdown",
            "name": "Funding breakdown",
            "score": -1,
            "status": "Not started",
            "theme_count": 1
          },
          {
            "id": "financial_and_risk_forecasts",
            "name": "Financial and risk forecasts",
            "score": -1,
            "status": "Not started",
            "theme_count": 3
          },
          {
            "id": "skills_and_resources",
            "name": "Skills and resources",
            "score": -1,
            "status": "Not started",
            "theme_count": 3
          },
          {
            "id": "representation_inclusiveness_and_integration",
            "name": "Representation, inclusiveness and integration",
            "score": -1,
            "status": "Not started",
            "theme_count": 2
          },
          {
            "id": "business_plan",
            "name": "Business plan",
            "score": -1,
            "status": "Not started",
            "theme_count": 1
          }
        ],
        "total_criteria_score": -1,
        "total_criteria_score_possible": -1,
        "weighting": 0.3
      },
      {
        "name": "Potential to deliver community benefit",
        "sub_criterias": [
          {
            "id": "community-benefits",
            "name": "How the community benefits\t",
            "score": -1,
            "status": "Not started",
            "theme_count": 2
          }
        ],
        "total_criteria_score": -1,
        "total_criteria_score_possible": -1,
        "weighting": 0.3
      },
      {
        "name": "Added value of the community asset",
        "sub_criterias": [
          {
            "id": "value-to-the-community",
            "name": "Value to the community",
            "score": -1,
            "status": "Not started",
            "theme_count": 1
          }
        ],
        "total_criteria_score": -1,
        "total_criteria_score_possible": -1,
        "weighting": 0.1
      }
    ],
    "date_submitted": "2022-10-27T08:32:13.383999",
    "fund_id": "47aef2f5-3fcb-4d45-acb5-f0152b5f03c4",
    "project_name": "Restore the vintage community centre in Hereford",
    "short_id": "COF-R2W2-AWDZQF",
    "sections": [
      {
        "name": "Organisation information",
        "sub_criterias": [
          {
            "id": "org_info",
            "name": "Organisation information"
          },
          {
            "id": "applicant_info",
            "name": "Applicant information"
          }
        ]
      },
      {
        "name": "Project information",
        "sub_criterias": [
          {
            "id": "project_info",
            "name": "Project information"
          },
          {
            "id": "asset_info",
            "name": "Asset information"
          }
        ]
      },
      {
        "name": "Check declarations",
        "sub_criterias": [
          {
            "id": "declarations",
            "name": "Declarations"
          },
          {
            "id": "subsidy_control_and_state_aid",
            "name": "Subsidy control and state aid"
          }
        ]
      }
    ],
    "workflow_status": "NOT_STARTED"
  },
  "assessment_store/score": [
    {
      "application_id": "app_123",
      "date_created": "2022-12-08T15:45:54.664955",
      "id": "ba4ce3fb-6819-4f33-94ae-b830dc4c662b",
      "justification": "fgd",
      "score": 5,
      "sub_criteria_id": "app-info",
      "user_id": ""
    },
    {
      "application_id": "app_123",
      "date_created": "2022-12-08T15:45:15.802821",
      "id": "a96513cd-b1f8-435d-81e9-d8b760c8bb7d",
      "justification": "gg",
      "score": 2,
      "sub_criteria_id": "app-info",
      "user_id": ""
    },
    {
      "application_id": "app_123",
      "date_created": "2022-12-08T15:45:07.987830",
      "id": "befee261-f71c-4bf0-9bdf-016cbb254dfb",
      "justification": "gg",
      "score": 5,
      "sub_criteria_id": "app-info",
      "user_id": ""
    }
  ],
  "assessment_store/comment/app_123/1a2b3c4d": [
    {
      "comment": "This is a comment",
      "user_id": "0a31fa06-7555-11ed-a1eb-0242ac120002",
      "date_created": "2022-12-08T15:45:07.987830",
      "email_address": "test@test.com",
      "full_name": "Gommez Addams",
      "user_role": "LEAD_ASSESSOR"
    },
    {
      "comment": "Youre missing some details",
      "user_id": "0a31fa06-7555-11ed-a1eb-0242ac10505",
      "date_created": "2022-10-27T08:32:13.383999",
      "email_address": "test@test.com",
      "full_name": "Bruce Wayne",
      "user_role": "ASSESSOR"
    }
  ],
  "assessment_store/sub_criteria_themes/app_123/community_use": [
    {
      "answer": "Test",
      "field_id": "kxgWTy",
      "field_type": "multilineTextField",
      "form_name": "community-use",
      "presentation_type": "text",
      "question": "Who in the community uses the asset, or has used it in the past, and who benefits from it?"
    },
    {
      "answer": "Test",
      "field_id": "wudRxx",
      "field_type": "multilineTextField",
      "form_name": "project-information",
      "presentation_type": "text",
      "question": "Tell us how the asset is currently being used, or how it has been used before, and why it's important to the community"
    }
  ],
  "assessment_store/sub_criteria_themes/app_123/risk_loss_impact": [
    {
      "answer": "Test",
      "field_id": "TlGjXb",
      "field_type": "multilineTextField",
      "form_name": "project-information",
      "presentation_type": "text",
      "question": "Explain why the asset is at risk of being lost to the community, or why it has already been lost"
    },
    {
      "answer": [
        "for-sale-or-listed-for-disposal"
      ],
      "field_id": "UDTxqC",
      "field_type": "checkboxesField",
      "form_name": "asset-information",
      "presentation_type": "list",
      "question": "Why is the asset at risk of closure?"
    },
    {
      "answer": "Test",
      "field_id": "GNhrIs",
      "field_type": "multilineTextField",
      "form_name": "community-use",
      "presentation_type": "text",
      "question": "Tell us how losing the asset would affect, or has already affected, people in the community"
    },
    {
      "answer": "Test",
      "field_id": "qsZLjZ",
      "field_type": "multilineTextField",
      "form_name": "community-use",
      "presentation_type": "text",
      "question": "Why will the asset be lost without community intervention?"
    }
  ],
  "assessment_store/sub_criteria_themes/app_123/engaging-the-community": [
    {
      "answer": "Tell us how you have engaged with the community about your intention to take ownership of the asset",
      "field_id": "HJBgvw",
      "field_type": "multilineTextField",
      "form_name": "community-engagement",
      "presentation_type": "text",
      "question": "Tell us how you have engaged with the community about your intention to take ownership of the asset, and explain how this has shaped your project plans"
    },
    {
      "answer": "No",
      "field_id": "JCACTy",
      "field_type": "yesNoField",
      "form_name": "community-engagement",
      "presentation_type": "text",
      "question": "Have you done any fundraising in the community?"
    },
    {
      "field_id": "dpLyQh",
      "field_type": "multilineTextField",
      "form_name": "community-engagement",
      "presentation_type": "text",
      "question": "[if y] Describe your fundraising activities"
    }
  ],
  "assessment_store/sub_criteria_themes/app_123/local-support": [
    {
      "answer": "Tell us how your project supports any wider local plans",
      "field_id": "NZKHOp",
      "field_type": "multilineTextField",
      "form_name": "community-engagement",
      "presentation_type": "text",
      "question": "Tell us how your project supports any wider local plans"
    },
    {
      "answer": "No",
      "field_id": "KqoaJL",
      "field_type": "yesNoField",
      "form_name": "local-support",
      "presentation_type": "text",
      "question": "Are you confident there is local support for your project?"
    },
    {
      "field_id": "BFbzux",
      "field_type": "multilineTextField",
      "form_name": "local-support",
      "presentation_type": "text",
      "question": "Tell us more about the local support for your project"
    },
    {
      "field_id": "EEBFao",
      "field_type": "fileUploadField",
      "form_name": "local-support",
      "presentation_type": "file",
      "question": "Upload supporting evidence (optional)"
    }
  ],
  "assessment_store/sub_criteria_themes/app_123/environmental-considerations": [
    {
      "answer": "Test",
      "field_id": "CvVZJv",
      "field_type": "multilineTextField",
      "form_name": "environmental-sustainability",
      "presentation_type": "text",
      "question": "Tell us how you have considered the environmental sustainability of your project"
    }
  ],
  "assessment_store/sub_criteria_themes/app_123/funding_requested": [
    {
      "answer": [
        [
          "Capital funding",
          "2300"
        ],
        [
          "Revenue funding (optional)",
          "2300"
        ]
      ],
      "field_id": [
        "JzWvhj",
        "jLIgoi"
      ],
      "field_type": "numberField",
      "form_name": "",
      "presentation_type": "grouped_fields",
      "question": [
        "Total funding request",
        "Total funding request"
      ]
    },
    {
      "answer": "Capital costs",
      "field_id": "NdFwgy",
      "field_type": "multiInputField",
      "form_name": "funding-required",
      "presentation_type": "heading",
      "question": "Capital costs"
    },
    {
      "answer": [
        "Capital Funding "
      ],
      "field_id": "NdFwgy",
      "field_type": "textField",
      "form_name": "funding-required",
      "presentation_type": "description",
      "question": "Describe the cost"
    },
    {
      "answer": [
        "00"
      ],
      "field_id": "NdFwgy",
      "field_type": "numberField",
      "form_name": "funding-required",
      "presentation_type": "amount",
      "question": "Amount"
    },
    {
      "answer": "No",
      "field_id": "NWTKzQ",
      "field_type": "yesNoField",
      "form_name": "funding-required",
      "presentation_type": "text",
      "question": "Are you applying for revenue funding from the Community Ownership Fund?"
    },
    {
      "answer": "Revenue costs",
      "field_id": "NyudvF",
      "field_type": "multiInputField",
      "form_name": "funding-required",
      "presentation_type": "heading",
      "question": "Revenue costs"
    },
    {
      "answer": [],
      "field_id": "NyudvF",
      "field_type": "textField",
      "form_name": "funding-required",
      "presentation_type": "description",
      "question": "Describe the cost"
    },
    {
      "answer": [],
      "field_id": "NyudvF",
      "field_type": "numberField",
      "form_name": "funding-required",
      "presentation_type": "amount",
      "question": "Amount"
    },
    {
      "answer": "No",
      "field_id": "DIZZOC",
      "field_type": "yesNoField",
      "form_name": "funding-required",
      "presentation_type": "text",
      "question": "Have you secured any match funding yet?"
    },
    {
      "answer": "Secured match funding",
      "field_id": "abkrwo",
      "field_type": "multiInputField",
      "form_name": "funding-required",
      "presentation_type": "heading",
      "question": "Secured match funding"
    },
    {
      "answer": [],
      "field_id": "abkrwo",
      "field_type": "textField",
      "form_name": "funding-required",
      "presentation_type": "description",
      "question": "Source of funding"
    },
    {
      "answer": [],
      "field_id": "abkrwo",
      "field_type": "numberField",
      "form_name": "funding-required",
      "presentation_type": "amount",
      "question": "Amount"
    },
    {
      "answer": "No",
      "field_id": "RvbwSX",
      "field_type": "yesNoField",
      "form_name": "funding-required",
      "presentation_type": "text",
      "question": "Do you have any match funding identified but not yet secured?"
    },
    {
      "answer": "Unsecured match funding",
      "field_id": "AOLYnV",
      "field_type": "multiInputField",
      "form_name": "funding-required",
      "presentation_type": "heading",
      "question": "Unsecured match funding"
    },
    {
      "answer": [],
      "field_id": "AOLYnV",
      "field_type": "textField",
      "form_name": "funding-required",
      "presentation_type": "description",
      "question": "Source of funding"
    },
    {
      "answer": [],
      "field_id": "AOLYnV",
      "field_type": "numberField",
      "form_name": "funding-required",
      "presentation_type": "amount",
      "question": "Amount"
    },
    {
      "answer": "2300",
      "field_id": "fnIdkJ",
      "field_type": "numberField",
      "form_name": "funding-required",
      "presentation_type": "text",
      "question": "Asset value"
    },
    {
      "answer": "No",
      "field_id": "oaIntA",
      "field_type": "yesNoField",
      "form_name": "funding-required",
      "presentation_type": "text",
      "question": "If successful, will you use your funding in the next 12 months? (Y/N)"
    }
  ],
  "assessment_store/sub_criteria_themes/app_123/feasibility": [
    {
      "answer": "Tell us about the feasibility studies you have carried out for your project",
      "field_id": "ieRCkI",
      "field_type": "multilineTextField",
      "form_name": "feasibility",
      "presentation_type": "text",
      "question": "Tell us about the feasibility studies you have carried out for your project"
    },
    {
      "answer": "No",
      "field_id": "aAeszH",
      "field_type": "yesNoField",
      "form_name": "feasibility",
      "presentation_type": "text",
      "question": "Do you need to do any further feasibility work?"
    }
  ],
  "assessment_store/sub_criteria_themes/app_123/risk": [
    {
      "answer": "sample1.doc",
      "field_id": "ozgwXq",
      "field_type": "fileUploadField",
      "form_name": "risk",
      "presentation_type": "file",
      "question": "Risks to your project (document upload)"
    }
  ],
  "assessment_store/sub_criteria_themes/app_123/income_and_running_costs": [
    {
      "answer": "Test",
      "field_id": "WDDkVB",
      "field_type": "multilineTextField",
      "form_name": "project-costs",
      "presentation_type": "text",
      "question": "Summarise your cash flow for the running of the asset"
    },
    {
      "answer": "",
      "field_id": "TzOokX",
      "field_type": "multiInputField",
      "form_name": "project-costs",
      "presentation_type": "heading",
      "question": ""
    },
    {
      "answer": [
        "Income Test "
      ],
      "field_id": "TzOokX",
      "field_type": "multiInputField",
      "form_name": "project-costs",
      "presentation_type": "description",
      "question": "Income source"
    },
    {
      "answer": [
        "00"
      ],
      "field_id": "TzOokX",
      "field_type": "multiInputField",
      "form_name": "project-costs",
      "presentation_type": "amount",
      "question": "Amount"
    },
    {
      "answer": "",
      "field_id": "fbFeEx",
      "field_type": "multiInputField",
      "form_name": "project-costs",
      "presentation_type": "heading",
      "question": ""
    },
    {
      "answer": [
        "Running Cost Test "
      ],
      "field_id": "fbFeEx",
      "field_type": "multiInputField",
      "form_name": "project-costs",
      "presentation_type": "description",
      "question": "Running costs"
    },
    {
      "answer": [
        "00"
      ],
      "field_id": "fbFeEx",
      "field_type": "multiInputField",
      "form_name": "project-costs",
      "presentation_type": "amount",
      "question": "Amount"
    }
  ],
  "assessment_store/sub_criteria_themes/app_123/previous_experience": [
    {
      "answer": "No",
      "field_id": "BBlCko",
      "field_type": "yesNoField",
      "form_name": "organisation-information",
      "presentation_type": "text",
      "question": "Have you delivered projects like this before? (Y/N)"
    },
    {
      "answer": [],
      "field_id": [
        "wxCszQ",
        "QJFQgi",
        "DGNWqE"
      ],
      "field_type": "multilineTextField",
      "form_name": "organisation-information",
      "presentation_type": "grouped_fields",
      "question": [
        "Describe your previous projects",
        "Describe your previous projects"
      ]
    },
    {
      "answer": "No",
      "field_id": "CBIWnt",
      "field_type": "yesNoField",
      "form_name": "skills-and-resources",
      "presentation_type": "text",
      "question": "Do you have experience of managing a community asset?"
    },
    {
      "field_id": "QWveYc",
      "field_type": "multilineTextField",
      "form_name": "skills-and-resources",
      "presentation_type": "text",
      "question": "Describe any experience you have with community assets similar to this"
    }
  ],
  "assessment_store/sub_criteria_themes/app_123/governance_and_structures": [
    {
      "answer": "Test",
      "field_id": "JnvsPq",
      "field_type": "multilineTextField",
      "form_name": "community-representation",
      "presentation_type": "text",
      "question": "List the members of your board"
    },
    {
      "answer": "Test",
      "field_id": "yMCivI",
      "field_type": "multilineTextField",
      "form_name": "community-representation",
      "presentation_type": "text",
      "question": "Tell us about your governance and membership structures"
    }
  ],
  "assessment_store/sub_criteria_themes/app_123/recuruitment": [
    {
      "answer": "No",
      "field_id": "vKnMPG",
      "field_type": "yesNoField",
      "form_name": "skills-and-resources",
      "presentation_type": "text",
      "question": "Do you have plans to recruit people to help you manage the asset?"
    },
    {
      "field_id": "VNjRgZ",
      "field_type": "multilineTextField",
      "form_name": "skills-and-resources",
      "presentation_type": "text",
      "question": "Tells us about the roles you'll recruit"
    }
  ],
  "assessment_store/sub_criteria_themes/app_123/representing_community_views": [
    {
      "answer": "Test",
      "field_id": "NUZOvS",
      "field_type": "multilineTextField",
      "form_name": "community-representation",
      "presentation_type": "text",
      "question": "Explain how you'll consider the views of the community in the running of the asset"
    }
  ],
  "assessment_store/sub_criteria_themes/app_123/accessibility_and_inclusivity": [
    {
      "answer": "Test",
      "field_id": "YbfbSC",
      "field_type": "multilineTextField",
      "form_name": "inclusiveness-and-integration",
      "presentation_type": "text",
      "question": "Describe anything that might prevent people from using the asset or participating in its running"
    },
    {
      "answer": "Test",
      "field_id": "KuhSWw",
      "field_type": "multilineTextField",
      "form_name": "inclusiveness-and-integration",
      "presentation_type": "text",
      "question": "Tell us how you'll make your project accessible and inclusive to everyone in the community"
    },
    {
      "answer": "Test",
      "field_id": "bkJsiO",
      "field_type": "multilineTextField",
      "form_name": "inclusiveness-and-integration",
      "presentation_type": "text",
      "question": "Describe how the project will bring people together from all over the community"
    }
  ],
  "assessment_store/sub_criteria_themes/app_123/business_plan": [
    {
      "answer": "sample1.doc",
      "field_id": "rFXeZo",
      "field_type": "fileUploadField",
      "form_name": "upload-business-plan",
      "presentation_type": "file",
      "question": "business plan (document upload)"
    }
  ],
  "assessment_store/sub_criteria_themes/app_123/delivering_and_sustaining_benefits": [
    {
      "answer": "Test",
      "field_id": "SrtVAs",
      "field_type": "multilineTextField",
      "form_name": "inclusiveness_and_integration",
      "presentation_type": "text",
      "question": "Describe the planned activities or services that will take place at the asset"
    },
    {
      "answer": [
        "community-pride"
      ],
      "field_id": "QjJtbs",
      "field_type": "checkboxesField",
      "form_name": "community_benefits",
      "presentation_type": "list",
      "question": "What community benefits do you expect to deliver with this project?"
    },
    {
      "answer": "Test",
      "field_id": "gDTsgG",
      "field_type": "multilineTextField",
      "form_name": "community_benefits",
      "presentation_type": "text",
      "question": "Tell us about these benefits in detail, and explain how you'll measure the benefits it'll bring for the community"
    },
    {
      "answer": "Test",
      "field_id": "kYjJFy",
      "field_type": "multilineTextField",
      "form_name": "community_benefits",
      "presentation_type": "text",
      "question": "Explain how you plan to sustain, and potentially expand, these benefits over time"
    }
  ],
  "assessment_store/sub_criteria_themes/app_123/benefitting_the_whole_community": [
    {
      "answer": "Test",
      "field_id": "UbjYqE",
      "field_type": "multilineTextField",
      "form_name": "community_benefits",
      "presentation_type": "text",
      "question": "Tell us how you'll make sure the whole community benefits from the asset"
    }
  ],
  "assessment_store/sub_criteria_themes/app_123/addressing_community_challenges": [
    {
      "answer": "Test",
      "field_id": "oOPUXI",
      "field_type": "multilineTextField",
      "form_name": "value-to-the-community",
      "presentation_type": "text",
      "question": "Tell us about your local community as a whole"
    },
    {
      "answer": "Test",
      "field_id": "NKOmNL",
      "field_type": "multilineTextField",
      "form_name": "value-to-the-community",
      "presentation_type": "text",
      "question": "Describe any specific challenges your community faces, and how the asset will address these"
    }
  ],
  "assessment_store/sub_criteria_themes/app_123/general-information": [
    {
      "answer": "Test",
      "field_id": "kxgWTy",
      "field_type": "multilineTextField",
      "form_name": "community-use",
      "presentation_type": "text",
      "question": "Who in the community uses the asset, or has used it in the past, and who benefits from it?"
    },
    {
      "answer": "Test",
      "field_id": "wudRxx",
      "field_type": "multilineTextField",
      "form_name": "project-information",
      "presentation_type": "text",
      "question": "Tell us how the asset is currently being used, or how it has been used before, and why it's important to the community"
    },
    {
      "answer": "Test",
      "field_id": "TlGjXb",
      "field_type": "multilineTextField",
      "form_name": "project-information",
      "presentation_type": "text",
      "question": "Explain why the asset is at risk of being lost to the community, or why it has already been lost"
    },
    {
      "answer": [
        "for-sale-or-listed-for-disposal"
      ],
      "field_id": "UDTxqC",
      "field_type": "checkboxesField",
      "form_name": "asset-information",
      "presentation_type": "list",
      "question": "Why is the asset at risk of closure?"
    },
    {
      "answer": "Test",
      "field_id": "GNhrIs",
      "field_type": "multilineTextField",
      "form_name": "community-use",
      "presentation_type": "text",
      "question": "Tell us how losing the asset would affect, or has already affected, people in the community"
    },
    {
      "answer": "Test",
      "field_id": "qsZLjZ",
      "field_type": "multilineTextField",
      "form_name": "community-use",
      "presentation_type": "text",
      "question": "Why will the asset be lost without community intervention?"
    },
    {
      "answer": "Tell us how you have engaged with the community about your intention to take ownership of the asset",
      "field_id": "HJBgvw",
      "field_type": "multilineTextField",
      "form_name": "community-engagement",
      "presentation_type": "text",
      "question": "Tell us how you have engaged with the community about your intention to take ownership of the asset, and explain how this has shaped your project plans"
    },
    {
      "answer": "No",
      "field_id": "JCACTy",
      "field_type": "yesNoField",
      "form_name": "community-engagement",
      "presentation_type": "text",
      "question": "Have you done any fundraising in the community?"
    },
    {
      "field_id": "dpLyQh",
      "field_type": "multilineTextField",
      "form_name": "community-engagement",
      "presentation_type": "text",
      "question": "[if y] Describe your fundraising activities"
    },
    {
      "answer": "Tell us how your project supports any wider local plans",
      "field_id": "NZKHOp",
      "field_type": "multilineTextField",
      "form_name": "community-engagement",
      "presentation_type": "text",
      "question": "Tell us how your project supports any wider local plans"
    },
    {
      "answer": "No",
      "field_id": "KqoaJL",
      "field_type": "yesNoField",
      "form_name": "local-support",
      "presentation_type": "text",
      "question": "Are you confident there is local support for your project?"
    },
    {
      "field_id": "BFbzux",
      "field_type": "multilineTextField",
      "form_name": "local-support",
      "presentation_type": "text",
      "question": "Tell us more about the local support for your project"
    },
    {
      "field_id": "EEBFao",
      "field_type": "fileUploadField",
      "form_name": "local-support",
      "presentation_type": "file",
      "question": "Upload supporting evidence (optional)"
    },
    {
      "answer": "Test",
      "field_id": "CvVZJv",
      "field_type": "multilineTextField",
      "form_name": "environmental-sustainability",
      "presentation_type": "text",
      "question": "Tell us how you have considered the environmental sustainability of your project"
    },
    {
      "answer": [
        [
          "Capital funding",
          "2300"
        ],
        [
          "Revenue funding (optional)",
          "2300"
        ]
      ],
      "field_id": [
        "JzWvhj",
        "jLIgoi"
      ],
      "field_type": "numberField",
      "form_name": "",
      "presentation_type": "grouped_fields",
      "question": [
        "Total funding request",
        "Total funding request"
      ]
    },
    {
      "answer": "Capital costs",
      "field_id": "NdFwgy",
      "field_type": "multiInputField",
      "form_name": "funding-required",
      "presentation_type": "heading",
      "question": "Capital costs"
    },
    {
      "answer": [
        "Capital Funding "
      ],
      "field_id": "NdFwgy",
      "field_type": "textField",
      "form_name": "funding-required",
      "presentation_type": "description",
      "question": "Describe the cost"
    },
    {
      "answer": [
        "00"
      ],
      "field_id": "NdFwgy",
      "field_type": "numberField",
      "form_name": "funding-required",
      "presentation_type": "amount",
      "question": "Amount"
    },
    {
      "answer": "No",
      "field_id": "NWTKzQ",
      "field_type": "yesNoField",
      "form_name": "funding-required",
      "presentation_type": "text",
      "question": "Are you applying for revenue funding from the Community Ownership Fund?"
    },
    {
      "answer": "Revenue costs",
      "field_id": "NyudvF",
      "field_type": "multiInputField",
      "form_name": "funding-required",
      "presentation_type": "heading",
      "question": "Revenue costs"
    },
    {
      "answer": [],
      "field_id": "NyudvF",
      "field_type": "textField",
      "form_name": "funding-required",
      "presentation_type": "description",
      "question": "Describe the cost"
    },
    {
      "answer": [],
      "field_id": "NyudvF",
      "field_type": "numberField",
      "form_name": "funding-required",
      "presentation_type": "amount",
      "question": "Amount"
    },
    {
      "answer": "No",
      "field_id": "DIZZOC",
      "field_type": "yesNoField",
      "form_name": "funding-required",
      "presentation_type": "text",
      "question": "Have you secured any match funding yet?"
    },
    {
      "answer": "Secured match funding",
      "field_id": "abkrwo",
      "field_type": "multiInputField",
      "form_name": "funding-required",
      "presentation_type": "heading",
      "question": "Secured match funding"
    },
    {
      "answer": [],
      "field_id": "abkrwo",
      "field_type": "textField",
      "form_name": "funding-required",
      "presentation_type": "description",
      "question": "Source of funding"
    },
    {
      "answer": [],
      "field_id": "abkrwo",
      "field_type": "numberField",
      "form_name": "funding-required",
      "presentation_type": "amount",
      "question": "Amount"
    },
    {
      "answer": "No",
      "field_id": "RvbwSX",
      "field_type": "yesNoField",
      "form_name": "funding-required",
      "presentation_type": "text",
      "question": "Do you have any match funding identified but not yet secured?"
    },
    {
      "answer": "Unsecured match funding",
      "field_id": "AOLYnV",
      "field_type": "multiInputField",
      "form_name": "funding-required",
      "presentation_type": "heading",
      "question": "Unsecured match funding"
    },
    {
      "answer": [],
      "field_id": "AOLYnV",
      "field_type": "textField",
      "form_name": "funding-required",
      "presentation_type": "description",
      "question": "Source of funding"
    },
    {
      "answer": [],
      "field_id": "AOLYnV",
      "field_type": "numberField",
      "form_name": "funding-required",
      "presentation_type": "amount",
      "question": "Amount"
    },
    {
      "answer": "2300",
      "field_id": "fnIdkJ",
      "field_type": "numberField",
      "form_name": "funding-required",
      "presentation_type": "text",
      "question": "Asset value"
    },
    {
      "answer": "No",
      "field_id": "oaIntA",
      "field_type": "yesNoField",
      "form_name": "funding-required",
      "presentation_type": "text",
      "question": "If successful, will you use your funding in the next 12 months? (Y/N)"
    },
    {
      "answer": "Tell us about the feasibility studies you have carried out for your project",
      "field_id": "ieRCkI",
      "field_type": "multilineTextField",
      "form_name": "feasibility",
      "presentation_type": "text",
      "question": "Tell us about the feasibility studies you have carried out for your project"
    },
    {
      "answer": "No",
      "field_id": "aAeszH",
      "field_type": "yesNoField",
      "form_name": "feasibility",
      "presentation_type": "text",
      "question": "Do you need to do any further feasibility work?"
    },
    {
      "answer": "sample1.doc",
      "field_id": "ozgwXq",
      "field_type": "fileUploadField",
      "form_name": "risk",
      "presentation_type": "file",
      "question": "Risks to your project (document upload)"
    },
    {
      "answer": "Test",
      "field_id": "WDDkVB",
      "field_type": "multilineTextField",
      "form_name": "project-costs",
      "presentation_type": "text",
      "question": "Summarise your cash flow for the running of the asset"
    },
    {
      "answer": "",
      "field_id": "TzOokX",
      "field_type": "multiInputField",
      "form_name": "project-costs",
      "presentation_type": "heading",
      "question": ""
    },
    {
      "answer": [
        "Income Test "
      ],
      "field_id": "TzOokX",
      "field_type": "multiInputField",
      "form_name": "project-costs",
      "presentation_type": "description",
      "question": "Income source"
    },
    {
      "answer": [
        "00"
      ],
      "field_id": "TzOokX",
      "field_type": "multiInputField",
      "form_name": "project-costs",
      "presentation_type": "amount",
      "question": "Amount"
    },
    {
      "answer": "",
      "field_id": "fbFeEx",
      "field_type": "multiInputField",
      "form_name": "project-costs",
      "presentation_type": "heading",
      "question": ""
    },
    {
      "answer": [
        "Running Cost Test "
      ],
      "field_id": "fbFeEx",
      "field_type": "multiInputField",
      "form_name": "project-costs",
      "presentation_type": "description",
      "question": "Running costs"
    },
    {
      "answer": [
        "00"
      ],
      "field_id": "fbFeEx",
      "field_type": "multiInputField",
      "form_name": "project-costs",
      "presentation_type": "amount",
      "question": "Amount"
    },
    {
      "answer": "No",
      "field_id": "BBlCko",
      "field_type": "yesNoField",
      "form_name": "organisation-information",
      "presentation_type": "text",
      "question": "Have you delivered projects like this before? (Y/N)"
    },
    {
      "answer": [],
      "field_id": [
        "wxCszQ",
        "QJFQgi",
        "DGNWqE"
      ],
      "field_type": "multilineTextField",
      "form_name": "organisation-information",
      "presentation_type": "grouped_fields",
      "question": [
        "Describe your previous projects",
        "Describe your previous projects"
      ]
    },
    {
      "answer": "No",
      "field_id": "CBIWnt",
      "field_type": "yesNoField",
      "form_name": "skills-and-resources",
      "presentation_type": "text",
      "question": "Do you have experience of managing a community asset?"
    },
    {
      "field_id": "QWveYc",
      "field_type": "multilineTextField",
      "form_name": "skills-and-resources",
      "presentation_type": "text",
      "question": "Describe any experience you have with community assets similar to this"
    },
    {
      "answer": "Test",
      "field_id": "JnvsPq",
      "field_type": "multilineTextField",
      "form_name": "community-representation",
      "presentation_type": "text",
      "question": "List the members of your board"
    },
    {
      "answer": "Test",
      "field_id": "yMCivI",
      "field_type": "multilineTextField",
      "form_name": "community-representation",
      "presentation_type": "text",
      "question": "Tell us about your governance and membership structures"
    },
    {
      "answer": "No",
      "field_id": "vKnMPG",
      "field_type": "yesNoField",
      "form_name": "skills-and-resources",
      "presentation_type": "text",
      "question": "Do you have plans to recruit people to help you manage the asset?"
    },
    {
      "field_id": "VNjRgZ",
      "field_type": "multilineTextField",
      "form_name": "skills-and-resources",
      "presentation_type": "text",
      "question": "Tells us about the roles you'll recruit"
    },
    {
      "answer": "Test",
      "field_id": "NUZOvS",
      "field_type": "multilineTextField",
      "form_name": "community-representation",
      "presentation_type": "text",
      "question": "Explain how you'll consider the views of the community in the running of the asset"
    },
    {
      "answer": "Test",
      "field_id": "YbfbSC",
      "field_type": "multilineTextField",
      "form_name": "inclusiveness-and-integration",
      "presentation_type": "text",
      "question": "Describe anything that might prevent people from using the asset or participating in its running"
    },
    {
      "answer": "Test",
      "field_id": "KuhSWw",
      "field_type": "multilineTextField",
      "form_name": "inclusiveness-and-integration",
      "presentation_type": "text",
      "question": "Tell us how you'll make your project accessible and inclusive to everyone in the community"
    },
    {
      "answer": "Test",
      "field_id": "bkJsiO",
      "field_type": "multilineTextField",
      "form_name": "inclusiveness-and-integration",
      "presentation_type": "text",
      "question": "Describe how the project will bring people together from all over the community"
    },
    {
      "answer": "sample1.doc",
      "field_id": "rFXeZo",
      "field_type": "fileUploadField",
      "form_name": "upload-business-plan",
      "presentation_type": "file",
      "question": "business plan (document upload)"
    },
    {
      "answer": "Test",
      "field_id": "SrtVAs",
      "field_type": "multilineTextField",
      "form_name": "inclusiveness_and_integration",
      "presentation_type": "text",
      "question": "Describe the planned activities or services that will take place at the asset"
    },
    {
      "answer": [
        "community-pride"
      ],
      "field_id": "QjJtbs",
      "field_type": "checkboxesField",
      "form_name": "community_benefits",
      "presentation_type": "list",
      "question": "What community benefits do you expect to deliver with this project?"
    },
    {
      "answer": "Test",
      "field_id": "gDTsgG",
      "field_type": "multilineTextField",
      "form_name": "community_benefits",
      "presentation_type": "text",
      "question": "Tell us about these benefits in detail, and explain how you'll measure the benefits it'll bring for the community"
    },
    {
      "answer": "Test",
      "field_id": "kYjJFy",
      "field_type": "multilineTextField",
      "form_name": "community_benefits",
      "presentation_type": "text",
      "question": "Explain how you plan to sustain, and potentially expand, these benefits over time"
    },
    {
      "answer": "Test",
      "field_id": "UbjYqE",
      "field_type": "multilineTextField",
      "form_name": "community_benefits",
      "presentation_type": "text",
      "question": "Tell us how you'll make sure the whole community benefits from the asset"
    },
    {
      "answer": "Test",
      "field_id": "oOPUXI",
      "field_type": "multilineTextField",
      "form_name": "value-to-the-community",
      "presentation_type": "text",
      "question": "Tell us about your local community as a whole"
    },
    {
      "answer": "Test",
      "field_id": "NKOmNL",
      "field_type": "multilineTextField",
      "form_name": "value-to-the-community",
      "presentation_type": "text",
      "question": "Describe any specific challenges your community faces, and how the asset will address these"
    },
    {
      "answer": "Test",
      "field_id": "oOPUXI",
      "field_type": "multilineTextField",
      "form_name": "value-to-the-community",
      "presentation_type": "text",
      "question": "Tell us about your local community as a whole"
    },
    {
      "answer": "Test",
      "field_id": "NKOmNL",
      "field_type": "multilineTextField",
      "form_name": "value-to-the-community",
      "presentation_type": "text",
      "question": "Describe any specific challenges your community faces, and how the asset will address these"
    }
  ],
  "assessment_store/sub_criteria_themes/app_123/general_info": [
    {
      "answer": "ANON-###-###-###",
      "field_id": "WWWWxy",
      "field_type": "textField",
      "form_name": "organisation-information",
      "presentation_type": "text",
      "question": "Your unique tracker number"
    },
    {
      "answer": "Test",
      "field_id": "YdtlQZ",
      "field_type": "textField",
      "form_name": "organisation-information",
      "presentation_type": "text",
      "question": "Organisation name"
    },
    {
      "answer": "No",
      "field_id": "iBCGxY",
      "field_type": "yesNoField",
      "form_name": "organisation-information",
      "presentation_type": "text",
      "question": "Does your organisation use any other names"
    },
    {
      "field_id": [
        "PHFkCs",
        "QgNhXX",
        "XCcqae"
      ],
      "field_type": "textField",
      "form_name": "organisation-information",
      "presentation_type": "grouped_fields",
      "question": [
        "Alternative names of your organisation",
        "Alternative names of your organisation"
      ]
    },
    {
      "answer": [
        [
          "Type of organisation",
          "CIO"
        ]
      ],
      "field_id": [
        "lajFtB",
        "plmwJv"
      ],
      "field_type": "radiosField",
      "form_name": "organisation-information",
      "presentation_type": "grouped_fields",
      "question": [
        "Type of organisation",
        "Type of organisation"
      ]
    },
    {
      "field_id": "GlPmCX",
      "field_type": "textField",
      "form_name": "organisation-information",
      "presentation_type": "text",
      "question": "Company registration number"
    },
    {
      "field_id": [
        "GvPSna",
        "zsbmRx"
      ],
      "field_type": "radiosField",
      "form_name": "organisation-information",
      "presentation_type": "grouped_fields",
      "question": [
        "Which regulatory body is your company registered with?",
        "Which regulatory body is your company registered with?"
      ]
    },
    {
      "answer": "Test",
      "field_id": "aHIGbK",
      "field_type": "textField",
      "form_name": "organisation-information",
      "presentation_type": "text",
      "question": "Charity number"
    },
    {
      "answer": "No",
      "field_id": "DwfHtk",
      "field_type": "yesNoField",
      "form_name": "organisation-information",
      "presentation_type": "text",
      "question": "Is your organisation a trading subsidiary of a parent company?"
    },
    {
      "field_id": "MPNlZx",
      "field_type": "textField",
      "form_name": "organisation-information",
      "presentation_type": "text",
      "question": "Name of parent organisation"
    },
    {
      "field_id": "MyiYMw",
      "field_type": "datePartsField",
      "form_name": "organisation-information",
      "presentation_type": "text",
      "question": "Date parent organisation was established"
    },
    {
      "answer": "Test Address, null, Test Town Or City, null, QQ12 7QQ",
      "field_id": "ZQolYb",
      "field_type": "UkAddressField",
      "form_name": "organisation-information",
      "presentation_type": "address",
      "question": "Organisation address"
    },
    {
      "answer": "No",
      "field_id": "zsoLdf",
      "field_type": "yesNoField",
      "form_name": "organisation-information",
      "presentation_type": "text",
      "question": "Is your correspondence address different to the organisation address?"
    },
    {
      "field_id": "VhkCbM",
      "field_type": "UkAddressField",
      "form_name": "organisation-information",
      "presentation_type": "address",
      "question": "Correspondence address"
    },
    {
      "answer": [
        [
          "Website and social media ",
          "https://twitter.com/luhc"
        ],
        [
          "Website and social media - Link or username 2",
          null
        ],
        [
          "Website and social media - Link or username 3",
          null
        ]
      ],
      "field_id": [
        "FhbaEy",
        "FcdKlB",
        "BzxgDA"
      ],
      "field_type": "websiteField",
      "form_name": "organisation-information",
      "presentation_type": "grouped_fields",
      "question": [
        "Website and social media",
        "Website and social media"
      ]
    }
  ],
  "assessment_store/sub_criteria_themes/app_123/activities": [
    {
      "answer": "Test",
      "field_id": "emVGxS",
      "field_type": "multilineTextField",
      "form_name": "organisation-information",
      "presentation_type": "list",
      "question": "What is your organisation's main purpose?"
    },
    {
      "answer": [
        [
          "Tell us about your organisation's main activities",
          "Test"
        ],
        [
          "Tell us about your organisation's main activities - Activity 2 ",
          null
        ],
        [
          "Tell us about your organisation's main activities - Activity 3 ",
          null
        ]
      ],
      "field_id": [
        "btTtIb",
        "SkocDi",
        "CNeeiC"
      ],
      "field_type": "multilineTextField",
      "form_name": "organisation-information",
      "presentation_type": "grouped_fields",
      "question": [
        "Tell us about your organisation's main activities",
        "Tell us about your organisation's main activities"
      ]
    }
  ],
  "assessment_store/sub_criteria_themes/app_123/partnerships": [
    {
      "answer": "No",
      "field_id": "hnLurH",
      "field_type": "yesNoField",
      "form_name": "organisation-information",
      "presentation_type": "text",
      "question": "Is your application a joint bid in partnership with other organisations?"
    },
    {
      "field_id": "APSjeB",
      "field_type": "textField",
      "form_name": "organisation-information",
      "presentation_type": "text",
      "question": "Partner organisation name"
    },
    {
      "field_id": "biTJjF",
      "field_type": "UkAddressField",
      "form_name": "organisation-information",
      "presentation_type": "address",
      "question": "Partner organisation address"
    },
    {
      "field_id": "IkmvEt",
      "field_type": "multilineTextField",
      "form_name": "organisation-information",
      "presentation_type": "list",
      "question": "Tell us about your partnership and how you plan to work together"
    }
  ],
  "assessment_store/sub_criteria_themes/app_123/contact_information": [
    {
      "answer": "Test Name",
      "field_id": "ZBjDTn",
      "field_type": "textField",
      "form_name": "applicant-information",
      "presentation_type": "text",
      "question": "Name of lead contact"
    },
    {
      "answer": "testemailfundingservice@testemailfundingservice.com",
      "field_id": "LZBrEj",
      "field_type": "emailAddressField",
      "form_name": "applicant-information",
      "presentation_type": "text",
      "question": "Lead contact email address"
    },
    {
      "answer": "0000000000",
      "field_id": "lRfhGB",
      "field_type": "telephoneNumberField",
      "form_name": "applicant-information",
      "presentation_type": "text",
      "question": "Lead contact telephone number"
    }
  ],
  "assessment_store/sub_criteria_themes/app_123/previous_funding": [
    {
      "answer": "No",
      "field_id": "gScdbf",
      "field_type": "yesNoField",
      "form_name": "project-information",
      "presentation_type": "text",
      "question": "Have you been given funding through the Community Ownership Fund before?"
    },
    {
      "field_id": "IrIYcA",
      "field_type": "multilineTextField",
      "form_name": "project-information",
      "presentation_type": "list",
      "question": [
        "Describe your previous projects",
        "Describe your previous projects"
      ]
    },
    {
      "field_id": "TFdnGq",
      "field_type": "numberField",
      "form_name": "project-information",
      "presentation_type": "text",
      "question": "Amount of funding received"
    }
  ],
  "assessment_store/sub_criteria_themes/app_123/project_summary": [
    {
      "answer": "Restore the vintage community centre in Hereford",
      "field_id": "KAgrBz",
      "field_type": "textField",
      "form_name": "project-information",
      "presentation_type": "text",
      "question": "Project name"
    },
    {
      "answer": "Test",
      "field_id": "GCjCse",
      "field_type": "multilineTextField",
      "form_name": "project-information",
      "presentation_type": "list",
      "question": "Give a brief summary of your project, including what you hope to achieve"
    }
  ],
  "assessment_store/sub_criteria_themes/app_123/asset_ownership": [
    {
      "answer": "buy-the-asset",
      "field_id": "VWkLlk",
      "field_type": "radiosField",
      "form_name": "asset-information",
      "presentation_type": "text",
      "question": "What do you intend to do with the asset?"
    },
    {
      "answer": "No",
      "field_id": "IRfSZp",
      "field_type": "yesNoField",
      "form_name": "asset-information",
      "presentation_type": "text",
      "question": "Do you know who currently owns your asset?"
    },
    {
      "field_id": "ymlmrX",
      "field_type": "textField",
      "form_name": "asset-information",
      "presentation_type": "text",
      "question": "Name of current asset owner"
    },
    {
      "answer": "Current Owner",
      "field_id": "FtDJfK",
      "field_type": "textField",
      "form_name": "asset-information",
      "presentation_type": "text",
      "question": "Describe the current ownership status"
    },
    {
      "answer": "No",
      "field_id": "gkulUE",
      "field_type": "yesNoField",
      "form_name": "asset-information",
      "presentation_type": "text",
      "question": "Have you already completed the purchase or lease?"
    },
    {
      "field_id": "uBXptf",
      "field_type": "multilineTextField",
      "form_name": "asset-information",
      "presentation_type": "list",
      "question": "Describe the sale process, e.g. an auction, or the terms of your lease if you have rented the asset"
    },
    {
      "answer": "Test",
      "field_id": "nvMmGE",
      "field_type": "multilineTextField",
      "form_name": "asset-information",
      "presentation_type": "list",
      "question": "Describe the expected sale process, or the proposed terms of your lease if you are renting the asset"
    },
    {
      "answer": "2022-12-01",
      "field_id": "ghzLRv",
      "field_type": "datePartsField",
      "form_name": "asset-information",
      "presentation_type": "text",
      "question": "Expected date of sale or lease"
    },
    {
      "answer": "No",
      "field_id": "Wyesgy",
      "field_type": "yesNoField",
      "form_name": "asset-information",
      "presentation_type": "text",
      "question": "Is your asset currently publicly owned?"
    },
    {
      "field_id": "fHvilU",
      "field_type": "textField",
      "form_name": "asset-information",
      "presentation_type": "text",
      "question": "Name of contact"
    },
    {
      "field_id": "scYeIU",
      "field_type": "textField",
      "form_name": "asset-information",
      "presentation_type": "text",
      "question": "Job title of contact"
    },
    {
      "field_id": "ZHPwln",
      "field_type": "textField",
      "form_name": "asset-information",
      "presentation_type": "text",
      "question": "Organisation name"
    },
    {
      "field_id": "nkPfyn",
      "field_type": "checkboxesField",
      "form_name": "asset-information",
      "presentation_type": "list",
      "question": "confirmation 1"
    },
    {
      "field_id": "PraPAq",
      "field_type": "checkboxesField",
      "form_name": "asset-information",
      "presentation_type": "list",
      "question": "confirmation 2"
    }
  ],
  "assessment_store/sub_criteria_themes/app_123/asset_evidence": [
    {
      "field_id": "ArVrka",
      "field_type": "fileUploadField",
      "form_name": "asset-information",
      "presentation_type": "file",
      "question": "Supporting evidence"
    }
  ],
  "assessment_store/sub_criteria_themes/app_123/asset_background": [
    {
      "answer": [
        [
          "Asset type",
          "community-centre"
        ]
      ],
      "field_id": [
        "yaQoxU",
        "GjzaqR"
      ],
      "field_type": "textField",
      "form_name": "asset-information",
      "presentation_type": "grouped_fields",
      "question": [
        "Asset type",
        "Asset type"
      ]
    },
    {
      "answer": "No",
      "field_id": "hvzzWB",
      "field_type": "yesNoField",
      "form_name": "asset-information",
      "presentation_type": "text",
      "question": "Is this a registered Asset of Community Value?"
    },
    {
      "field_id": "MLwpjP",
      "field_type": "yesNoField",
      "form_name": "asset-information",
      "presentation_type": "text",
      "question": "Will you purchase the asset within the appropriate time frame?"
    },
    {
      "answer": "No",
      "field_id": "VwxiGn",
      "field_type": "yesNoField",
      "form_name": "asset-information",
      "presentation_type": "text",
      "question": "Is the asset listed for disposal, or part of a Community Asset Transfer?"
    },
    {
      "field_id": "bkbGIE",
      "field_type": "datePartsField",
      "form_name": "asset-information",
      "presentation_type": "text",
      "question": "When was the asset listed?"
    },
    {
      "field_id": "kBCjwC",
      "field_type": "websiteField",
      "form_name": "asset-information",
      "presentation_type": "text",
      "question": "Provide a link to the listing"
    },
    {
      "field_id": "vKSMwi",
      "field_type": "multilineTextField",
      "form_name": "asset-information",
      "presentation_type": "list",
      "question": "Describe the current status of the Community Asset Transfer"
    }
  ],
  "assessment_store/sub_criteria_themes/app_123/asset_location": [
    {
      "answer": "Test Address, null, Test Town Or City, null, QQ12 7QQ",
      "field_id": "yEmHpp",
      "field_type": "UkAddressField",
      "form_name": "project-information",
      "presentation_type": "address",
      "question": "Address of the community asset"
    },
    {
      "answer": "Constituency",
      "field_id": "iTeLGU",
      "field_type": "textField",
      "form_name": "project-information",
      "presentation_type": "text",
      "question": "In which constituency is your asset?"
    },
    {
      "answer": "Local Council",
      "field_id": "MGRlEi",
      "field_type": "textField",
      "form_name": "project-information",
      "presentation_type": "text",
      "question": "In which local council area is your asset?"
    }
  ],
  "assessment_store/sub_criteria_themes/app_123/declarations": [
    {
      "answer": "Yes",
      "field_id": "LlvhYl",
      "field_type": "yesNoField",
      "form_name": "declarations",
      "presentation_type": "text",
      "question": "Confirm you have considered subsidy control and state aid implications for your project, and the information you have given us is correct"
    },
    {
      "answer": "No",
      "field_id": "wJrJWY",
      "field_type": "yesNoField",
      "form_name": "declarations",
      "presentation_type": "text",
      "question": "Confirm you have considered people with protected characteristics throughout the planning of your project"
    },
    {
      "answer": "Yes",
      "field_id": "COiwQr",
      "field_type": "yesNoField",
      "form_name": "declarations",
      "presentation_type": "text",
      "question": "Confirm you have considered sustainability and the environment throughout the planning of your project, including compliance with the government's Net Zero ambitions"
    },
    {
      "answer": "No",
      "field_id": "bRPzWU",
      "field_type": "yesNoField",
      "form_name": "declarations",
      "presentation_type": "text",
      "question": "Confirm you have a bank account set up and associated with the organisation you are applying on behalf of"
    }
  ]
}<|MERGE_RESOLUTION|>--- conflicted
+++ resolved
@@ -343,13 +343,8 @@
   "assessment_store/application_overviews/47aef2f5-3fcb-4d45-acb5-f0152b5f03c4/c603d114-5364-4474-a0c4-c41cbf4d3bbd?search_term=&search_in=project_name%2Cshort_id&asset_type=ALL&status=ALL": [
     {
       "short_id": "COF-R2W2-IRNWPB",
-<<<<<<< HEAD
-      "workflow_status": "in-progress",
+      "workflow_status": "IN_PROGRESS",
       "application_id": "app_123",
-=======
-      "workflow_status": "IN_PROGRESS",
-      "application_id": "123123123-123123123",
->>>>>>> c986efd2
       "type_of_application": "pub",
       "project_name": "Save the Dog and Duck",
       "funding_amount_requested": "10000",
@@ -462,13 +457,8 @@
   "assessment_store/application_overviews/47aef2f5-3fcb-4d45-acb5-f0152b5f03c4/c603d114-5364-4474-a0c4-c41cbf4d3bbd?search_term=&search_in=project_name%2Cshort_id&asset_type=pub&status=ALL": [
     {
       "short_id": "COF-R2W2-IRNWPB",
-<<<<<<< HEAD
-      "workflow_status": "in-progress",
+      "workflow_status": "IN_PROGRESS",
       "application_id": "app_123",
-=======
-      "workflow_status": "IN_PROGRESS",
-      "application_id": "123123123-123123123",
->>>>>>> c986efd2
       "type_of_application": "pub",
       "project_name": "Save the Dog and Duck",
       "funding_amount_requested": "10000",
@@ -489,13 +479,8 @@
   "assessment_store/application_overviews/47aef2f5-3fcb-4d45-acb5-f0152b5f03c4/c603d114-5364-4474-a0c4-c41cbf4d3bbd?search_term=&search_in=project_name%2Cshort_id&asset_type=ALL&status=IN_PROGRESS": [
     {
       "short_id": "COF-R2W2-IRNWPB",
-<<<<<<< HEAD
-      "workflow_status": "in-progress",
+      "workflow_status": "IN_PROGRESS",
       "application_id": "app_123",
-=======
-      "workflow_status": "IN_PROGRESS",
-      "application_id": "123123123-123123123",
->>>>>>> c986efd2
       "type_of_application": "pub",
       "project_name": "Save the Dog and Duck",
       "funding_amount_requested": "10000",
