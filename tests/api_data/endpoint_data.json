--- conflicted
+++ resolved
@@ -397,11 +397,7 @@
         {
           "application_id": "242a8da0-c631-481b-b4bd-35ee41ef9903",
           "date_created": "2023-01-19T15:16:29.183130",
-<<<<<<< HEAD
-          "flag_type": "FLAGGED",
-=======
           "flag_type": "STOPPED",
->>>>>>> c66f00a3
           "id": "aa690cdc-f311-4805-8e8b-6ceca24493b2",
           "justification": "Test 1 for flagging",
           "section_to_flag": "information on the section to flag",
@@ -421,20 +417,12 @@
     },
     {
       "short_id": "COF-R2W2-AJTRIB",
-<<<<<<< HEAD
-      "workflow_status": "NOT_STARTED",
-=======
       "workflow_status": "QA_READY",
->>>>>>> c66f00a3
       "flags": [
         {
           "application_id": "242a8da0-c631-481b-b4bd-35ee41ef9903",
           "date_created": "2023-01-19T16:14:02.876704",
-<<<<<<< HEAD
-          "flag_type": "RESOLVED",
-=======
           "flag_type": "STOPPED",
->>>>>>> c66f00a3
           "id": "1c5e8bea-f5ed-4b74-8823-e64fec27a7dd",
           "justification": "Test1 for flagging",
           "section_to_flag": "information on the section to flag",
@@ -458,17 +446,10 @@
       "flags": [
         {
           "application_id": "242a8da0-c631-481b-b4bd-35ee41ef9903",
-<<<<<<< HEAD
-          "date_created": "2023-01-19T16:14:08.847024",
-          "id": "b07e70f4-f7bf-407f-bbff-205f3889ec02",
-          "justification": "Test1 for flagging",
-          "flag_type": "STOPPED",
-=======
           "date_created": "2023-01-19T16:14:02.876704",
           "flag_type": "FLAGGED",
           "id": "b07e70f4-f7bf-407f-bbff-205f3889ec02",
           "justification": "Test1 for flagging",
->>>>>>> c66f00a3
           "section_to_flag": "information on the section to flag",
           "user_id": "abu"
         }],
