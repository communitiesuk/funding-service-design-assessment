--- conflicted
+++ resolved
@@ -703,7 +703,24 @@
       "user_id": ""
     }
   ],
-<<<<<<< HEAD
+  "assessment_store/comment/app_123/1a2b3c4d": [
+    {
+      "comment": "This is a comment",
+      "user_id": "0a31fa06-7555-11ed-a1eb-0242ac120002",
+      "date_created": "2022-12-08T15:45:07.987830",
+      "email_address": "test@test.com",
+      "full_name": "Gommez Addams",
+      "user_role": "LEAD_ASSESSOR"
+    },
+    {
+      "comment": "Youre missing some details",
+      "user_id": "0a31fa06-7555-11ed-a1eb-0242ac10505",
+      "date_created": "2022-10-27T08:32:13.383999",
+      "email_address": "test@test.com",
+      "full_name": "Bruce Wayne",
+      "user_role": "ASSESSOR"
+    }
+  ],
   "assessment_store/sub_criteria_themes/app_123/community_use": [
     {
       "answer": "Test",
@@ -1261,24 +1278,6 @@
       "form_name": "value-to-the-community",
       "presentation_type": "text",
       "question": "Describe any specific challenges your community faces, and how the asset will address these"
-=======
-  "assessment_store/comment/app_123/1a2b3c4d":[
-    {
-      "comment": "This is a comment",
-      "user_id": "0a31fa06-7555-11ed-a1eb-0242ac120002",
-      "date_created": "2022-12-08T15:45:07.987830",
-      "email_address": "test@test.com",
-      "full_name" : "Gommez Addams",
-      "user_role": "LEAD_ASSESSOR"
-    },
-    {
-      "comment": "Youre missing some details",
-      "user_id": "0a31fa06-7555-11ed-a1eb-0242ac10505",
-      "date_created": "2022-10-27T08:32:13.383999",
-      "email_address": "test@test.com",
-      "full_name" : "Bruce Wayne",
-      "user_role": "ASSESSOR"
->>>>>>> 8a84df58
     }
   ]
 }