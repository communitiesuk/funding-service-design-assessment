--- conflicted
+++ resolved
@@ -340,14 +340,7 @@
       "paymentSkipped": false
     }
   },
-<<<<<<< HEAD
-  "assessment_store/application_overviews/47aef2f5-3fcb-4d45-acb5-f0152b5f03c4/c603d114-5364-4474-a0c4-c41cbf4d3bbd?search_term=&search_in=project_name%2Capplication_short_id&asset_type=all&status=all": [
-=======
-
-
-
   "assessment_store/application_overviews/47aef2f5-3fcb-4d45-acb5-f0152b5f03c4/c603d114-5364-4474-a0c4-c41cbf4d3bbd?search_term=&search_in=project_name%2Cshort_id&asset_type=ALL&status=ALL": [
->>>>>>> 112240bf
     {
       "short_id": "COF-R2W2-IRNWPB",
       "workflow_status": "in-progress",
@@ -428,9 +421,9 @@
       "maximum_project_cost": 1000000
     }
   },
-  "assessment_store/application_overviews/47aef2f5-3fcb-4d45-acb5-f0152b5f03c4/c603d114-5364-4474-a0c4-c41cbf4d3bbd?search_term=AJTRIB&search_in=project_name%2Capplication_short_id&asset_type=all&status=all": [
-    {
-      "application_short_id": "COF-R2W2-AJTRIB",
+  "assessment_store/application_overviews/47aef2f5-3fcb-4d45-acb5-f0152b5f03c4/c603d114-5364-4474-a0c4-c41cbf4d3bbd?search_term=AJTRIB&search_in=project_name%2Cshort_id&asset_type=ALL&status=ALL": [
+    {
+      "short_id": "COF-R2W2-AJTRIB",
       "workflow_status": "qa-ready",
       "application_id": "234234234-123123123",
       "type_of_application": "sporting",
@@ -439,9 +432,9 @@
       "location": "Scotland"
     }
   ],
-  "assessment_store/application_overviews/47aef2f5-3fcb-4d45-acb5-f0152b5f03c4/c603d114-5364-4474-a0c4-c41cbf4d3bbd?search_term=Save+our+village&search_in=project_name%2Capplication_short_id&asset_type=all&status=all": [
-    {
-      "application_short_id": "COF-R2W2-BMEQLK",
+  "assessment_store/application_overviews/47aef2f5-3fcb-4d45-acb5-f0152b5f03c4/c603d114-5364-4474-a0c4-c41cbf4d3bbd?search_term=Save+our+village&search_in=project_name%2Cshort_id&asset_type=ALL&status=ALL": [
+    {
+      "short_id": "COF-R2W2-BMEQLK",
       "workflow_status": "not-started",
       "application_id": "789789789-879789",
       "type_of_application": "community-centre",
@@ -450,9 +443,9 @@
       "location": "Northern Ireland"
     }
   ],
-  "assessment_store/application_overviews/47aef2f5-3fcb-4d45-acb5-f0152b5f03c4/c603d114-5364-4474-a0c4-c41cbf4d3bbd?search_term=&search_in=project_name%2Capplication_short_id&asset_type=all&status=qa-ready": [
-    {
-      "application_short_id": "COF-R2W2-AJTRIB",
+  "assessment_store/application_overviews/47aef2f5-3fcb-4d45-acb5-f0152b5f03c4/c603d114-5364-4474-a0c4-c41cbf4d3bbd?search_term=&search_in=project_name%2Cshort_id&asset_type=ALL&status=QA_READY": [
+    {
+      "short_id": "COF-R2W2-AJTRIB",
       "workflow_status": "qa-ready",
       "application_id": "234234234-123123123",
       "type_of_application": "sporting",
@@ -461,9 +454,9 @@
       "location": "Scotland"
     }
   ],
-  "assessment_store/application_overviews/47aef2f5-3fcb-4d45-acb5-f0152b5f03c4/c603d114-5364-4474-a0c4-c41cbf4d3bbd?search_term=&search_in=project_name%2Capplication_short_id&asset_type=pub&status=all": [
-    {
-      "application_short_id": "COF-R2W2-IRNWPB",
+  "assessment_store/application_overviews/47aef2f5-3fcb-4d45-acb5-f0152b5f03c4/c603d114-5364-4474-a0c4-c41cbf4d3bbd?search_term=&search_in=project_name%2Cshort_id&asset_type=pub&status=ALL": [
+    {
+      "short_id": "COF-R2W2-IRNWPB",
       "workflow_status": "in-progress",
       "application_id": "123123123-123123123",
       "type_of_application": "pub",
@@ -472,9 +465,9 @@
       "location": "Wales"
     }
   ],
-  "assessment_store/application_overviews/47aef2f5-3fcb-4d45-acb5-f0152b5f03c4/c603d114-5364-4474-a0c4-c41cbf4d3bbd?search_term=&search_in=project_name%2Capplication_short_id&asset_type=sporting&status=all": [
-    {
-      "application_short_id": "COF-R2W2-AJTRIB",
+  "assessment_store/application_overviews/47aef2f5-3fcb-4d45-acb5-f0152b5f03c4/c603d114-5364-4474-a0c4-c41cbf4d3bbd?search_term=&search_in=project_name%2Cshort_id&asset_type=sporting&status=ALL": [
+    {
+      "short_id": "COF-R2W2-AJTRIB",
       "workflow_status": "qa-ready",
       "application_id": "234234234-123123123",
       "type_of_application": "sporting",
@@ -483,9 +476,9 @@
       "location": "Scotland"
     }
   ],
-  "assessment_store/application_overviews/47aef2f5-3fcb-4d45-acb5-f0152b5f03c4/c603d114-5364-4474-a0c4-c41cbf4d3bbd?search_term=&search_in=project_name%2Capplication_short_id&asset_type=all&status=in-progress": [
-    {
-      "application_short_id": "COF-R2W2-IRNWPB",
+  "assessment_store/application_overviews/47aef2f5-3fcb-4d45-acb5-f0152b5f03c4/c603d114-5364-4474-a0c4-c41cbf4d3bbd?search_term=&search_in=project_name%2Cshort_id&asset_type=ALL&status=IN_PROGRESS": [
+    {
+      "short_id": "COF-R2W2-IRNWPB",
       "workflow_status": "in-progress",
       "application_id": "123123123-123123123",
       "type_of_application": "pub",
@@ -494,9 +487,9 @@
       "location": "Wales"
     }
   ],
-  "assessment_store/application_overviews/47aef2f5-3fcb-4d45-acb5-f0152b5f03c4/c603d114-5364-4474-a0c4-c41cbf4d3bbd?search_term=&search_in=project_name%2Capplication_short_id&asset_type=community-centre&status=not-started": [
-    {
-      "application_short_id": "COF-R2W2-BMEQLK",
+  "assessment_store/application_overviews/47aef2f5-3fcb-4d45-acb5-f0152b5f03c4/c603d114-5364-4474-a0c4-c41cbf4d3bbd?search_term=&search_in=project_name%2Cshort_id&asset_type=community-centre&status=NOT_STARTED": [
+    {
+      "short_id": "COF-R2W2-BMEQLK",
       "workflow_status": "not-started",
       "application_id": "789789789-879789",
       "type_of_application": "community-centre",
@@ -505,6 +498,25 @@
       "location": "Northern Ireland"
     }
   ],
+  "assessment_store/sub_criteria_overview/1a2b3c4d": {
+    "id": "1a2b3c4d",
+    "name": "Engagement",
+    "score_submitted": "false",
+    "themes": [
+      {
+        "id": "general-information",
+        "name": "General information"
+      },
+      {
+        "id": "activities",
+        "name": "Activities"
+      },
+      {
+        "id": "partnerships",
+        "name": "Partnerships"
+      }
+    ]
+  },
   "assessment_store/application_overviews/123123123-123123123": {
     "criterias": [
       {
@@ -579,7 +591,6 @@
         "total_criteria_score_possible": -1,
         "weighting": 0.3
       },
-<<<<<<< HEAD
       {
         "name": "Potential to deliver community benefit",
         "sub_criterias": [
@@ -654,113 +665,8 @@
             "name": "Subsidy control and state aid"
           }
         ]
-=======
-      "title": "Round 2 Window 2",
-
-      "eligibility_criteria": {
-        "maximum_project_cost": 1000000
-      }
-    },
-    "assessment_store/application_overviews/47aef2f5-3fcb-4d45-acb5-f0152b5f03c4/c603d114-5364-4474-a0c4-c41cbf4d3bbd?search_term=AJTRIB&search_in=project_name%2Cshort_id&asset_type=ALL&status=ALL": [
-      {
-        "short_id": "COF-R2W2-AJTRIB",
-        "workflow_status": "qa-ready",
-        "application_id":"234234234-123123123",
-        "type_of_application":"sporting",
-        "project_name":"Save the rugby pitch",
-        "funding_amount_requested":"25000",
-        "location": "Scotland"
-      }
-    ],
-    "assessment_store/application_overviews/47aef2f5-3fcb-4d45-acb5-f0152b5f03c4/c603d114-5364-4474-a0c4-c41cbf4d3bbd?search_term=Save+our+village&search_in=project_name%2Cshort_id&asset_type=ALL&status=ALL": [
-      {
-        "short_id": "COF-R2W2-BMEQLK",
-        "workflow_status": "not-started",
-        "application_id":"789789789-879789",
-        "type_of_application":"community-centre",
-        "project_name":"Save our village hall",
-        "funding_amount_requested":"12345",
-        "location": "Northern Ireland"
-      }
-    ],
-    "assessment_store/application_overviews/47aef2f5-3fcb-4d45-acb5-f0152b5f03c4/c603d114-5364-4474-a0c4-c41cbf4d3bbd?search_term=&search_in=project_name%2Cshort_id&asset_type=ALL&status=QA_READY":
-    [
-        {
-          "short_id": "COF-R2W2-AJTRIB",
-          "workflow_status": "qa-ready",
-          "application_id":"234234234-123123123",
-          "type_of_application":"sporting",
-          "project_name":"Save the rugby pitch",
-          "funding_amount_requested":"25000",
-          "location": "Scotland"
-        }
-    ],
-    "assessment_store/application_overviews/47aef2f5-3fcb-4d45-acb5-f0152b5f03c4/c603d114-5364-4474-a0c4-c41cbf4d3bbd?search_term=&search_in=project_name%2Cshort_id&asset_type=pub&status=ALL":
-    [
-        {
-          "short_id": "COF-R2W2-IRNWPB",
-          "workflow_status": "in-progress",
-          "application_id":"123123123-123123123",
-          "type_of_application":"pub",
-          "project_name":"Save the Dog and Duck",
-          "funding_amount_requested":"10000",
-          "location": "Wales"
-        }
-    ],
-    "assessment_store/application_overviews/47aef2f5-3fcb-4d45-acb5-f0152b5f03c4/c603d114-5364-4474-a0c4-c41cbf4d3bbd?search_term=&search_in=project_name%2Cshort_id&asset_type=sporting&status=ALL":
-    [
-        {
-          "short_id": "COF-R2W2-AJTRIB",
-          "workflow_status": "qa-ready",
-          "application_id":"234234234-123123123",
-          "type_of_application":"sporting",
-          "project_name":"Save the rugby pitch",
-          "funding_amount_requested":"25000",
-          "location": "Scotland"
-        }
-    ],
-    "assessment_store/application_overviews/47aef2f5-3fcb-4d45-acb5-f0152b5f03c4/c603d114-5364-4474-a0c4-c41cbf4d3bbd?search_term=&search_in=project_name%2Cshort_id&asset_type=ALL&status=IN_PROGRESS": [
-      {
-        "short_id": "COF-R2W2-IRNWPB",
-        "workflow_status": "in-progress",
-        "application_id":"123123123-123123123",
-        "type_of_application":"pub",
-        "project_name":"Save the Dog and Duck",
-        "funding_amount_requested":"10000",
-        "location": "Wales"
-      }
-    ],
-    "assessment_store/application_overviews/47aef2f5-3fcb-4d45-acb5-f0152b5f03c4/c603d114-5364-4474-a0c4-c41cbf4d3bbd?search_term=&search_in=project_name%2Cshort_id&asset_type=community-centre&status=NOT_STARTED": [
-      {
-        "short_id": "COF-R2W2-BMEQLK",
-        "workflow_status": "not-started",
-        "application_id":"789789789-879789",
-        "type_of_application":"community-centre",
-        "project_name":"Save our village hall",
-        "funding_amount_requested":"12345",
-        "location": "Northern Ireland"
->>>>>>> 112240bf
       }
     ],
     "workflow_status": "NOT_STARTED"
-  },
-  "assessment_store/sub_criteria_overview/1a2b3c4d": {
-    "id": "1a2b3c4d",
-    "name": "Engagement",
-    "score_submitted": "false",
-    "themes": [
-      {
-        "id": "general-information",
-        "name": "General information"
-      },
-      {
-        "id": "activities",
-        "name": "Activities"
-      },
-      {
-        "id": "partnerships",
-        "name": "Partnerships"
-      }
-    ]
   }
 }