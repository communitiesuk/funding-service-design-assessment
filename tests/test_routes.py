import urllib
from unittest import mock

import pytest
from bs4 import BeautifulSoup
from flask import session

from app.blueprints.assessments.models.round_status import RoundStatus
from app.blueprints.assessments.models.round_summary import RoundSummary
from app.blueprints.assessments.models.round_summary import Stats
from app.blueprints.services.models.flag import Flag
from tests.api_data.test_data import fund_specific_claim_map
from tests.conftest import create_valid_token
from tests.conftest import test_commenter_claims
from tests.conftest import test_lead_assessor_claims


class TestRoutes:
    @pytest.mark.mock_parameters(
        {
            "get_assessment_stats_path": [
                "app.blueprints.assessments.models.round_summary.get_assessments_stats",
            ],
            "get_rounds_path": [
                "app.blueprints.assessments.models.round_summary.get_rounds",
            ],
            "fund_id": "test-fund",
            "round_id": "test-round",
        }
    )
    def test_route_landing(
        self,
        flask_test_client,
        mock_get_funds,
        mock_get_rounds,
        mock_get_assessment_stats,
    ):
        response = flask_test_client.get("/assess/assessor_tool_dashboard/")
        assert 200 == response.status_code, "Wrong status code on response"
        soup = BeautifulSoup(response.data, "html.parser")
        assert (
            soup.title.string == "Assessment tool dashboard – Assessment Hub – GOV.UK"
        ), "Response does not contain expected heading"
        all_table_data_elements = str(soup.find_all("td", class_="govuk-table__cell"))
        assert len(all_table_data_elements) > 0
        project_titles = [
            "Assessment closing date",
            "Applications received",
            "Assessments completed",
            "QA Complete",
        ]
        live_round_titles = [
            "Application closing date",
            "Applications submitted",
            "Applications in progress",
            "Applications not started",
            "Applications completed but not started",
        ]
        assert all(title in all_table_data_elements for title in project_titles) or all(
            title in all_table_data_elements for title in live_round_titles
        )
        for mock_func in mock_get_assessment_stats:
            assert mock_func.call_count == 1
        for mock_func in mock_get_rounds:
            assert mock_func.call_count == 1

    @pytest.mark.mock_parameters(
        {
            "get_assessment_stats_path": [
                "app.blueprints.assessments.models.round_summary.get_assessments_stats",
            ],
            "get_rounds_path": [
                "app.blueprints.assessments.models.round_summary.get_rounds",
            ],
            "fund_id": "test-fund",
            "round_id": "test-round",
        }
    )
    @pytest.mark.parametrize(
        "exp_link_count, download_available, mock_is_lead_assessor",
        [(1, False, True), (3, True, True), (0, False, False)],
    )
    def test_route_landing_export_link_visibility(
        self,
        flask_test_client,
        mock_get_funds,
        mocker,
        exp_link_count,
        download_available,
        mock_is_lead_assessor,
    ):
        access_controller_mock = mock.MagicMock()
        access_controller_mock.is_lead_assessor = mock_is_lead_assessor
        mocker.patch(
            "app.blueprints.assessments.routes.create_round_summaries",
            return_value=[
                RoundSummary(
                    status=RoundStatus(False, False, True, True, True, False),
                    fund_id="111",
                    round_id="222",
                    fund_name="test fund",
                    round_name="test round",
                    assessments_href="",
                    access_controller=access_controller_mock,
                    export_href="/assess/assessor_export/TF/tr/ASSESSOR_EXPORT",
                    feedback_export_href="/assess/feedback_export/TF/tr",
                    assessment_tracker_href="/assess/tracker",
                    round_application_fields_download_available=download_available,
                    sorting_date="",
                    assessment_stats=Stats(
                        date="2023-12-12T12:00:00",
                        total_received=1,
                        completed=1,
                        started=1,
                        qa_complete=1,
                        stopped=1,
                    ),
                    live_round_stats=None,
                )
            ],
        )
        token = create_valid_token(test_lead_assessor_claims)
        flask_test_client.set_cookie("fsd_user_token", token)
        response = flask_test_client.get("/assess/assessor_tool_dashboard/")
        assert 200 == response.status_code, "Wrong status code on response"
        soup = BeautifulSoup(response.data, "html.parser")

        all_exports_links = soup.find_all(
            "a",
            class_="govuk-link",
            string=lambda text: "Export" in text if text else False,
        )
        assert len(all_exports_links) == exp_link_count
        if not download_available and mock_is_lead_assessor:
            assert "Assessment Tracker Export" in all_exports_links[-1].text

    @pytest.mark.parametrize(
        "fund_short_name, round_short_name",
        [("CYP", "TR"), ("NSTF", "TR"), ("COF", "TR"), ("DPIF", "TR")],
    )
    @pytest.mark.application_id("resolved_app")
    def test_route_fund_dashboard_for_assessor(
        self,
        request,
        flask_test_client,
        mock_get_funds,
        mock_get_round,
        mock_get_fund,
        mock_get_application_overviews,
        mock_get_users_for_fund,
        mock_get_assessment_progress,
        mock_get_application_metadata,
        mock_get_active_tags_for_fund_round,
        mock_get_tag_types,
        fund_short_name,
        round_short_name,
    ):

        flask_test_client.set_cookie(
            "fsd_user_token",
            create_valid_token(fund_specific_claim_map[fund_short_name]["ASSESSOR"]),
        )

        response = flask_test_client.get(
            f"/assess/fund_dashboard/{fund_short_name}/{round_short_name}",
            follow_redirects=True,
        )

        assert 200 == response.status_code, "Wrong status code on response"
        soup = BeautifulSoup(response.data, "html.parser")

        all_table_headings = str(soup.find_all("th", class_="govuk-table__header"))
        expected_titles = [
            "Reference",
            "Project name",
            "Funding requested",
            "Asset type",
            "Location",
            "Status",
            "Assigned to",
            "Last action",
            "Time since last action",
        ]
        assert all(title in all_table_headings for title in expected_titles)

        all_tab_names = str(soup.find_all("a", class_="govuk-tabs__tab"))
        expected_tabs = ["All applications", "Assigned to you"]

        assert all(tab_name in all_tab_names for tab_name in expected_tabs)

        # Find the first row in the table body
        first_row = soup.find("tbody").find("tr")
        # Iterate through each cell in the first row
        # Define the array of expected answers
        expected_answers = [
            "FQAC",
            "Project Completed Flag and QA",
            "£7,000.00",
            "Gallery",
            "England",
<<<<<<< HEAD
            "1 tag\n                            \n\n\n\n\n                                Tag one red",
            "Flagged for test_team",
=======
            "1 tag\n                                \n\n\n\n\n                                    Tag one red",
            "Flagged",
>>>>>>> d0eaf446
            "-",
            "-",
            "-",
        ]
        # Check each cell against the expected answers
        for i, cell in enumerate(first_row.find_all("td")):
            expected_answer = expected_answers[i]
            actual_answer = (
                cell.text.strip()
            )  # Get the text content of the cell, stripping any whitespace
            assert (
                actual_answer == expected_answer
            ), f"Cell {i+1} does not match! Expected: {expected_answer}, Actual: {actual_answer}"

        all_filter_labels = str(soup.find_all("label", class_="govuk-label"))
        expected_filter_labels = [
            "Search reference or project name",
            "Filter by status",
            "Filter by assigned to",
            "Filter by tag",
        ]
        assert all(label in all_filter_labels for label in expected_filter_labels)

        # Check the 'assigned to you' tab
        assigned_to_you_table = (
            soup.find("div", id="assigned-to-you")
            .find("table", id="application_overviews_table")
            .find("tbody")
        )

        expected_values = [
            "ASAP",
            "Project In prog and assigned",
            "£13,000.00",
            "Gallery",
            "England",
            fund_specific_claim_map[fund_short_name]["ASSESSOR"]["fullName"],
        ]
        assigned_application_values = str(assigned_to_you_table.find_all("tr"))
        assert all(value in assigned_application_values for value in expected_values)

    @pytest.mark.parametrize(
        "fund_short_name, round_short_name",
        [("CYP", "TR"), ("NSTF", "TR"), ("COF", "TR"), ("DPIF", "TR")],
    )
    @pytest.mark.application_id("resolved_app")
    def test_route_fund_dashboard_for_lead_assessor(
        self,
        request,
        flask_test_client,
        mock_get_funds,
        mock_get_round,
        mock_get_fund,
        mock_get_application_overviews,
        mock_get_users_for_fund,
        mock_get_assessment_progress,
        mock_get_application_metadata,
        mock_get_active_tags_for_fund_round,
        mock_get_tag_types,
        fund_short_name,
        round_short_name,
    ):

        flask_test_client.set_cookie(
            "fsd_user_token",
            create_valid_token(
                fund_specific_claim_map[fund_short_name]["LEAD_ASSESSOR"]
            ),
        )
        response = flask_test_client.get(
            f"/assess/fund_dashboard/{fund_short_name}/{round_short_name}",
            follow_redirects=True,
        )

        assert 200 == response.status_code, "Wrong status code on response"
        soup = BeautifulSoup(response.data, "html.parser")

        all_table_headings = str(soup.find_all("th", class_="govuk-table__header"))
        expected_titles = [
            "Reference",
            "Project name",
            "Funding requested",
            "Asset type",
            "Location",
            "Status",
            "Assigned to",
            "Last action",
            "Time since last action",
        ]
        assert all(title in all_table_headings for title in expected_titles)

        all_tab_names = str(soup.find_all("a", class_="govuk-tabs__tab"))
        expected_tabs = ["All applications", "Assigned to you"]

        assert all(tab_name in all_tab_names for tab_name in expected_tabs)

        # Find the first row in the table body
        first_row = soup.find("tbody").find("tr")
        # Iterate through each cell in the first row
        # Define the array of expected answers
        expected_answers = [
            "FQAC",
            "Project Completed Flag and QA",
            "£7,000.00",
            "Gallery",
            "England",
<<<<<<< HEAD
            "1 tag\n                            \n\n\n\n\n                                Tag one red",
            "Flagged for test_team",
=======
            "1 tag\n                                \n\n\n\n\n                                    Tag one red",
            "Flagged",
>>>>>>> d0eaf446
            "-",
            "-",
            "-",
        ]
        # Check each cell against the expected answers
        for i, cell in enumerate(first_row.find_all("td")):
            expected_answer = expected_answers[i]
            actual_answer = (
                cell.text.strip()
            )  # Get the text content of the cell, stripping any whitespace
            assert (
                actual_answer == expected_answer
            ), f"Cell {i+1} does not match! Expected: {expected_answer}, Actual: {actual_answer}"

        all_filter_labels = str(soup.find_all("label", class_="govuk-label"))
        expected_filter_labels = [
            "Search reference or project name",
            "Filter by status",
            "Filter by assigned to",
            "Filter by tag",
        ]
        assert all(label in all_filter_labels for label in expected_filter_labels)

        # Check the 'assigned to you' tab
        assigned_to_you_table = (
            soup.find("div", id="assigned-to-you")
            .find("table", id="application_overviews_table")
            .find("tbody")
        )

        expected_values = [
            "ASAP",
            "Project In prog and assigned",
            "£13,000.00",
            "Gallery",
            "England",
            fund_specific_claim_map[fund_short_name]["LEAD_ASSESSOR"]["fullName"],
        ]

        assigned_application_values = str(assigned_to_you_table.find_all("tr"))
        assert all(value in assigned_application_values for value in expected_values)

        # Check the 'reporting to you' tab
        reporting_to_you_table = (
            soup.find("div", id="reporting-to-you")
            .find("table", id="application_overviews_table")
            .find("tbody")
        )

        expected_values = [
            "ASAP",
            "Project In prog and assigned",
            "£13,000.00",
            "Gallery",
            "England",
            fund_specific_claim_map[fund_short_name]["LEAD_ASSESSOR"]["fullName"],
        ]

        reporting_to_you_values = str(reporting_to_you_table.find_all("tr"))
        assert all(value in reporting_to_you_values for value in expected_values)

    @pytest.mark.mock_parameters(
        {
            "fund_short_name": "COF",
            "round_short_name": "TR",
            "expected_search_params": {
                "search_term": "",
                "search_in": "project_name,short_id",
                "asset_type": "ALL",
                "assigned_to": "ALL",
                "status": "QA_COMPLETE",
                "filter_by_tag": "ALL",
            },
        }
    )
    @pytest.mark.application_id("resolved_app")
    def test_team_stats_are_present(
            self,
            request,
            flask_test_client,
            mock_get_funds,
            mock_get_round,
            mock_get_fund,
            mock_get_application_overviews,
            mock_get_users_for_fund,
            mock_get_assessment_progress,
            mock_get_application_metadata,
            mock_get_active_tags_for_fund_round,
            mock_get_tag_types,
    ):
        params = request.node.get_closest_marker("mock_parameters").args[0]
        fund_short_name = params["fund_short_name"]
        round_short_name = params["round_short_name"]

        flask_test_client.set_cookie(
            "localhost",
            "fsd_user_token",
            create_valid_token(fund_specific_claim_map[fund_short_name]["LEAD_ASSESSOR"]),
        )

        response = flask_test_client.get(
            f"/assess/fund_dashboard/{fund_short_name}/{round_short_name}",
            follow_redirects=True,
            query_string={"status": "QA_COMPLETE"},
        )

        assert 200 == response.status_code, "Wrong status code on response"
        assert b"Total flagged for test_team" in response.data

    @pytest.mark.mock_parameters(
        {
            "fund_short_name": "COF",
            "round_short_name": "TR",
            "expected_search_params": {
                "search_term": "",
                "search_in": "project_name,short_id",
                "asset_type": "ALL",
                "assigned_to": "Not assigned",
                "status": "ALL",
                "filter_by_tag": "ALL",
            },
        }
    )
    def test_route_fund_dashboard_filter_not_assigned(
        self,
        request,
        flask_test_client,
        mock_get_funds,
        mock_get_round,
        mock_get_fund,
        mock_get_application_overviews,
        mock_get_users_for_fund,
        mock_get_assessment_progress,
        mock_get_application_metadata,
        mock_get_active_tags_for_fund_round,
        mock_get_tag_types,
    ):
        params = request.node.get_closest_marker("mock_parameters").args[0]
        fund_short_name = params["fund_short_name"]
        round_short_name = params["round_short_name"]

        flask_test_client.set_cookie(
            "fsd_user_token",
            create_valid_token(
                fund_specific_claim_map[fund_short_name]["LEAD_ASSESSOR"]
            ),
        )

        response = flask_test_client.get(
            f"/assess/fund_dashboard/{fund_short_name}/{round_short_name}",
            follow_redirects=True,
            query_string={"assigned_to": "Not assigned"},
        )

        assert 200 == response.status_code, "Wrong status code on response"
        soup = BeautifulSoup(response.data, "html.parser")

        all_applications_section = soup.find(
            "h1", class_="govuk-heading-l", string="All applications"
        )
        table = all_applications_section.find_next(
            "table", {"id": "application_overviews_table"}
        )
        rows = table.find_all("tr", class_="govuk-table__row")

        reference_values = []
        for row in rows:
            cells = row.find_all("td", class_="govuk-table__cell")
            if cells:
                reference_values.append(
                    cells[0].text.strip()
                )  # Assuming reference is the first column

        expected_values = ["FQAC", "FS", "INP"]

        # Check that each expected value appears exactly once in the reference column
        for value in expected_values:
            assert reference_values.count(value) == 1

        for value in reference_values:
            # Application with reference 'ASAP' is the assigned application
            assert value != "ASAP"

    @pytest.mark.mock_parameters(
        {
            "fund_short_name": "COF",
            "round_short_name": "TR",
            "expected_search_params": {
                "search_term": "",
                "search_in": "project_name,short_id",
                "asset_type": "ALL",
                "assigned_to": "ALL",
                "status": "QA_COMPLETE",
                "filter_by_tag": "ALL",
            },
        }
    )
    def test_route_fund_dashboard_filter_session_persistence(
        self,
        request,
        flask_test_client,
        app,
        mock_get_funds,
        mock_get_round,
        mock_get_fund,
        mock_get_application_overviews,
        mock_get_users_for_fund,
        mock_get_assessment_progress,
        mock_get_application_metadata,
        mock_get_active_tags_for_fund_round,
        mock_get_tag_types,
    ):
        params = request.node.get_closest_marker("mock_parameters").args[0]
        fund_short_name = params["fund_short_name"]
        round_short_name = params["round_short_name"]
        expected_search_params = params["expected_search_params"]

        flask_test_client.set_cookie(
            "fsd_user_token",
            create_valid_token(
                fund_specific_claim_map[fund_short_name]["LEAD_ASSESSOR"]
            ),
        )

        response = flask_test_client.get(
            f"/assess/fund_dashboard/{fund_short_name}/{round_short_name}",
            follow_redirects=True,
            query_string=expected_search_params,
        )

        assert 200 == response.status_code, "Wrong status code on response"

        with flask_test_client.session_transaction() as sess:
            assert sess is not None
            assert sess.get(
                f"filter_params_{fund_short_name.upper()}_{round_short_name.upper()}"
            ) == {
                "search_term": "",
                "assigned_to": "ALL",
                "status": "QA_COMPLETE",
                "filter_by_tag": "ALL",
            }, "Session did not persist the expected filter parameters"

    @pytest.mark.mock_parameters(
        {
            "fund_short_name": "TF",
            "round_short_name": "TR",
            "expected_search_params": {
                "search_term": "",
                "search_in": "project_name,short_id",
                "asset_type": "ALL",
                "assigned_to": "ALL",
                "status": "QA_COMPLETE",
                "filter_by_tag": "ALL",
            },
        }
    )
    def test_route_fund_dashboard_filter_status(
        self,
        request,
        flask_test_client,
        mock_get_fund,
        mock_get_funds,
        mock_get_round,
        mock_get_application_overviews,
        mock_get_users_for_fund,
        mock_get_assessment_progress,
        mock_get_active_tags_for_fund_round,
        mock_get_tag_types,
    ):
        params = request.node.get_closest_marker("mock_parameters").args[0]
        fund_short_name = params["fund_short_name"]
        round_short_name = params["round_short_name"]

        response = flask_test_client.get(
            f"/assess/fund_dashboard/{fund_short_name}/{round_short_name}",
            follow_redirects=True,
            query_string={"status": "QA_COMPLETE"},
        )

        assert 200 == response.status_code, "Wrong status code on response"
        soup = BeautifulSoup(response.data, "html.parser")
        assert (
            soup.title.string == "Team dashboard – Assessment Hub – GOV.UK"
        ), "Response does not contain expected heading"

    @pytest.mark.mock_parameters(
        {
            "fund_short_name": "TF",
            "round_short_name": "TR",
            "expected_search_params": {
                "search_term": "",
                "search_in": "project_name,short_id",
                "asset_type": "pub",
                "assigned_to": "ALL",
                "status": "ALL",
                "filter_by_tag": "ALL",
            },
        }
    )
    def test_route_fund_dashboard_filter_asset_type(
        self,
        request,
        flask_test_client,
        mock_get_fund,
        mock_get_funds,
        mock_get_round,
        mock_get_application_overviews,
        mock_get_users_for_fund,
        mock_get_assessment_progress,
        mock_get_active_tags_for_fund_round,
        mock_get_tag_types,
    ):
        params = request.node.get_closest_marker("mock_parameters").args[0]
        fund_short_name = params["fund_short_name"]
        round_short_name = params["round_short_name"]

        response = flask_test_client.get(
            f"/assess/fund_dashboard/{fund_short_name}/{round_short_name}",
            follow_redirects=True,
            query_string={"asset_type": "pub"},
        )

        assert 200 == response.status_code, "Wrong status code on response"
        soup = BeautifulSoup(response.data, "html.parser")
        assert (
            soup.title.string == "Team dashboard – Assessment Hub – GOV.UK"
        ), "Response does not contain expected heading"

    @pytest.mark.mock_parameters(
        {
            "fund_short_name": "TF",
            "round_short_name": "TR",
            "expected_search_params": {
                "search_term": "hello",
                "search_in": "project_name,short_id",
                "assigned_to": "ALL",
                "asset_type": "ALL",
                "status": "ALL",
                "filter_by_tag": "ALL",
            },
        }
    )
    def test_route_fund_dashboard_search_term(
        self,
        request,
        flask_test_client,
        mock_get_fund,
        mock_get_funds,
        mock_get_round,
        mock_get_application_overviews,
        mock_get_users_for_fund,
        mock_get_assessment_progress,
        mock_get_active_tags_for_fund_round,
        mock_get_tag_types,
    ):
        params = request.node.get_closest_marker("mock_parameters").args[0]
        fund_short_name = params["fund_short_name"]
        round_short_name = params["round_short_name"]

        response = flask_test_client.get(
            f"/assess/fund_dashboard/{fund_short_name}/{round_short_name}",
            follow_redirects=True,
            query_string={"search_term": "hello"},
        )

        assert 200 == response.status_code, "Wrong status code on response"
        soup = BeautifulSoup(response.data, "html.parser")
        soup = BeautifulSoup(response.data, "html.parser")
        assert (
            soup.title.string == "Team dashboard – Assessment Hub – GOV.UK"
        ), "Response does not contain expected heading"

    @pytest.mark.mock_parameters(
        {
            "fund_short_name": "TF",
            "round_short_name": "TR",
            "expected_search_params": {
                "search_term": "",
                "search_in": "project_name,short_id",
                "asset_type": "ALL",
                "assigned_to": "ALL",
                "status": "ALL",
                "filter_by_tag": "ALL",
            },
        }
    )
    def test_route_fund_dashboard_clear_filters(
        self,
        request,
        flask_test_client,
        mock_get_fund,
        mock_get_funds,
        mock_get_round,
        mock_get_application_overviews,
        mock_get_users_for_fund,
        mock_get_assessment_progress,
        mock_get_active_tags_for_fund_round,
        mock_get_tag_types,
    ):
        params = request.node.get_closest_marker("mock_parameters").args[0]
        fund_short_name = params["fund_short_name"]
        round_short_name = params["round_short_name"]

        response = flask_test_client.get(
            f"/assess/fund_dashboard/{fund_short_name}/{round_short_name}",
            follow_redirects=True,
            query_string={
                "clear_filters": "",
                "search_term": "hello",
                "assigned_to": "ALL",
                "asset_type": "cinema",
                "status": "in-progress",
            },
        )

        assert 200 == response.status_code, "Wrong status code on response"
        soup = BeautifulSoup(response.data, "html.parser")
        assert (
            soup.title.string == "Team dashboard – Assessment Hub – GOV.UK"
        ), "Response does not contain expected heading"

    @pytest.mark.mock_parameters(
        {
            "fund_short_name": "COF",
            "round_short_name": "TR",
            "expected_search_params": {
                "search_term": "",
                "search_in": "project_name,short_id",
                "asset_type": "ALL",
                "assigned_to": "ALL",
                "status": "ALL",
                "filter_by_tag": "ALL",
            },
        }
    )
    @pytest.mark.parametrize(
        "sort_column,sort_order,column_id",
        [
            ("location", "asc", 4),
            ("location", "desc", 4),
            ("funding_requested", "asc", 3),
            ("funding_requested", "desc", 3),
            ("", "", 4),
        ],
    )
    def test_route_fund_dashboard_sort_column(
        self,
        request,
        flask_test_client,
        mock_get_fund,
        mock_get_funds,
        mock_get_round,
        mock_get_application_overviews,
        mock_get_users_for_fund,
        mock_get_assessment_progress,
        mock_get_application_metadata,
        sort_column,
        sort_order,
        column_id,
        mock_get_active_tags_for_fund_round,
        mock_get_tag_types,
    ):
        flask_test_client.set_cookie(
            "fsd_user_token",
            create_valid_token(fund_specific_claim_map["COF"]["ASSESSOR"]),
        )

        params = request.node.get_closest_marker("mock_parameters").args[0]
        fund_short_name = params["fund_short_name"]
        round_short_name = params["round_short_name"]

        response = flask_test_client.get(
            f"/assess/fund_dashboard/{fund_short_name}/{round_short_name}",
            follow_redirects=True,
            query_string={
                "sort_column": sort_column,
                "sort_order": sort_order,
            },
        )

        assert 200 == response.status_code, "Wrong status code on response"
        soup = BeautifulSoup(response.data, "html.parser")

        # Find the table element by its class name
        tbody = soup.find("tbody", {"class": "govuk-table__body"})

        # Find all the elements in the column
        column_data = [
            row.find_all("td")[column_id].text
            for idx, row in enumerate(tbody.find_all("tr"))
        ]

        if sort_order == "asc":
            all_table_data_elements = str(
                soup.find_all(
                    "th",
                    attrs={
                        "class": "govuk-table__header",
                        "aria-sort": "ascending",
                    },
                )
            )
            assert 'aria-sort="ascending"' in all_table_data_elements
            assert sort_column in all_table_data_elements
            # check if the data is in ascending order
            assert all(
                column_data[i] <= column_data[i + 1]
                for i in range(len(column_data) - 1)
            )
        elif sort_order == "desc":
            all_table_data_elements = str(
                soup.find_all(
                    "th",
                    attrs={
                        "class": "govuk-table__header",
                        "aria-sort": "descending",
                    },
                )
            )
            assert 'aria-sort="descending"' in all_table_data_elements
            assert sort_column in all_table_data_elements
            # check if the data is in descending order
            assert all(
                column_data[i] >= column_data[i + 1]
                for i in range(len(column_data) - 1)
            )
        else:
            all_table_data_elements = str(
                soup.find_all(
                    "th",
                    attrs={
                        "class": "govuk-table__header",
                        "aria-sort": "none",
                    },
                )
            )
            assert 'aria-sort="none"' in all_table_data_elements

    @pytest.mark.application_id("resolved_app")
    @pytest.mark.sub_criteria_id("test_sub_criteria_id")
    def test_route_sub_criteria_scoring(
        self,
        flask_test_client,
        request,
        mock_get_sub_criteria,
        mock_get_fund,
        mock_get_funds,
        mock_get_round,
        mock_get_application_metadata,
        mock_get_comments,
        mock_get_flags,
        mock_get_scores,
        mock_get_bulk_accounts,
        mock_get_assessor_tasklist_state,
        mock_get_scoring_system,
    ):
        application_id = request.node.get_closest_marker("application_id").args[0]
        sub_criteria_id = request.node.get_closest_marker("sub_criteria_id").args[0]
        # Use unittest.mock to create a mock object for get_scores_and_justification # noqa

        token = create_valid_token(test_lead_assessor_claims)
        flask_test_client.set_cookie("fsd_user_token", token)

        # Send a request to the route you want to test
        response = flask_test_client.get(
            f"/assess/application_id/{application_id}/sub_criteria_id/{sub_criteria_id}/score"  # noqa
        )

        # Assert that the response has the expected status code
        assert 200 == response.status_code, "Wrong status code on response"
        soup = BeautifulSoup(response.data, "html.parser")
        assert (
            soup.title.string
            == "Score – test_sub_criteria – Project In prog and Res – Assessment Hub – GOV.UK"
        )
        assert b"Current score: 3" in response.data
        assert b"Rescore" in response.data
        assert b"Lead assessor" in response.data
        assert b"This is a comment" in response.data

    def test_route_sub_criteria_scoring_inaccessible_to_commenters(
        self,
        flask_test_client,
        mock_get_funds,
        mock_get_application_metadata,
        mock_get_fund,
        mock_get_round,
    ):
        # Mocking fsd-user-token cookie
        token = create_valid_token(test_commenter_claims)
        flask_test_client.set_cookie("fsd_user_token", token)

        # Send a request to the route you want to test
        response = flask_test_client.get(
            "/assess/application_id/app_123/sub_criteria_id/1a2b3c4d/score"
        )  # noqa

        # Assert that the response has the expected status code
        assert (
            302 == response.status_code
        ), "Commenter should receive a 302 to authenticator when trying to access the sub criteria scoring page"
        params = {"roles_required": "TF_LEAD_ASSESSOR|TF_ASSESSOR"}
        encoded_params = urllib.parse.urlencode(params)
        assert (
            response.location
            == f"https://authenticator/service/user?{encoded_params}"  # noqa
        )

    def test_homepage_route_accessible(self, flask_test_client, mock_get_funds):
        # Remove fsd-user-token cookie
        flask_test_client.set_cookie("fsd_user_token", "")

        # Send a request to the homepage "/" route
        response = flask_test_client.get("/")

        # Assert that the response has the expected status code
        assert 200 == response.status_code, "Homepage route should be accessible"

        # Send a request to the root route
        response = flask_test_client.get("", follow_redirects=True)

        # Assert that the response has the expected status code
        assert 200 == response.status_code, "Homepage route should be accessible"

    def test_healthcheck_route_accessible(self, flask_test_client, mock_get_funds):
        # Remove fsd-user-token cookie
        flask_test_client.set_cookie("fsd_user_token", "")

        # Send a request to the /healthcheck route
        response = flask_test_client.get("/healthcheck")  # noqa

        # Assert that the response has the expected status code
        assert 200 == response.status_code, "Healthcheck route should be accessible"

    @pytest.mark.application_id("flagged_qa_completed_app")
    def test_flag_route_already_flagged(
        self,
        request,
        flask_test_client,
        mock_get_flags,
        mock_get_available_teams,
        mock_get_assessor_tasklist_state,
        mock_get_sub_criteria_banner_state,
        mock_get_fund,
        mock_get_funds,
        mock_get_round,
        mock_get_application_metadata,
    ):
        application_id = request.node.get_closest_marker("application_id").args[0]
        token = create_valid_token(test_lead_assessor_claims)
        flask_test_client.set_cookie("fsd_user_token", token)

        response = flask_test_client.get(f"assess/flag/{application_id}")

        assert response.status_code == 200

    @pytest.mark.application_id("resolved_app")
    @pytest.mark.flag_id("resolved_app")
    def test_flag_route_works_for_application_with_latest_resolved_flag(
        self,
        request,
        flask_test_client,
        mock_get_flags,
        mock_get_available_teams,
        mock_get_flag,
        mock_get_assessor_tasklist_state,
        mock_get_sub_criteria_banner_state,
        mock_get_fund,
        mock_get_funds,
        mock_get_round,
        mock_get_application_metadata,
    ):
        marker = request.node.get_closest_marker("application_id")
        application_id = marker.args[0]
        token = create_valid_token(test_lead_assessor_claims)
        flask_test_client.set_cookie("fsd_user_token", token)

        response = flask_test_client.get(f"assess/flag/{application_id}")

        assert response.status_code == 200

    @pytest.mark.application_id("stopped_app")
    def test_application_route_should_show_stopped_flag(
        self,
        request,
        flask_test_client,
        mock_get_assessor_tasklist_state,
        mock_get_fund,
        mock_get_funds,
        mock_get_application_metadata,
        mock_get_round,
        mock_get_flags,
        mock_get_qa_complete,
        mock_get_bulk_accounts,
        mock_get_associated_tags_for_application,
        mocker,
        mock_get_scoring_system,
    ):
        marker = request.node.get_closest_marker("application_id")
        application_id = marker.args[0]
        token = create_valid_token(test_lead_assessor_claims)
        flask_test_client.set_cookie("fsd_user_token", token)

        response = flask_test_client.get(f"assess/application/{application_id}")

        assert 200 == response.status_code, "Wrong status code on response"
        soup = BeautifulSoup(response.data, "html.parser")
        assert (
            soup.find("h1", class_="assessment-alert__heading").string.strip()
            == "Flagged for test_team - Assessment stopped"
        )
        assert b"Lead User (Lead assessor) lead@test.com" in response.data
        assert b"20/02/2023 at 12:00" in response.data

    @pytest.mark.application_id("resolved_app")
    def test_application_route_should_show_resolved_flag(
        self,
        request,
        flask_test_client,
        mock_get_assessor_tasklist_state,
        mock_get_fund,
        mock_get_funds,
        mock_get_application_metadata,
        mock_get_round,
        mock_get_flags,
        mock_get_qa_complete,
        mock_get_bulk_accounts,
        mock_get_associated_tags_for_application,
        mocker,
        mock_get_scoring_system,
    ):
        marker = request.node.get_closest_marker("application_id")
        application_id = marker.args[0]
        token = create_valid_token(test_lead_assessor_claims)
        flask_test_client.set_cookie("fsd_user_token", token)

        response = flask_test_client.get(f"assess/application/{application_id}")

        assert response.status_code == 200
        assert b"Remove flag" not in response.data
        assert b"Flagged for test_team resolved" in response.data
        assert b"Resolve flag action" in response.data
        assert b"Reason" in response.data

    @pytest.mark.application_id("resolved_app")
    def test_flag_route_submit_flag(
        self,
        flask_test_client,
        mocker,
        mock_get_assessor_tasklist_state,
        mock_get_available_teams,
        mock_get_fund,
        mock_get_round,
        mock_get_funds,
        mock_submit_flag,
        mock_get_application_metadata,
        mock_get_sub_criteria_banner_state,
    ):
        token = create_valid_token(test_lead_assessor_claims)
        flask_test_client.set_cookie("fsd_user_token", token)
        session["csrf_token"] = "test"

        response = flask_test_client.post(
            "assess/flag/resolved_app",
            data={
                "justification": "Test justification",
                "section": ["test_sub_criteria_id"],
                "teams_available": "Team A",
            },
        )

        assert response.status_code == 302
        assert response.headers["Location"] == "/assess/application/resolved_app"

    @pytest.mark.application_id("flagged_qa_completed_app")
    @pytest.mark.flag_id("flagged_qa_completed_app")
    def test_flag_route_get_resolve_flag(
        self,
        request,
        flask_test_client,
        mock_get_flags,
        mock_get_flag,
        mock_get_assessor_tasklist_state,
        mock_get_sub_criteria_banner_state,
        mock_get_fund,
        mock_get_funds,
        mock_get_round,
        mock_get_application_metadata,
    ):
        token = create_valid_token(test_lead_assessor_claims)
        flask_test_client.set_cookie("fsd_user_token", token)
        application_id = request.node.get_closest_marker("application_id").args[0]
        flag_id = request.node.get_closest_marker("flag_id").args[0]
        response = flask_test_client.get(
            f"assess/resolve_flag/{application_id}?flag_id={flag_id}",
        )

        assert response.status_code == 200
        assert b"Resolve flag" in response.data
        assert b"Query resolved" in response.data
        assert b"Stop assessment" in response.data
        assert b"Reason" in response.data
        soup = BeautifulSoup(response.data, "html.parser")
        assert soup.title.string == "Resolve flag – Assessment Hub – GOV.UK"

    @pytest.mark.mock_parameters(
        {
            "flag": Flag.from_dict(
                {
                    "application_id": "flagged_app",
                    "latest_status": "RESOLVED",
                    "latest_allocation": None,
                    "id": "flagged_app",
                    "sections_to_flag": ["Test section"],
                    "updates": [
                        {
                            "id": "316f607a-03b7-4592-b927-5021a28b7d6a",
                            "user_id": "test_user_lead_assessor",
                            "date_created": "2023-01-01T00:00:00",
                            "justification": "Checked with so and so.",
                            "status": "RESOLVED",
                            "allocation": None,
                        }
                    ],
                }
            )
        }
    )
    @pytest.mark.submit_flag_paths(["app.blueprints.flagging.helpers.submit_flag"])
    @pytest.mark.application_id("flagged_app")
    @pytest.mark.flag_id("flagged_app")
    def test_post_resolved_flag(
        self,
        request,
        flask_test_client,
        mocker,
        mock_get_flags,
        mock_get_flag,
        mock_get_assessor_tasklist_state,
        mock_get_fund,
        mock_get_funds,
        mock_get_round,
        mock_get_application_metadata,
        mock_submit_flag,
    ):
        token = create_valid_token(test_lead_assessor_claims)
        flask_test_client.set_cookie("fsd_user_token", token)
        application_id = request.node.get_closest_marker("application_id").args[0]
        flag_id = request.node.get_closest_marker("flag_id").args[0]

        response = flask_test_client.post(
            f"assess/resolve_flag/{application_id}?flag_id={flag_id}",
            data={
                "resolution_flag": "RESOLVED",
                "justification": "Checked with so and so.",
            },
        )

        assert response.status_code == 302
        assert response.headers["Location"] == f"/assess/application/{application_id}"

    @pytest.mark.application_id("stopped_app")
    @pytest.mark.flag_id("stopped_app")
    def test_flag_route_get_continue_application(
        self,
        request,
        flask_test_client,
        mock_get_flags,
        mock_get_flag,
        mock_get_sub_criteria_banner_state,
        mock_get_assessor_tasklist_state,
        mock_get_round,
        mock_get_fund,
        mock_get_funds,
        mock_get_application_metadata,
    ):
        application_id = request.node.get_closest_marker("application_id").args[0]
        flag_id = request.node.get_closest_marker("flag_id").args[0]
        token = create_valid_token(test_lead_assessor_claims)
        flask_test_client.set_cookie("fsd_user_token", token)

        response = flask_test_client.get(
            f"/assess/continue_assessment/{application_id}?flag_id={flag_id}",
        )

        assert response.status_code == 200
        assert b"Continue assessment" in response.data
        assert b"Reason for continuing assessment" in response.data
        assert b"Project In prog and Stop" in response.data

    @pytest.mark.mock_parameters(
        {
            "flag": Flag.from_dict(
                {
                    "application_id": "stopped_app",
                    "latest_status": "RESOLVED",
                    "latest_allocation": None,
                    "id": "stopped_app",
                    "sections_to_flag": ["Test section"],
                    "updates": [
                        {
                            "id": "316f607a-03b7-4592-b927-5021a28b7d6a",
                            "user_id": "test_user_lead_assessor",
                            "date_created": "2023-01-01T00:00:00",
                            "justification": "Checked with so and so.",
                            "status": "RESOLVED",
                            "allocation": None,
                        }
                    ],
                }
            )
        }
    )
    @pytest.mark.submit_flag_paths(["app.blueprints.flagging.helpers.submit_flag"])
    @pytest.mark.application_id("stopped_app")
    @pytest.mark.flag_id("stopped_app")
    def test_post_continue_application(
        self,
        request,
        flask_test_client,
        mocker,
        mock_get_funds,
        mock_get_application_metadata,
        mock_get_fund,
        mock_get_flag,
        mock_get_round,
        mock_get_assessor_tasklist_state,
        mock_submit_flag,
    ):
        flag_id = request.node.get_closest_marker("flag_id").args[0]
        token = create_valid_token(test_lead_assessor_claims)
        flask_test_client.set_cookie("fsd_user_token", token)

        response = flask_test_client.post(
            f"assess/continue_assessment/stopped_app?flag_id={flag_id}",
            data={
                "reason": "We should continue the application.",
            },
        )

        assert response.status_code == 302
        assert response.headers["Location"] == "/assess/application/stopped_app"

    @pytest.mark.application_id("flagged_qa_completed_app")
    def test_qa_complete_flag_displayed(
        self,
        request,
        flask_test_client,
        mock_get_round,
        mock_get_assessor_tasklist_state,
        mock_get_flags,
        mock_get_qa_complete,
        mock_get_bulk_accounts,
        mock_get_sub_criteria_banner_state,
        mock_get_fund,
        mock_get_funds,
        mock_get_application_metadata,
        mock_get_associated_tags_for_application,
        mocker,
        mock_get_scoring_system,
    ):
        token = create_valid_token(test_lead_assessor_claims)
        flask_test_client.set_cookie("fsd_user_token", token)
        application_id = request.node.get_closest_marker("application_id").args[0]
        response = flask_test_client.get(
            f"assess/application/{application_id}",
        )

        assert response.status_code == 200
        assert b"Marked as QA complete" in response.data
        assert b"20/02/2023 at 12:00" in response.data

    @pytest.mark.application_id("flagged_qa_completed_app")
    def test_qa_completed_flagged_application(
        self,
        request,
        flask_test_client,
        mock_get_assessor_tasklist_state,
        mock_get_fund,
        mock_get_funds,
        mock_get_application_metadata,
        mock_get_round,
        mock_get_flags,
        mock_get_qa_complete,
        mock_get_bulk_accounts,
        mock_get_associated_tags_for_application,
        mocker,
        mock_get_scoring_system,
    ):
        token = create_valid_token(test_lead_assessor_claims)
        flask_test_client.set_cookie("fsd_user_token", token)

        marker = request.node.get_closest_marker("application_id")
        application_id = marker.args[0]

        response = flask_test_client.get(
            f"assess/application/{application_id}",
        )

        assert response.status_code == 200
        assert b"Marked as QA complete" in response.data
        assert b"20/02/2023 at 12:00" in response.data
        assert b"Section(s) flagged" in response.data
        assert b"Reason" in response.data
        assert b"Resolve flag" in response.data

    @pytest.mark.mock_parameters(
        {
            "fund_short_name": "COF",
            "round_short_name": "TR",
            "expected_search_params": {
                "search_term": "",
                "search_in": "project_name,short_id",
                "assigned_to": "ALL",
                "asset_type": "ALL",
                "status": "ALL",
                "filter_by_tag": "ALL",
            },
        }
    )
    def test_route_fund_dashboard_shows_flagged(
        self,
        request,
        flask_test_client,
        mock_get_funds,
        mock_get_fund,
        mock_get_round,
        mock_get_application_overviews,
        mock_get_users_for_fund,
        mock_get_assessment_progress,
        mock_get_active_tags_for_fund_round,
        mock_get_tag_types,
    ):
        flask_test_client.set_cookie(
            "fsd_user_token",
            create_valid_token(fund_specific_claim_map["COF"]["ASSESSOR"]),
        )

        params = request.node.get_closest_marker("mock_parameters").args[0]
        fund_short_name = params["fund_short_name"]
        round_short_name = params["round_short_name"]
        response = flask_test_client.get(
            f"/assess/fund_dashboard/{fund_short_name}/{round_short_name}",
            follow_redirects=True,
        )

        assert 200 == response.status_code, "Wrong status code on response"

        assert b"stopped-tag" in response.data, "Stopped Flag is not displaying"

        assert b"flagged-tag" in response.data, "Flagged Flag is not displaying"

        assert (
            b"Resolved" not in response.data
        ), "Resolved Flag is displaying and should not"

        assert 200 == response.status_code, "Wrong status code on response"
        soup = BeautifulSoup(response.data, "html.parser")
        assert (
            soup.title.string == "Team dashboard – Assessment Hub – GOV.UK"
        ), "Response does not contain expected heading"

    @pytest.mark.application_id("resolved_app")
    @pytest.mark.sub_criteria_id("test_sub_criteria_id")
    def test_page_title_subcriteria_theme_match(
        self,
        request,
        flask_test_client,
        mock_get_sub_criteria,
        mock_get_fund,
        mock_get_funds,
        mock_get_round,
        mock_get_application_metadata,
        mock_get_flags,
        mock_get_comments,
        mock_get_sub_criteria_theme,
        mock_get_assessor_tasklist_state,
        mock_get_bulk_accounts,
    ):
        # Mocking fsd-user-token cookie
        token = create_valid_token(test_commenter_claims)
        flask_test_client.set_cookie("fsd_user_token", token)

        application_id = request.node.get_closest_marker("application_id").args[0]
        sub_criteria_id = request.node.get_closest_marker("sub_criteria_id").args[0]

        response = flask_test_client.get(
            f"/assess/application_id/{application_id}/sub_criteria_id/{sub_criteria_id}"  # noqa
        )
        soup = BeautifulSoup(response.data, "html.parser")
        assert (
            soup.title.string
            == "test_theme_name – test_sub_criteria – Project In prog and Res – Assessment Hub – GOV.UK"
        )

    @pytest.mark.application_id("resolved_app")
    def test_get_docs_for_download(
        self,
        flask_test_client,
        request,
        mock_get_assessor_tasklist_state,
        mock_get_fund,
        mock_get_funds,
        mock_get_application_metadata,
        mock_get_flags,
        mock_get_round,
        templates_rendered,
        mock_get_associated_tags_for_application,
        mocker,
    ):
        marker = request.node.get_closest_marker("application_id")
        application_id = marker.args[0]

        token = create_valid_token(test_lead_assessor_claims)
        flask_test_client.set_cookie("fsd_user_token", token)
        mocker.patch(
            "app.blueprints.assessments.routes.get_application_json",
            return_value={"jsonb_blob": "mock"},
        )
        with mock.patch(
            "app.blueprints.assessments.routes.get_files_for_application_upload_fields",
            return_value=[
                ("sample1.doc", "mock/url/for/get/file"),
                ("sample2.doc", "mock/url/for/get/file"),
            ],
        ):
            response = flask_test_client.get(
                f"/assess/application/{application_id}/export"
            )
            assert 200 == response.status_code
            assert 1 == len(templates_rendered)
            rendered_template = templates_rendered[0]
            assert "contract_downloads.html" == rendered_template[0].name
            assert application_id == rendered_template[1]["application_id"]
            assert b"sample1.doc" in response.data
            assert b"sample2.doc" in response.data

    def test_download_q_and_a(
        self,
        flask_test_client,
        mock_get_fund,
        mock_get_round,
        mock_get_funds,
        mock_get_application_metadata,
        mock_get_application_json,
        mocks_for_file_export_download,
    ):
        token = create_valid_token(test_lead_assessor_claims)
        flask_test_client.set_cookie("fsd_user_token", token)
        response = flask_test_client.get(
            "/assess/application/test_app_id/export/test_short_id/answers.txt"
        )
        sample_1 = "Project information"
        sample_2 = "Q) Have you been given"
        assert response.status_code == 200
        assert sample_1 in response.text
        assert sample_2 in response.text

    def test_get_file_with_short_id(
        self,
        flask_test_client,
        mocker,
        mock_get_funds,
        mock_get_fund,
        mock_get_application_metadata,
    ):
        token = create_valid_token(test_lead_assessor_claims)
        flask_test_client.set_cookie("fsd_user_token", token)
        mocker.patch(
            "app.blueprints.assessments.routes.get_file_for_download_from_aws",
            return_value=("some file contents", "mock_mimetype"),
        )
        with mock.patch(
            "app.blueprints.assessments.routes.download_file", return_value=""
        ) as mock_download_file:
            flask_test_client.get(
                "/assess/application/abc123/export/business_plan.txt?short_id=QWERTY"
            )  # noqa
            mock_download_file.assert_called_once_with(
                "some file contents",
                "mock_mimetype",
                "QWERTY_business_plan.txt",
            )

    def test_get_file_without_short_id(
        self,
        flask_test_client,
        mocker,
        mock_get_funds,
        mock_get_fund,
        mock_get_application_metadata,
    ):
        token = create_valid_token(test_lead_assessor_claims)
        flask_test_client.set_cookie("fsd_user_token", token)
        mocker.patch(
            "app.blueprints.assessments.routes.get_file_for_download_from_aws",
            return_value=("some file contents", "mock_mimetype"),
        )
        with mock.patch(
            "app.blueprints.assessments.routes.download_file", return_value=""
        ) as mock_download_file:
            flask_test_client.get("/assess/application/abc123/export/business_plan.txt")
            mock_download_file.assert_called_once_with(
                "some file contents", "mock_mimetype", "business_plan.txt"
            )

    def test_get_file(self, flask_test_client):
        from app.blueprints.assessments.routes import download_file

        response = download_file("file_data", "text/plain", "file_name.abc")
        assert "text/plain" in response.content_type
        assert "attachment;filename=file_name.abc" == response.headers.get(
            "Content-Disposition"
        )


@pytest.mark.parametrize(
    "file_extension, content_type",
    [
        ("txt", "text/plain; charset=utf-8"),
        ("csv", "text/csv; charset=utf-8"),
    ],
)
def test_download_application_answers(
    flask_test_client,
    mock_get_funds,
    mock_get_application_metadata,
    mock_get_fund,
    mock_get_round,
    mock_get_application_json,
    file_extension,
    content_type,
    mocks_for_file_export_download,
):
    token = create_valid_token(test_lead_assessor_claims)
    flask_test_client.set_cookie("fsd_user_token", token)
    url = f"/assess/application/123/export/456/answers.{file_extension}"
    response = flask_test_client.get(url)

    assert response.status_code == 200

    assert response.headers["Content-Type"] == content_type
    assert (
        response.headers["Content-Disposition"]
        == f"attachment;filename=456_answers.{file_extension}"
    )


def test_download_application_answers_invalid_file_type(
    flask_test_client,
    mock_get_funds,
    mock_get_application_metadata,
    mock_get_round,
    mock_get_fund,
    mock_get_application_json,
    mocks_for_file_export_download,
):
    token = create_valid_token(test_lead_assessor_claims)
    flask_test_client.set_cookie("fsd_user_token", token)
    response = flask_test_client.get(
        "/assess/application/123/export/456/answers.invalid"
    )
    assert response.status_code == 404<|MERGE_RESOLUTION|>--- conflicted
+++ resolved
@@ -198,13 +198,8 @@
             "£7,000.00",
             "Gallery",
             "England",
-<<<<<<< HEAD
             "1 tag\n                            \n\n\n\n\n                                Tag one red",
             "Flagged for test_team",
-=======
-            "1 tag\n                                \n\n\n\n\n                                    Tag one red",
-            "Flagged",
->>>>>>> d0eaf446
             "-",
             "-",
             "-",
@@ -311,13 +306,8 @@
             "£7,000.00",
             "Gallery",
             "England",
-<<<<<<< HEAD
             "1 tag\n                            \n\n\n\n\n                                Tag one red",
             "Flagged for test_team",
-=======
-            "1 tag\n                                \n\n\n\n\n                                    Tag one red",
-            "Flagged",
->>>>>>> d0eaf446
             "-",
             "-",
             "-",
