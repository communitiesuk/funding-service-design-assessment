from unittest import mock

import app
import pytest
from app.assess.models.flag import Flag
from app.assess.models.score import Score
from config import Config
from flask import session
from tests.conftest import create_valid_token
from tests.conftest import test_commenter_claims
from tests.conftest import test_lead_assessor_claims


class TestRoutes:
    def test_route_landing(self, flask_test_client):
        with mock.patch(
            "app.assess.routes.get_application_overviews",
            return_value=[],
        ) as mock_get_application_overviews_func:
            response = flask_test_client.get("/assess/assessor_dashboard/")

            assert 200 == response.status_code, "Wrong status code on response"

            mock_get_application_overviews_func.assert_called_once_with(
                Config.COF_FUND_ID,
                Config.COF_ROUND2_ID,
                {
                    "search_term": "",
                    "search_in": "project_name,short_id",
                    "asset_type": "ALL",
                    "status": "ALL",
                },
            )

            assert (
                b"Team dashboard" in response.data
            ), "Response does not contain expected heading"

    def test_route_landing_filter_status(self, flask_test_client):
        with mock.patch(
            "app.assess.routes.get_application_overviews",
            return_value=[],
        ) as mock_get_application_overviews_func:
            response = flask_test_client.get(
                "/assess/assessor_dashboard/",
                query_string={"status": "QA_COMPLETE"},
            )

            assert 200 == response.status_code, "Wrong status code on response"

            mock_get_application_overviews_func.assert_called_once_with(
                Config.COF_FUND_ID,
                Config.COF_ROUND2_ID,
                {
                    "search_term": "",
                    "search_in": "project_name,short_id",
                    "asset_type": "ALL",
                    "status": "QA_COMPLETE",
                },
            )

            assert (
                b"Team dashboard" in response.data
            ), "Response does not contain expected heading"

    def test_route_landing_filter_asset_type(self, flask_test_client):
        with mock.patch(
            "app.assess.routes.get_application_overviews",
            return_value=[],
        ) as mock_get_application_overviews_func:
            response = flask_test_client.get(
                "/assess/assessor_dashboard/",
                query_string={"asset_type": "pub"},
            )

            assert 200 == response.status_code, "Wrong status code on response"

            mock_get_application_overviews_func.assert_called_once_with(
                Config.COF_FUND_ID,
                Config.COF_ROUND2_ID,
                {
                    "search_term": "",
                    "search_in": "project_name,short_id",
                    "asset_type": "pub",
                    "status": "ALL",
                },
            )

            assert (
                b"Team dashboard" in response.data
            ), "Response does not contain expected heading"

    def test_route_landing_search_term(self, flask_test_client):
        with mock.patch(
            "app.assess.routes.get_application_overviews",
            return_value=[],
        ) as mock_get_application_overviews_func:
            response = flask_test_client.get(
                "/assess/assessor_dashboard/",
                query_string={"search_term": "hello"},
            )

            assert 200 == response.status_code, "Wrong status code on response"

            mock_get_application_overviews_func.assert_called_once_with(
                Config.COF_FUND_ID,
                Config.COF_ROUND2_ID,
                {
                    "search_term": "hello",
                    "search_in": "project_name,short_id",
                    "asset_type": "ALL",
                    "status": "ALL",
                },
            )

            assert (
                b"Team dashboard" in response.data
            ), "Response does not contain expected heading"

    def test_route_landing_clear_filters(self, flask_test_client):
        with mock.patch(
            "app.assess.routes.get_application_overviews",
            return_value=[],
        ) as mock_get_application_overviews_func:
            response = flask_test_client.get(
                "/assess/assessor_dashboard/",
                query_string={
                    "clear_filters": "",
                    "search_term": "hello",
                    "asset_type": "cinema",
                    "status": "in-progress",
                },
            )

            assert 200 == response.status_code, "Wrong status code on response"

            mock_get_application_overviews_func.assert_called_once_with(
                Config.COF_FUND_ID,
                Config.COF_ROUND2_ID,
                {
                    "search_term": "",
                    "search_in": "project_name,short_id",
                    "asset_type": "ALL",
                    "status": "ALL",
                },
            )

            assert (
                b"Team dashboard" in response.data
            ), "Response does not contain expected heading"

    @pytest.mark.parametrize(
        "expected_names",
        [b"Current score: 5", b"Rescore", b"Add rationale for this"],
    )
    def test_route_sub_criteria_scoring(
        self, flask_test_client, expected_names
    ):
        # Define a dummy value for the return value of get_score_and_justification # noqa
        mock_scores = [
            Score(
                id="123",
                application_id="app_123",
                sub_criteria_id="1a2b3c4d",
                score="5",
                justification="test justification",
                date_created="2022-01-01T00:00:00",
                user_id="test-user",
                user_full_name="Test User",
                user_email="test@example.com",
                highest_role="LEAD_ASSESSOR",
            )
        ]

        # Use unittest.mock to create a mock object for get_scores_and_justification # noqa
        with mock.patch(
            "app.assess.routes.get_score_and_justification"
        ) as mock_get_score_and_justification:
            # Set the return value of the mock object
            mock_get_score_and_justification.return_value = mock_scores

            # Mocking fsd-user-token cookie
            test_payload = {
                "accountId": "test-user",
                "email": "test@example.com",
                "fullName": "Test User",
                "roles": ["LEAD_ASSESSOR", "ASSESSOR", "COMMENTER"],
            }
            token = create_valid_token(test_payload)
            flask_test_client.set_cookie("localhost", "fsd_user_token", token)

            # Send a request to the route you want to test
            response = flask_test_client.get(
                "/assess/application_id/app_123/sub_criteria_id/1a2b3c4d?theme_id=score"  # noqa
            )

            # Assert that the response has the expected status code
            assert 200 == response.status_code, "Wrong status code on response"

            # Assert that the response contains the expected ids
            assert (
                expected_names in response.data
            ), "Response does not contain expected names"

    @pytest.mark.parametrize(
        "expected_ids, expected_names",
        [
            (b"general-information", b"General information"),
            (b"activities", b"Activities"),
            (b"partnerships", b"Partnerships"),
            (b"score-subcriteria-link", b"Score the subcriteria"),
        ],
    )
    def test_route_sub_criteria_side_bar_lead_assessor(
        self, flask_test_client, monkeypatch, expected_ids, expected_names
    ):

        # Mocking fsd-user-token cookie
        token = create_valid_token(test_lead_assessor_claims)
        flask_test_client.set_cookie("localhost", "fsd_user_token", token)

        # Send a request to the route you want to test
        response = flask_test_client.get(
            "/assess/application_id/app_123/sub_criteria_id/1a2b3c4d?theme_id=general-information"  # noqa
        )

        # Assert that the response has the expected status code
        assert 200 == response.status_code, "Wrong status code on response"

        # Assert that the response contains the expected ids and names
        assert (
            expected_ids in response.data
        ), "Response does not contain expected id"
        assert (
            expected_names in response.data
        ), "Response does not contain expected name"

    def test_route_sub_criteria_scoring_inaccessible_to_commenters(
        self, flask_test_client
    ):

        # Mocking fsd-user-token cookie
        token = create_valid_token(test_commenter_claims)
        flask_test_client.set_cookie("localhost", "fsd_user_token", token)

        # Send a request to the route you want to test
        response = flask_test_client.get(
            "/assess/application_id/app_123/sub_criteria_id/1a2b3c4d?theme_id=score"  # noqa
        )

        # Assert that the response has the expected status code
        assert 404 == response.status_code, (
            "Commenter should receive a 404 when trying to access the sub"
            " criteria scoring page"
        )

    def test_homepage_route_accessible(self, flask_test_client):

        # Remove fsd-user-token cookie
        flask_test_client.set_cookie("localhost", "fsd_user_token", "")

        # Send a request to the homepage "/" route
        response = flask_test_client.get("/")

        # Assert that the response has the expected status code
        assert (
            200 == response.status_code
        ), "Homepage route should be accessible"

        # Send a request to the root route
        response = flask_test_client.get("", follow_redirects=True)

        # Assert that the response has the expected status code
        assert (
            200 == response.status_code
        ), "Homepage route should be accessible"

    def test_healthcheck_route_accessible(self, flask_test_client):

        # Remove fsd-user-token cookie
        flask_test_client.set_cookie("localhost", "fsd_user_token", "")

        # Send a request to the /healthcheck route
        response = flask_test_client.get("/healthcheck")  # noqa

        # Assert that the response has the expected status code
        assert (
            200 == response.status_code
        ), "Healthcheck route should be accessible"

    @pytest.mark.parametrize(
        "expected_ids, expected_names",
        [
            (b"general-information", b"General information"),
            (b"activities", b"Activities"),
            (b"partnerships", b"Partnerships"),
        ],
    )
    def test_route_sub_criteria_side_bar_commenter(
        self,
        flask_test_client,
        monkeypatch,
        expected_ids,
        expected_names,
    ):
        # Mocking fsd-user-token cookie
        token = create_valid_token(test_commenter_claims)
        flask_test_client.set_cookie("localhost", "fsd_user_token", token)

        # Send a request to the route you want to test
        response = flask_test_client.get(
            "/assess/application_id/app_123/sub_criteria_id/1a2b3c4d?theme_id=general-information"  # noqa
        )

        # Assert that the response has the expected status code
        assert 200 == response.status_code, "Wrong status code on response"

        # Assert that the response contains the expected ids and names
        assert (
            expected_ids in response.data
        ), "Response does not contain expected id"
        assert (
            expected_names in response.data
        ), "Response does not contain expected name"
        assert (
            b"score-subcriteria-link" not in response.data
        ), "Sidebar should not contain score subcriteria link"
        assert (
            b"Score the subcriteria" not in response.data
        ), "Sidebar should not contain the link to score subcriteria"

    def test_flag_route_already_flagged(self, flask_test_client):
        token = create_valid_token(test_lead_assessor_claims)
        flask_test_client.set_cookie("localhost", "fsd_user_token", token)

        response = flask_test_client.get("assess/flag/app_123")

        assert response.status_code == 400

    def test_flag_route_works_for_applciation_with_latest_resolved_flag(
        self, flask_test_client
    ):
        token = create_valid_token(test_lead_assessor_claims)
        flask_test_client.set_cookie("localhost", "fsd_user_token", token)

        response = flask_test_client.get("assess/flag/resolved_app")

        assert response.status_code == 200

    def test_application_route_should_show_stopped_flag(
        self, flask_test_client
    ):
        token = create_valid_token(test_lead_assessor_claims)
        flask_test_client.set_cookie("localhost", "fsd_user_token", token)

        response = flask_test_client.get("assess/application/stopped_app")

        assert response.status_code == 200
        assert b"21/01/2023" in response.data
        assert b"Stopped" in response.data

    def test_application_route_should_not_show_resolved_flag(
        self, flask_test_client
    ):
        token = create_valid_token(test_lead_assessor_claims)
        flask_test_client.set_cookie("localhost", "fsd_user_token", token)

        response = flask_test_client.get("assess/application/resolved_app")

        assert response.status_code == 200
        assert b"01/01/2023" not in response.data
        assert b"Reason" not in response.data
        assert b"Section flagged" not in response.data

    def test_flag_route_submit_flag(
        self, flask_test_client, mocker, request_ctx
    ):
        token = create_valid_token(test_lead_assessor_claims)
        flask_test_client.set_cookie("localhost", "fsd_user_token", token)
        session["csrf_token"] = "test"

        mocker.patch("app.assess.routes.submit_flag", return_value=None)

        response = flask_test_client.post(
            "assess/flag/1",
            data={
                "justification": "Test justification",
                "section": "Test section",
            },
        )

        assert response.status_code == 302
        assert response.headers["Location"] == "/assess/application/1"

    def test_flag_route_get_resolve_flag(
        self,
        flask_test_client,
    ):
        token = create_valid_token(test_lead_assessor_claims)
        flask_test_client.set_cookie("localhost", "fsd_user_token", token)

        response = flask_test_client.get(
            "assess/resolve_flag/app_123?section=org_info",
        )

        assert response.status_code == 200
        assert b"Resolve flag" in response.data
        assert b"Query resolved" in response.data
        assert b"Stop assessment" in response.data
        assert b"Reason" in response.data

    def test_post_resolved_flag(self, flask_test_client, mocker):
        token = create_valid_token(test_lead_assessor_claims)
        flask_test_client.set_cookie("localhost", "fsd_user_token", token)
        mocker.patch(
            "app.assess.helpers.submit_flag",
            return_value=Flag.from_dict(
                {
                    "application_id": "app_123",
                    "date_created": "2023-01-01T00:00:00",
                    "flag_type": "RESOLVED",
                    "id": "flagid",
                    "justification": "string",
                    "section_to_flag": "community",
                    "user_id": "test@example.com",
                }
            ),
        )

        response = flask_test_client.post(
            "assess/resolve_flag/app_123?section=org_info",
            data={
                "resolution_flag": "RESOLVED",
                "justification": "Checked with so and so.",
            },
        )
        app.assess.helpers.submit_flag.assert_called_once()
        app.assess.helpers.submit_flag.assert_called_once_with(
            "app_123",
            "RESOLVED",
            "Checked with so and so.",
            "section not specified",
        )

        assert response.status_code == 302
        assert response.headers["Location"] == "/assess/application/app_123"

    def test_flag_route_get_continue_application(
        self,
        flask_test_client,
    ):
        token = create_valid_token(test_lead_assessor_claims)
        flask_test_client.set_cookie("localhost", "fsd_user_token", token)

        response = flask_test_client.get(
            "/assess/continue_assessment/stopped_app",
        )

        assert response.status_code == 200
        assert b"short" in response.data
        assert b"Reason for continuing assessment" in response.data
        assert b"10.00" in response.data
        assert b"Stopped" in response.data

    def test_post_continue_application(self, flask_test_client, mocker):
        token = create_valid_token(test_lead_assessor_claims)
        flask_test_client.set_cookie("localhost", "fsd_user_token", token)
        mocker.patch(
            "app.assess.helpers.submit_flag",
            return_value=Flag.from_dict(
                {
                    "application_id": "app_123",
                    "date_created": "2023-01-01T00:00:00",
                    "flag_type": "RESOLVED",
                    "id": "flagid",
                    "justification": "string",
                    "section_to_flag": "community",
                    "user_id": "test@example.com",
                }
            ),
        )

        response = flask_test_client.post(
            "assess/resolve_flag/app_123?section=org_info",
            data={
                "resolution_flag": "RESOLVED",
                "justification": "We should continue the application.",
            },
        )
        app.assess.helpers.submit_flag.assert_called_once()
        app.assess.helpers.submit_flag.assert_called_once_with(
            "app_123",
            "RESOLVED",
            "We should continue the application.",
            "section not specified",
        )

        assert response.status_code == 302
        assert response.headers["Location"] == "/assess/application/app_123"
<<<<<<< HEAD

    def test_qa_complete_flag_displayed(self, flask_test_client, mocker):
        token = create_valid_token(test_lead_assessor_claims)
        flask_test_client.set_cookie("localhost", "fsd_user_token", token)
        mocker.patch(
            "app.assess.routes.get_assessor_task_list_state",
            return_value={
                "criterias": [],
                "date_submitted": "2022-10-27T08:32:13.383999",
                "fund_id": "47aef2f5-3fcb-4d45-acb5-f0152b5f03c4",
                "funding_amount_requested": 4600.0,
                "project_name": "Remodel the beautiful cinema in Cardiff",
                "sections": [],
                "short_id": "COF-R2W2-VPWRNH",
                "workflow_status": "COMPLETED",
            },
        )
        mocker.patch(
            "app.assess.routes.get_latest_flag",
            return_value=Flag.from_dict(
                {
                    "application_id": "app_123",
                    "date_created": "2023-01-01T00:00:00",
                    "flag_type": "QA_COMPLETED",
                    "id": "flagid",
                    "justification": "string",
                    "section_to_flag": "community",
                    "user_id": "test@example.com",
                    "is_qa_complete": True,
                }
            ),
        )
        response = flask_test_client.get(
            "assess/application/app_123",
        )
        app.assess.routes.get_latest_flag.assert_called_once()
        app.assess.routes.get_latest_flag.assert_called_once_with("app_123")

        assert response.status_code == 200
        assert b"Marked as QA complete" in response.data
        assert b"01/01/2023 at 00:00am" in response.data
        assert b"Flagged" not in response.data

    def test_qa_completed_flagged_application(self, flask_test_client, mocker):
        token = create_valid_token(test_lead_assessor_claims)
        flask_test_client.set_cookie("localhost", "fsd_user_token", token)
        mocker.patch(
            "app.assess.routes.get_assessor_task_list_state",
            return_value={
                "criterias": [],
                "date_submitted": "2022-10-27T08:32:13.383999",
                "fund_id": "47aef2f5-3fcb-4d45-acb5-f0152b5f03c4",
                "funding_amount_requested": 4600.0,
                "project_name": "Remodel the beautiful cinema in Cardiff",
                "sections": [],
                "short_id": "COF-R2W2-VPWRNH",
                "workflow_status": "COMPLETED",
            },
        )
        mocker.patch(
            "app.assess.routes.get_latest_flag",
            return_value=Flag.from_dict(
                {
                    "application_id": "app_123",
                    "date_created": "2023-01-01T00:00:00",
                    "flag_type": "FLAGGED",
                    "id": "flagid",
                    "justification": "string",
                    "section_to_flag": "community",
                    "user_id": "test@example.com",
                    "is_qa_complete": True,
                }
            ),
        )
        response = flask_test_client.get(
            "assess/application/app_123",
        )
        app.assess.routes.get_latest_flag.assert_called_once()
        app.assess.routes.get_latest_flag.assert_called_once_with("app_123")

        assert response.status_code == 200
        assert b"Marked as QA complete" in response.data
        assert b"01/01/2023 at 00:00am" in response.data
        assert b"Flagged" in response.data
        assert b"Reason" in response.data
        assert b"Resolve flag" in response.data
=======
    
    def test_route_landing_shows_flagged(self, flask_test_client):
        response = flask_test_client.get("/assess/assessor_dashboard/")

        assert 200 == response.status_code, "Wrong status code on response"

        assert (
            b"stopped-tag" in response.data
        ), "Stopped Flag is not displaying"

        assert (
            b"flagged-tag" in response.data
        ), "Flagged Flag is not displaying"

        assert (
            b"Resolved" not in response.data
        ), "Resolved Flag is displaying and should not"
>>>>>>> efb5c261
<|MERGE_RESOLUTION|>--- conflicted
+++ resolved
@@ -497,7 +497,6 @@
 
         assert response.status_code == 302
         assert response.headers["Location"] == "/assess/application/app_123"
-<<<<<<< HEAD
 
     def test_qa_complete_flag_displayed(self, flask_test_client, mocker):
         token = create_valid_token(test_lead_assessor_claims)
@@ -584,7 +583,6 @@
         assert b"Flagged" in response.data
         assert b"Reason" in response.data
         assert b"Resolve flag" in response.data
-=======
     
     def test_route_landing_shows_flagged(self, flask_test_client):
         response = flask_test_client.get("/assess/assessor_dashboard/")
@@ -601,5 +599,4 @@
 
         assert (
             b"Resolved" not in response.data
-        ), "Resolved Flag is displaying and should not"
->>>>>>> efb5c261
+        ), "Resolved Flag is displaying and should not"