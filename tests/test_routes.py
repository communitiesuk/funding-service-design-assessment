--- conflicted
+++ resolved
@@ -5,10 +5,7 @@
 from config import Config
 from flask import session
 from tests.conftest import create_valid_token
-<<<<<<< HEAD
-=======
 from tests.conftest import test_commenter_claims
->>>>>>> 00b9fdda
 from tests.conftest import test_lead_assessor_claims
 
 
@@ -211,11 +208,7 @@
             (b"score-subcriteria-link", b"Score the subcriteria"),
         ],
     )
-<<<<<<< HEAD
-    def test_route_sub_criteria_side_bar(
-=======
     def test_route_sub_criteria_side_bar_lead_assessor(
->>>>>>> 00b9fdda
         self,
         flask_test_client,
         monkeypatch,
@@ -247,45 +240,6 @@
             expected_names in response.data
         ), "Response does not contain expected name"
 
-<<<<<<< HEAD
-    def test_flag_route_already_flagged(self, flask_test_client, mocker):
-        token = create_valid_token(test_lead_assessor_claims)
-        flask_test_client.set_cookie("localhost", "fsd_user_token", token)
-
-        mock_get_flags = mocker.patch("app.assess.routes.get_flags")
-        mock_get_flags.return_value = [
-            {"reason": "Test reason", "section": "Test section"}
-        ]
-
-        response = flask_test_client.get("assess/flag/1")
-
-        assert response.status_code == 400
-
-    def test_flag_route_submit_flag(
-        self, flask_test_client, mocker, request_ctx
-    ):
-        token = create_valid_token(test_lead_assessor_claims)
-        flask_test_client.set_cookie("localhost", "fsd_user_token", token)
-        session["csrf_token"] = "test"
-
-        mocker.patch("app.assess.routes.submit_flag", return_value=None)
-        mock_get_flags = mocker.patch("app.assess.routes.get_flags")
-        mock_get_banner_state = mocker.patch(
-            "app.assess.routes.get_banner_state"
-        )
-        mock_get_fund = mocker.patch("app.assess.routes.get_fund")
-        mock_get_flags.return_value = []
-        mock_get_banner_state.return_value = {"fund_id": 1}
-        mock_get_fund.return_value = mock.Mock(name="Test Fund")
-
-        response = flask_test_client.post(
-            "assess/flag/1",
-            data={"reason": "Test reason", "section": "Test section"},
-        )
-
-        assert response.status_code == 302
-        assert response.headers["Location"] == "/assess/application/1"
-=======
     def test_route_sub_criteria_scoring_inaccessible_to_commenters(
         self, flask_test_client
     ):
@@ -350,4 +304,41 @@
         assert (
             b"Score the subcriteria" not in response.data
         ), "Sidebar should not contain the link to score subcriteria"
->>>>>>> 00b9fdda
+
+    def test_flag_route_already_flagged(self, flask_test_client, mocker):
+        token = create_valid_token(test_lead_assessor_claims)
+        flask_test_client.set_cookie("localhost", "fsd_user_token", token)
+
+        mock_get_flags = mocker.patch("app.assess.routes.get_flags")
+        mock_get_flags.return_value = [
+            {"reason": "Test reason", "section": "Test section"}
+        ]
+
+        response = flask_test_client.get("assess/flag/1")
+
+        assert response.status_code == 400
+
+    def test_flag_route_submit_flag(
+        self, flask_test_client, mocker, request_ctx
+    ):
+        token = create_valid_token(test_lead_assessor_claims)
+        flask_test_client.set_cookie("localhost", "fsd_user_token", token)
+        session["csrf_token"] = "test"
+
+        mocker.patch("app.assess.routes.submit_flag", return_value=None)
+        mock_get_flags = mocker.patch("app.assess.routes.get_flags")
+        mock_get_banner_state = mocker.patch(
+            "app.assess.routes.get_banner_state"
+        )
+        mock_get_fund = mocker.patch("app.assess.routes.get_fund")
+        mock_get_flags.return_value = []
+        mock_get_banner_state.return_value = {"fund_id": 1}
+        mock_get_fund.return_value = mock.Mock(name="Test Fund")
+
+        response = flask_test_client.post(
+            "assess/flag/1",
+            data={"reason": "Test reason", "section": "Test section"},
+        )
+
+        assert response.status_code == 302
+        assert response.headers["Location"] == "/assess/application/1"