--- conflicted
+++ resolved
@@ -387,14 +387,6 @@
 
         soup = BeautifulSoup(rendered_html, "html.parser")
 
-<<<<<<< HEAD
-        data_url = "data:text/html," + quote(
-            "<html><body>" + rendered_html + "</body></html>"
-        )
-        webbrowser.get("chrome").open_new_tab(data_url)
-
-=======
->>>>>>> 2d92c4c3
         assert (
             soup.find("p", text="This is") is not None
         ), "<p> tag text not found"
