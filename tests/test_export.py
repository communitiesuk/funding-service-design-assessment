--- conflicted
+++ resolved
@@ -10,10 +10,9 @@
 
 
 class TestExport:
-<<<<<<< HEAD
     def test_extract_q_and_a(self, app):
         result = extract_questions_and_answers(
-            single_application_json_blob['forms']
+            single_application_json_blob["forms"]
         )
         assert (
             "sample1.doc"
@@ -50,8 +49,6 @@
         assert "Q) Capital funding" in result
         assert "A) 2300" in result
 
-=======
->>>>>>> 0d08f9b6
     def test_get_files_for_application_upload_fields(self):
         application_id = "dummy_id"
         short_id = "d_id"
