--- conflicted
+++ resolved
@@ -6,137 +6,6 @@
 
 Repo for the DLUCH Funding Service Design Assessment Hub.
 
-<<<<<<< HEAD
-Built with Flask.
-
-## Prerequisites
-- python ^= 3.10
-
-# Getting started
-
-## Installation
-
-Clone the repository
-
-### Create a Virtual environment
-
-    python3 -m venv .venv
-
-### Enter the virtual environment
-
-...either macOS using bash:
-
-    source .venv/bin/activate
-
-...or if on Windows using Command Prompt:
-
-    .venv\Scripts\activate.bat
-
-### Install dependencies
-
-From the top-level directory enter the command to install pip and the dependencies of the project
-
-    python3 -m pip install --upgrade pip && pip install -r requirements-dev.txt
-
-NOTE: requirements-dev.txt and requirements.txt are updated using [pip-tools pip-compile](https://github.com/jazzband/pip-tools)
-To update requirements please manually add the dependencies in the .in files (not the requirements.txt files)
-Then run (in the following order):
-
-    pip-compile requirements.in
-
-    pip-compile requirements-dev.in
-
-## How to use
-Enter the virtual environment as described above, then:
-
-### Build GovUK Assets
-
-This build step imports assets required for the GovUK template and styling components.
-It also builds customised swagger files which slightly clean the layout provided by the vanilla SwaggerUI 3.52.0 (which is included in dependency swagger-ui-bundle==0.0.9) are located at /swagger/custom/3_52_0.
-
-Before first usage, the vanilla bundle needs to be imported and overwritten with the modified files. To do this run:
-
-    python3 build.py
-
-Developer note: If you receive a certification error when running the above command on macOS,
-consider if you need to run the Python
-'Install Certificates.command' which is a file located in your globally installed Python directory. For more info see [StackOverflow](https://stackoverflow.com/questions/52805115/certificate-verify-failed-unable-to-get-local-issuer-certificate)
-
-### Copying Styles
-During development if you need to copy styles from `app/static/src/styles` to the `dist` dir, you can do this by running
-
-    invoke copy-styles
-
-This uses `invoke` and the tasks defined in `tasks.py` to just copy the contents of the source styles directory to dist, saving the time to reinstall the whole govuk bundle by running the full build as above.
-
-### Run Flask
-
-Run:
-
-    flask run
-
-A local dev server will be created on
-
-    http://localhost:5001
-
-Flask environment variables are configurable in `.flaskenv`
-
-You should see the following:
-![Preview of the end result](https://user-images.githubusercontent.com/56394038/155768587-907ea46a-ade5-475a-a901-acfde6160f66.png)
-
-### Run with Gunicorn
-
-In deployed environments the service is run with gunicorn. You can run the service locally with gunicorn to test
-
-First set the FLASK_ENV environment you wish to test eg:
-
-    export FLASK_ENV=dev
-
-Then run gunicorn using the following command:
-
-    gunicorn wsgi:app -c run/gunicorn/local.py
-
-# Configuration
-
-This service is designed to be an interface to two primary data stores: The *Fund Store* which holds data about different funds and their rounds, and the *Application Store* which holds individual applications/submissions for each fund.
-
-The locations of the APIs for these stores can be set using the FUND_STORE_API_HOST and APPLICATION_STORE_API_HOST environment variables. Set these to the respective locations for each API host you want to use eg.:
-
-    export FUND_STORE_API_HOST="https://dluhc-fsd-fund-store-api.gov.uk"
-    export APPLICATION_STORE_API_HOST="https://dluhc-fsd-application-store-api.gov.uk"
-
-# Pipelines
-
-These are the current pipelines running on the repo:
-
-* Deploy to Gov PaaS - This is a simple pipeline to demonstrate capabilities.  Builds, tests and deploys a simple python application to the PaaS for evaluation in Dev and Test Only.
-* NOTE: THIS IS A CUSTOM DEPLOY WORKFLOW AND DOES NOT YET USE THE WORKFLOW TEMPLATE FOR FUNDING SERVICE DESIGN PENDING UPDATE
-
-# Testing
-
-## Unit Testing
-
-To run all tests in a development environment run:
-
-    pytest
-
-
-## Performance Testing
-
-Performance tests are stored in a separate repository which is then run in the pipeline. If you want to run the performance tests yourself follow the steps in the README for the performance test repo located [here](https://github.com/communitiesuk/funding-service-design-performance-tests/blob/main/README.md)
-
-
-# Extras
-
-This repo comes with a .pre-commit-config.yaml, if you wish to use this do
-the following while in your virtual enviroment:
-
-    pre-commit install
-
-Once the above is done you will have autoformatting and pep8 compliance built
-into your workflow. You will be notified of any pep8 errors during commits.
-=======
 - ### [Setup application](docs/setup.md)
 - ### [Run application](docs/run.md)
-- ### [Testing](docs/testing)
->>>>>>> c4ad4043
+- ### [Testing](docs/testing)