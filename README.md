# Funding Service Design - Assessment Hub

[![made-with-python](https://img.shields.io/badge/Made%20with-Python-1f425f.svg)](https://www.python.org/)
![Funding Service Design Frontend Deploy](https://github.com/communitiesuk/funding-service-design-assessment/actions/workflows/govcloud.yml/badge.svg)
[![CodeQL](https://github.com/communitiesuk/funding-service-design-assessment/actions/workflows/codeql-analysis.yml/badge.svg)](https://github.com/communitiesuk/funding-service-design-assessment/actions/workflows/codeql-analysis.yml)

Repo for the DLUCH Funding Service Design Assessment Hub.

Built with Flask.

## Prerequisites
- python ^= 3.10

# Getting started

## Installation

Clone the repository

### Create a Virtual environment

    python3 -m venv .venv

### Enter the virtual environment

...either macOS using bash:

    source .venv/bin/activate

...or if on Windows using Command Prompt:

    .venv\Scripts\activate.bat

### Install dependencies

requirements-dev.txt and requirements.txt are updated using [pip-tools pip-compile](https://github.com/jazzband/pip-tools)
To update requirements please manually add the dependencies in the .in files (not the requirements.txt files)
Then run (in the following order):

    pip-compile requirements.in

    pip-compile requirements-dev.in

From the top-level directory enter the command to install pip and the dependencies of the project

    python3 -m pip install --upgrade pip && pip install -r requirements-dev.txt
<<<<<<< HEAD

NOTE: requirements-dev.txt and requirements.txt are updated using [pip-tools pip-compile](https://github.com/jazzband/pip-tools)
To update requirements please manually add the dependencies in the .in files (not the requirements.txt files)
Then run:

    pip-compile requirements.in

    pip-compile requirements-dev.in
=======
>>>>>>> 7e08c06c

## How to use
Enter the virtual environment as described above, then:

### Build GovUK Assets

This build step imports assets required for the GovUK template and styling components.
It also builds customised swagger files which slightly clean the layout provided by the vanilla SwaggerUI 3.52.0 (which is included in dependency swagger-ui-bundle==0.0.9) are located at /swagger/custom/3_52_0.

Before first usage, the vanilla bundle needs to be imported and overwritten with the modified files. To do this run:

    python3 build.py

Developer note: If you receive a certification error when running the above command on macOS,
consider if you need to run the Python
'Install Certificates.command' which is a file located in your globally installed Python directory. For more info see [StackOverflow](https://stackoverflow.com/questions/52805115/certificate-verify-failed-unable-to-get-local-issuer-certificate)

### Run Flask

Run:

    flask run

A local dev server will be created on

    http://localhost:5000

Flask environment variables are configurable in `.flaskenv`

You should see the following:
![Preview of the end result](https://user-images.githubusercontent.com/56394038/155768587-907ea46a-ade5-475a-a901-acfde6160f66.png)

### Run with Gunicorn

In deployed environments the service is run with gunicorn. You can run the service locally with gunicorn to test

First set the FLASK_ENV environment you wish to test eg:

    export FLASK_ENV=dev

Then run gunicorn using the following command:

    gunicorn wsgi:app -c run/gunicorn/local.py

# Configuration

This service is designed to be an interface to two primary data stores: The *Fund Store* which holds data about different funds and their rounds, and the *Application Store* which holds individual applications/submissions for each fund.

The locations of the APIs for these stores can be set using the FUND_STORE_API_HOST and APPLICATION_STORE_API_HOST environment variables. Set these to the respective locations for each API host you want to use eg.:

    export FUND_STORE_API_HOST="https://dluhc-fsd-fund-store-api.gov.uk"
    export APPLICATION_STORE_API_HOST="https://dluhc-fsd-application-store-api.gov.uk"

# Pipelines

These are the current pipelines running on the repo:

* Deploy to Gov PaaS - This is a simple pipeline to demonstrate capabilities.  Builds, tests and deploys a simple python application to the PaaS for evaluation in Dev and Test Only.
* NOTE: THIS IS A CUSTOM DEPLOY WORKFLOW AND DOES NOT YET USE THE WORKFLOW TEMPLATE FOR FUNDING SERVICE DESIGN PENDING UPDATE

# Testing

## Unit & Accessibility Testing

To run all tests including aXe accessibility tests (using Chrome driver for Selenium) in a development environment run:

    pytest

The aXe reports are printed at /axe_reports


## Performance Testing

Performance tests are stored in a separate repository which is then run in the pipeline. If you want to run the performance tests yourself follow the steps in the README for the performance test repo located [here](https://github.com/communitiesuk/funding-service-design-performance-tests/blob/main/README.md)


# Extras

This repo comes with a .pre-commit-config.yaml, if you wish to use this do
the following while in your virtual enviroment:

    pre-commit install

Once the above is done you will have autoformatting and pep8 compliance built
into your workflow. You will be notified of any pep8 errors during commits.<|MERGE_RESOLUTION|>--- conflicted
+++ resolved
@@ -33,28 +33,17 @@
 
 ### Install dependencies
 
-requirements-dev.txt and requirements.txt are updated using [pip-tools pip-compile](https://github.com/jazzband/pip-tools)
+From the top-level directory enter the command to install pip and the dependencies of the project
+
+    python3 -m pip install --upgrade pip && pip install -r requirements-dev.txt
+
+NOTE: requirements-dev.txt and requirements.txt are updated using [pip-tools pip-compile](https://github.com/jazzband/pip-tools)
 To update requirements please manually add the dependencies in the .in files (not the requirements.txt files)
 Then run (in the following order):
 
     pip-compile requirements.in
 
     pip-compile requirements-dev.in
-
-From the top-level directory enter the command to install pip and the dependencies of the project
-
-    python3 -m pip install --upgrade pip && pip install -r requirements-dev.txt
-<<<<<<< HEAD
-
-NOTE: requirements-dev.txt and requirements.txt are updated using [pip-tools pip-compile](https://github.com/jazzband/pip-tools)
-To update requirements please manually add the dependencies in the .in files (not the requirements.txt files)
-Then run:
-
-    pip-compile requirements.in
-
-    pip-compile requirements-dev.in
-=======
->>>>>>> 7e08c06c
 
 ## How to use
 Enter the virtual environment as described above, then:
