--- conflicted
+++ resolved
@@ -1,9 +1,5 @@
 repos:
-<<<<<<< HEAD
--   repo: https://github.com/psf/black
-=======
 -   repo: https://github.com/ambv/black
->>>>>>> b92e9b16
     rev: 24.3.0
     hooks:
     - id: black
@@ -19,13 +15,8 @@
       - id: trailing-whitespace
       - id: end-of-file-fixer
       - id: check-ast
-<<<<<<< HEAD
--   repo: https://github.com/asottile/reorder-python-imports
-    rev: v3.12.0
-=======
 -   repo: https://github.com/pycqa/isort
     rev: 5.13.2
->>>>>>> b92e9b16
     hooks:
     - id: isort
       name: isort (python)
